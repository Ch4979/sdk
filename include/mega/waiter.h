/**
 * @file mega/waiter.h
 * @brief Generic waiter interface
 *
 * (c) 2013-2014 by Mega Limited, Auckland, New Zealand
 *
 * This file is part of the MEGA SDK - Client Access Engine.
 *
 * Applications using the MEGA API must present a valid application key
 * and comply with the the rules set forth in the Terms of Service.
 *
 * The MEGA SDK is distributed in the hope that it will be useful,
 * but WITHOUT ANY WARRANTY; without even the implied warranty of
 * MERCHANTABILITY or FITNESS FOR A PARTICULAR PURPOSE.
 *
 * @copyright Simplified (2-clause) BSD License.
 *
 * You should have received a copy of the license along with this
 * program.
 */

#ifndef MEGA_WAITER_H
#define MEGA_WAITER_H 1

#include "types.h"

namespace mega {

// interface enabling a class to add its wakeup criteria to the waiter
struct MEGA_API EventTrigger
{
    // add wakeup criterion
    virtual void addevents(Waiter*, int) = 0;

    // process events after wakeup
    virtual int checkevents(Waiter*)
    {
        return 0;
    }
};

// wait for events
struct MEGA_API Waiter
{
    // current time (processwide)
    static dstime ds;

    // set ds to current time
    static void bumpds();

    // wait ceiling
    dstime maxds;

    // begin waiting cycle with timeout
    virtual void init(dstime);

    // add wakeup events
    void wakeupby(EventTrigger*, int);

    // wait for all added wakeup criteria (plus the host app's own), up to the
    // specified number of deciseconds
    virtual int wait() = 0;

<<<<<<< HEAD
=======
    // force a wakeup
>>>>>>> b0c2704a
    virtual void notify() = 0;

    static const int NEEDEXEC = 1;
    static const int HAVESTDIN = 2;
};
} // namespace

#endif<|MERGE_RESOLUTION|>--- conflicted
+++ resolved
@@ -61,10 +61,7 @@
     // specified number of deciseconds
     virtual int wait() = 0;
 
-<<<<<<< HEAD
-=======
     // force a wakeup
->>>>>>> b0c2704a
     virtual void notify() = 0;
 
     static const int NEEDEXEC = 1;
