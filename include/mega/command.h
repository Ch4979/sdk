/**
 * @file mega/command.h
 * @brief Request command component
 *
 * (c) 2013-2014 by Mega Limited, Auckland, New Zealand
 *
 * This file is part of the MEGA SDK - Client Access Engine.
 *
 * Applications using the MEGA API must present a valid application key
 * and comply with the the rules set forth in the Terms of Service.
 *
 * The MEGA SDK is distributed in the hope that it will be useful,
 * but WITHOUT ANY WARRANTY; without even the implied warranty of
 * MERCHANTABILITY or FITNESS FOR A PARTICULAR PURPOSE.
 *
 * @copyright Simplified (2-clause) BSD License.
 *
 * You should have received a copy of the license along with this
 * program.
 */

#ifndef MEGA_COMMAND_H
#define MEGA_COMMAND_H 1

#include "types.h"
#include "node.h"
#include "megaclient.h"
#include "account.h"
#include "http.h"

namespace mega {
// request command component
class MEGA_API Command
{
    static const int MAXDEPTH = 8;

    char levels[MAXDEPTH];

    error result;

protected:
    bool canceled;

    string json;

public:
    MegaClient* client;

    int tag;

    char level;
    bool persistent;

    void cmd(const char*);
    void notself(MegaClient*);
    virtual void cancel(void);

    void arg(const char*, const char*, int = 1);
    void arg(const char*, const byte*, int);
    void arg(const char*, m_off_t);
    void addcomma();
    void appendraw(const char*);
    void appendraw(const char*, int);
    void beginarray();
    void beginarray(const char*);
    void endarray();
    void beginobject();
    void endobject();
    void element(int);
    void element(handle, int = sizeof(handle));
    void element(const byte*, int);
    void element(const char*);

    void openobject();
    void closeobject();
    int elements();

    virtual void procresult();

    const char* getstring() const;

    Command();
    virtual ~Command() { }
};

// list of new file attributes to write
// file attribute put
struct MEGA_API HttpReqCommandPutFA : public HttpReq, public Command
{
    handle th;
    fatype type;
    string* data;

    void procresult();

    HttpReqCommandPutFA(MegaClient*, handle, fatype, string*);
    ~HttpReqCommandPutFA();
};

class MEGA_API CommandGetFA : public Command
{
    int part;

public:
    void procresult();

    CommandGetFA(int, handle, bool);
};

class MEGA_API CommandLogin : public Command
{
    bool checksession;

public:
    void procresult();

    CommandLogin(MegaClient*, const char*, uint64_t);
};

class MEGA_API CommandSetMasterKey : public Command
{
public:
    void procresult();

    CommandSetMasterKey(MegaClient*, const byte*, const byte*, uint64_t);
};

class MEGA_API CommandCreateEphemeralSession : public Command
{
    byte pw[SymmCipher::KEYLENGTH];

public:
    void procresult();

    CommandCreateEphemeralSession(MegaClient*, const byte*, const byte*, const byte*);
};

class MEGA_API CommandResumeEphemeralSession : public Command
{
    byte pw[SymmCipher::KEYLENGTH];
    handle uh;

public:
    void procresult();

    CommandResumeEphemeralSession(MegaClient*, handle, const byte*, int);
};

class MEGA_API CommandSendSignupLink : public Command
{
public:
    void procresult();

    CommandSendSignupLink(MegaClient*, const char*, const char*, byte*);
};

class MEGA_API CommandQuerySignupLink : public Command
{
    string confirmcode;

public:
    void procresult();

    CommandQuerySignupLink(MegaClient*, const byte*, unsigned);
};

class MEGA_API CommandConfirmSignupLink : public Command
{
public:
    void procresult();

    CommandConfirmSignupLink(MegaClient*, const byte*, unsigned, uint64_t);
};

class MEGA_API CommandSetKeyPair : public Command
{
public:
    void procresult();

    CommandSetKeyPair(MegaClient*, const byte*, unsigned, const byte*, unsigned);
};

// invite contact/set visibility
class MEGA_API CommandUserRequest : public Command
{
public:
    void procresult();

    CommandUserRequest(MegaClient*, const char*, visibility_t);
};

// set user attributes
class MEGA_API CommandPutUA : public Command
{
public:
    CommandPutUA(MegaClient*, const char*, const byte*, unsigned);

    void procresult();
};

class MEGA_API CommandGetUA : public Command
{
    int priv;
    User* user;
    string attributename;

public:
    CommandGetUA(MegaClient*, const char*, const char*, int);

    void procresult();
};

// reload nodes/shares/contacts
class MEGA_API CommandFetchNodes : public Command
{
public:
    void procresult();

    CommandFetchNodes(MegaClient*);
};

// update own node keys
class MEGA_API CommandNodeKeyUpdate : public Command
{
public:
    CommandNodeKeyUpdate(MegaClient*, handle_vector*);
};

class MEGA_API CommandShareKeyUpdate : public Command
{
public:
    CommandShareKeyUpdate(MegaClient*, handle, const char*, const byte*, int);
    CommandShareKeyUpdate(MegaClient*, handle_vector*);
};

class MEGA_API CommandKeyCR : public Command
{
public:
    CommandKeyCR(MegaClient*, node_vector*, node_vector*, const char*);
};

class MEGA_API CommandMoveNode : public Command
{
    handle h;
    handle pp;
    bool syncop;
    syncdel_t syncdel;

public:
    void procresult();

    CommandMoveNode(MegaClient*, pnode_t, pnode_t, syncdel_t, handle = UNDEF);
};

class MEGA_API CommandSingleKeyCR : public Command
{
public:
    CommandSingleKeyCR(handle, handle, const byte*, unsigned);
};

class MEGA_API CommandDelNode : public Command
{
    handle h;

public:
    void procresult();

    CommandDelNode(MegaClient*, handle);
};

class MEGA_API CommandKillSessions : public Command
{
    handle h;

public:
    void procresult();

    CommandKillSessions(MegaClient*, handle);
    CommandKillSessions(MegaClient*);
};

class MEGA_API CommandLogout : public Command
{
public:
    void procresult();

    CommandLogout(MegaClient*);
};

class MEGA_API CommandPubKeyRequest : public Command
{
    User* u;

public:
    void procresult();

    CommandPubKeyRequest(MegaClient*, User*);
};

class MEGA_API CommandDirectRead : public Command
{
    DirectReadNode* drn;

public:
    void cancel();
    void procresult();

    CommandDirectRead(DirectReadNode*);
};

class MEGA_API CommandGetFile : public Command
{
    TransferSlot* tslot;
    handle ph;
    byte filekey[FILENODEKEYLENGTH];

public:
    void cancel();
    void procresult();

    CommandGetFile(TransferSlot*, byte*, handle, bool, const char* = NULL);
};

class MEGA_API CommandPutFile : public Command
{
    TransferSlot* tslot;

public:
    void cancel(void);
    void procresult();

    CommandPutFile(TransferSlot*, int);
};

class MEGA_API CommandAttachFA : public Command
{
    handle h;
    fatype type;

public:
    void procresult();

    CommandAttachFA(handle, fatype, handle, int);
};


class MEGA_API CommandPutNodes : public Command
{
    NewNode* nn;
    int nnsize;
    targettype_t type;
    putsource_t source;

public:
    void procresult();

    CommandPutNodes(MegaClient*, handle, const char*, NewNode*, int, int, putsource_t = PUTNODES_APP);
};

class MEGA_API CommandSetAttr : public Command
{
    handle h;
    string pa;
    bool syncop;

public:
    void procresult();

    CommandSetAttr(MegaClient*, pnode_t, SymmCipher*, const char* = NULL);
};

class MEGA_API CommandSetShare : public Command
{
    handle sh;
    User* user;
    accesslevel_t access;
    string msg;
    string personal_representation;

    bool procuserresult(MegaClient*);

public:
    void procresult();

<<<<<<< HEAD
    CommandSetShare(MegaClient*, pnode_t, User*, accesslevel_t, int);
=======
    CommandSetShare(MegaClient*, Node*, User*, accesslevel_t, int, const char*, const char* = NULL);
>>>>>>> 891150f2
};

class MEGA_API CommandGetUserData : public Command
{
public:
    void procresult();

    CommandGetUserData(MegaClient*);
};

class MEGA_API CommandSetPendingContact : public Command
{
    opcactions_t action;

public:
    void procresult();

    CommandSetPendingContact(MegaClient*, const char*, opcactions_t, const char* = NULL, const char* = NULL);
};

class MEGA_API CommandUpdatePendingContact : public Command
{
    ipcactions_t action;

public:
    void procresult();

    CommandUpdatePendingContact(MegaClient*, handle, ipcactions_t);
};

class MEGA_API CommandGetUserQuota : public Command
{
    AccountDetails* details;

public:
    void procresult();

    CommandGetUserQuota(MegaClient*, AccountDetails*, bool, bool, bool);
};

class MEGA_API CommandGetUserTransactions : public Command
{
    AccountDetails* details;

public:
    void procresult();

    CommandGetUserTransactions(MegaClient*, AccountDetails*);
};

class MEGA_API CommandGetUserPurchases : public Command
{
    AccountDetails* details;

public:
    void procresult();

    CommandGetUserPurchases(MegaClient*, AccountDetails*);
};

class MEGA_API CommandGetUserSessions : public Command
{
    AccountDetails* details;

public:
    void procresult();

    CommandGetUserSessions(MegaClient*, AccountDetails*);
};

class MEGA_API CommandSetPH : public Command
{
    handle h;

public:
    void procresult();

    CommandSetPH(MegaClient*, pnode_t, int);
};

class MEGA_API CommandGetPH : public Command
{
    handle ph;
    byte key[FILENODEKEYLENGTH];
    int op;

public:
    void procresult();

    CommandGetPH(MegaClient*, handle, const byte*, int);
};

class MEGA_API CommandPurchaseAddItem : public Command
{
public:
    void procresult();

    CommandPurchaseAddItem(MegaClient*, int, handle, unsigned, const char*, unsigned, const char*, const char*);
};

class MEGA_API CommandPurchaseCheckout : public Command
{
public:
    void procresult();

    CommandPurchaseCheckout(MegaClient*, int);
};

class MEGA_API CommandEnumerateQuotaItems : public Command
{
public:
    void procresult();

    CommandEnumerateQuotaItems(MegaClient*);
};

class MEGA_API CommandReportEvent : public Command
{
public:
    void procresult();

    CommandReportEvent(MegaClient*, const char*, const char*);
};

class MEGA_API CommandLoadBalancing : public Command
{
public:
    string service;

    void procresult();

    CommandLoadBalancing(MegaClient*, const char*);
};

class MEGA_API CommandSubmitPurchaseReceipt : public Command
{
public:
    void procresult();

    CommandSubmitPurchaseReceipt(MegaClient*, int, const char*);
};

class MEGA_API CommandCreditCardStore : public Command
{

    /*
        'a':'ccs',  // credit card store
        'cc':<encrypted CC data of the required json format>,
        'last4':<last four digits of the credit card number, plain text>,
        'expm':<expiry month in the form "02">,
        'expy':<expiry year in the form "2017">,
        'hash':<sha256 hash of the card details in hex format>
    */

public:
    void procresult();

    CommandCreditCardStore(MegaClient*, const char *, const char *, const char *, const char *, const char *);
};

class MEGA_API CommandCreditCardQuerySubscriptions : public Command
{
public:
    void procresult();

    CommandCreditCardQuerySubscriptions(MegaClient*);
};

class MEGA_API CommandCreditCardCancelSubscriptions : public Command
{
public:
    void procresult();

    CommandCreditCardCancelSubscriptions(MegaClient*, const char* = NULL);
};

class MEGA_API CommandCopySession : public Command
{
public:
    void procresult();

    CommandCopySession(MegaClient*);
};

class MEGA_API CommandGetPaymentMethods : public Command
{
public:
    void procresult();

    CommandGetPaymentMethods(MegaClient*);
};

} // namespace

#endif<|MERGE_RESOLUTION|>--- conflicted
+++ resolved
@@ -382,11 +382,7 @@
 public:
     void procresult();
 
-<<<<<<< HEAD
-    CommandSetShare(MegaClient*, pnode_t, User*, accesslevel_t, int);
-=======
-    CommandSetShare(MegaClient*, Node*, User*, accesslevel_t, int, const char*, const char* = NULL);
->>>>>>> 891150f2
+    CommandSetShare(MegaClient*, pnode_t, User*, accesslevel_t, int, const char*, const char* = NULL);
 };
 
 class MEGA_API CommandGetUserData : public Command
