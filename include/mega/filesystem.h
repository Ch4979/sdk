/**
 * @file mega/filesystem.h
 * @brief Generic host filesystem access interfaces
 *
 * (c) 2013-2014 by Mega Limited, Auckland, New Zealand
 *
 * This file is part of the MEGA SDK - Client Access Engine.
 *
 * Applications using the MEGA API must present a valid application key
 * and comply with the the rules set forth in the Terms of Service.
 *
 * The MEGA SDK is distributed in the hope that it will be useful,
 * but WITHOUT ANY WARRANTY; without even the implied warranty of
 * MERCHANTABILITY or FITNESS FOR A PARTICULAR PURPOSE.
 *
 * @copyright Simplified (2-clause) BSD License.
 *
 * You should have received a copy of the license along with this
 * program.
 */

#ifndef MEGA_FILESYSTEM_H
#define MEGA_FILESYSTEM_H 1

#if defined (__linux__) && !defined (__ANDROID__)
#include <linux/magic.h>
#endif

#if defined (__linux__) || defined (__ANDROID__) // __ANDROID__ is always included in __linux__
#include <sys/vfs.h>
#elif defined  (__APPLE__) || defined (USE_IOS)
#include <sys/mount.h>
#include <sys/param.h>
#elif defined(_WIN32) || defined(_WIN64) || defined(WINDOWS_PHONE)
#include <winsock2.h>
#include <Windows.h>
#endif

#include "types.h"
#include "utils.h"
#include "waiter.h"

<<<<<<< HEAD
//// Define magic constants in case they are not defined in headers
=======
>>>>>>> b0d46f6c
#if defined (__linux__) && !defined (__ANDROID__)
// Define magic constants (for linux), in case they are not defined in headers
#ifndef HFS_SUPER_MAGIC
#define HFS_SUPER_MAGIC 0x4244
#endif

#ifndef NTFS_SB_MAGIC
#define NTFS_SB_MAGIC   0x5346544e
#endif

#elif defined (__ANDROID__)
// Define magic constants (for Android), in case they are not defined in headers
#ifndef SDCARDFS_SUPER_MAGIC
#define SDCARDFS_SUPER_MAGIC 0x5DCA2DF5
#endif

#ifndef FUSEBLK_SUPER_MAGIC
#define FUSEBLK_SUPER_MAGIC  0x65735546
#endif

#ifndef FUSECTL_SUPER_MAGIC
#define FUSECTL_SUPER_MAGIC  0x65735543
#endif

#ifndef F2FS_SUPER_MAGIC
#define F2FS_SUPER_MAGIC 0xF2F52010
#endif
#endif

namespace mega {

// Enumeration for filesystem families
enum FileSystemType {FS_UNKNOWN = -1, FS_APFS = 0, FS_HFS = 1, FS_EXT = 2, FS_FAT32 = 3,
                     FS_EXFAT = 4, FS_NTFS = 5, FS_FUSE = 6, FS_SDCARDFS = 7, FS_F2FS = 8};

// generic host filesystem node ID interface
struct MEGA_API FsNodeId
{
    virtual bool isequalto(FsNodeId*) = 0;
};

typedef void (*asyncfscallback)(void *);

struct MEGA_API AsyncIOContext
{
    enum {
        NONE, READ, WRITE, OPEN
    };

    enum {
        ACCESS_NONE     = 0x00,
        ACCESS_READ     = 0x01,
        ACCESS_WRITE    = 0x02
    };

    AsyncIOContext();
    virtual ~AsyncIOContext();
    virtual void finish();

    // results
    asyncfscallback userCallback;
    void *userData;
    bool finished;
    bool failed;
    bool retry;

    // parameters
    int op;
    int access;
    m_off_t pos;
    unsigned len;
    unsigned pad;
    byte *buffer;
    Waiter *waiter;
    FileAccess *fa;
};



// LocalPath represents a path in the local filesystem, and wraps up common operations in a convenient fashion.
// On mac/linux, local paths are in utf8 but in windows local paths are utf16, that is wrapped up here.

struct MEGA_API FileSystemAccess;
class MEGA_API LocalPath;

class ScopedLengthRestore {
    LocalPath& path;
    size_t length;
public:
    // On destruction, puts the LocalPath length back to what it was on construction of this class
    ScopedLengthRestore(LocalPath&);
    ~ScopedLengthRestore();
};

class MEGA_API LocalPath
{
    std::string localpath;

    friend class ScopedLengthRestore;
    size_t getLength() { return localpath.size(); }
    void setLength(size_t length) { localpath.resize(length); }

public:

    LocalPath() {}
    explicit LocalPath(string&& s) : localpath(std::move(s)) {}

    std::string* editStringDirect();
    const std::string* editStringDirect() const;
    bool empty() const;
    void clear() { localpath.clear(); }
    void truncate(size_t bytePos) { localpath.resize(bytePos); }
    size_t lastpartlocal(const FileSystemAccess& fsaccess) const;
    void append(const LocalPath& additionalPath);
    void separatorAppend(const LocalPath& additionalPath, const FileSystemAccess& fsaccess, bool separatorAlways);
    void separatorPrepend(const LocalPath& additionalPath, const FileSystemAccess& fsaccess);
    void trimTrailingSeparator(const FileSystemAccess& fsaccess);
    bool findNextSeparator(size_t& separatorBytePos, const FileSystemAccess& fsaccess) const;
    bool findPrevSeparator(size_t& separatorBytePos, const FileSystemAccess& fsaccess) const;
    size_t getLeafnameByteIndex(const FileSystemAccess& fsaccess) const;
    bool backEqual(size_t bytePos, const string& compareTo) const;
    bool backEqual(size_t bytePos, const LocalPath& compareTo) const;
    LocalPath subpathFrom(size_t bytePos) const;
    string substrTo(size_t bytePos) const;

    bool isContainingPathOf(const LocalPath& path, const FileSystemAccess& fsaccess);

    
    string toPath(const FileSystemAccess& fsaccess) const;
    string toName(const FileSystemAccess& fsaccess, FileSystemType fsType = FS_UNKNOWN) const;
    static LocalPath fromPath(const string& path, const FileSystemAccess& fsaccess);
    static LocalPath fromName(string path, const FileSystemAccess& fsaccess);
    static LocalPath fromLocalname(string localname);
    static LocalPath tmpNameLocal(const FileSystemAccess& fsaccess);

    bool operator==(const LocalPath& p) const { return localpath == p.localpath; }
    bool operator!=(const LocalPath& p) const { return localpath != p.localpath; }
    bool operator<(const LocalPath& p) const { return localpath < p.localpath; }
};

inline LocalPath operator+(LocalPath& a, LocalPath& b)
{
    LocalPath result = a;
    result.append(b);
    return result;
}

// map a request tag with pending paths of temporary files
typedef map<int, vector<LocalPath> > pendingfiles_map;

//struct Notification
//{
//    dstime timestamp;
//    LocalPath path;
//    LocalNode* localnode;
//};
//
//typedef deque<Notification> notify_deque;


struct MEGA_API DirAccess;

// generic host file/directory access interface
struct MEGA_API FileAccess
{
    // file size
    m_off_t size = 0;

    // mtime of a file opened for reading
    m_time_t mtime = 0;

    // local filesystem record id (survives renames & moves)
    handle fsid = 0;
    bool fsidvalid = false;

    // type of opened path
    nodetype_t type = TYPE_UNKNOWN;

    // if opened path is a symlink
    bool mIsSymLink = false;

    // if the open failed, retry indicates a potentially transient reason
    bool retry = false;

    //error code related to the last call to fopen() without parameters
    int errorcode = 0;

    // for files "opened" in nonblocking mode, the current local filename
    LocalPath nonblocking_localname;

    // waiter to notify on filesystem events
    Waiter *waiter;

    // blocking mode: open for reading, writing or reading and writing.
    // This one really does open the file, and openf(), closef() will have no effect
    // If iteratingDir is supplied, this fopen() call must be for the directory entry being iterated by dopen()/dnext()
    virtual bool fopen(LocalPath&, bool read, bool write, DirAccess* iteratingDir = nullptr) = 0;

    // nonblocking open: Only prepares for opening.  Actually stats the file/folder, getting mtime, size, type.
    // Call openf() afterwards to actually open it if required.  For folders, returns false with type==FOLDERNODE.
    bool fopen(LocalPath&);

    // check if a local path is a folder
    bool isfolder(LocalPath&);

    // update localname (only has an effect if operating in by-name mode)
    virtual void updatelocalname(LocalPath&) = 0;

    // absolute position read, with NUL padding
    bool fread(string *, unsigned, unsigned, m_off_t);

    // absolute position read to byte buffer
    bool frawread(byte *, unsigned, m_off_t, bool caller_opened = false);

    // After a successful nonblocking fopen(), call openf() to really open the file (by localname)
    // (this is a lazy-type approach in case we don't actually need to open the file after finding out type/size/mtime).
    // If the size or mtime changed, it will fail.
    bool openf();

    // After calling openf(), make sure to close the file again quickly with closef().
    void closef();

    // absolute position write
    virtual bool fwrite(const byte *, unsigned, m_off_t) = 0;

    FileAccess(Waiter *waiter);
    virtual ~FileAccess();

    virtual bool asyncavailable() { return false; }

    AsyncIOContext *asyncfopen(LocalPath&);

    // non-locking ops: open/close temporary hFile
    bool asyncopenf();
    void asyncclosef();

    AsyncIOContext *asyncfopen(LocalPath&, bool, bool, m_off_t = 0);
    AsyncIOContext* asyncfread(string *, unsigned, unsigned, m_off_t);
    AsyncIOContext* asyncfwrite(const byte *, unsigned, m_off_t);


protected:
    virtual AsyncIOContext* newasynccontext();
    static void asyncopfinished(void *param);
    bool isAsyncOpened;
    int numAsyncReads;

    // system-specific raw read/open/close to be provided by platform implementation.   fopen / openf / fread etc are implemented by calling these.
    virtual bool sysread(byte *, unsigned, m_off_t) = 0;
    virtual bool sysstat(m_time_t*, m_off_t*) = 0;
    virtual bool sysopen(bool async = false) = 0;
    virtual void sysclose() = 0;
    virtual void asyncsysopen(AsyncIOContext*);
    virtual void asyncsysread(AsyncIOContext*);
    virtual void asyncsyswrite(AsyncIOContext*);
};

struct MEGA_API InputStreamAccess
{
    virtual m_off_t size() = 0;
    virtual bool read(byte *, unsigned) = 0;
    virtual ~InputStreamAccess() { }
};

class MEGA_API FileInputStream : public InputStreamAccess
{
    FileAccess *fileAccess;
    m_off_t offset;

public:
    FileInputStream(FileAccess *fileAccess);

    m_off_t size() override;
    bool read(byte *buffer, unsigned size) override;
};

// generic host directory enumeration
struct MEGA_API DirAccess
{
    // open for scanning
    virtual bool dopen(LocalPath*, FileAccess*, bool) = 0;

    // get next record
    virtual bool dnext(LocalPath&, LocalPath&, bool = true, nodetype_t* = NULL) = 0;

    virtual ~DirAccess() { }
};

struct Notification
{
    dstime timestamp;
    LocalPath path;
    LocalNode* localnode;
};

struct NotificationDeque : ThreadSafeDeque<Notification> 
{
    void replaceLocalNodePointers(LocalNode* check, LocalNode* newvalue)
    {
        std::lock_guard<std::mutex> g(m); 
        for (auto& n : mNotifications)
        {
            if (n.localnode == check)
            {
                n.localnode = newvalue;
            }
        }
    }
};

// generic filesystem change notification
struct MEGA_API DirNotify
{
    typedef enum { EXTRA, DIREVENTS, RETRY, NUMQUEUES } notifyqueue;

    // notifyq[EXTRA] is like DIREVENTS, but delays its processing (for network filesystems)
    // notifyq[DIREVENTS] is fed with filesystem changes
    // notifyq[RETRY] receives transient errors that need to be retried
    // Thread safe so that a separate thread can listen for filesystem notifications (for windows for now, maybe more platforms later)
    NotificationDeque notifyq[NUMQUEUES];

private:
    // these next few fields may be updated by notification-reading threads
    std::mutex mMutex;

    // set if no notification available on this platform or a permanent failure
    // occurred
    int mFailed;

    // reason of the permanent failure of filesystem notifications
    string mFailReason;

public:
    // set if a temporary error occurred.  May be set from a thread.
    std::atomic<int> mErrorCount;

    // thread safe setter/getters
    void setFailed(int errCode, const string& reason);
    int  getFailed(string& reason);

    // base path
    LocalPath localbasepath;

    virtual void addnotify(LocalNode*, string*) { }
    virtual void delnotify(LocalNode*) { }

    void notify(notifyqueue, LocalNode *, LocalPath&&, bool = false);

    // filesystem fingerprint
    virtual fsfp_t fsfingerprint() const;

    // Returns true if the filesystem's IDs are stable (e.g. never change between mounts).
    // This should return false for any FAT filesystem.
    virtual bool fsstableids() const;

    // ignore this (debris folder)
    LocalPath ignore;

    Sync *sync;

    DirNotify(const LocalPath&, const LocalPath&);
    virtual ~DirNotify() {}
};

// generic host filesystem access interface
struct MEGA_API FileSystemAccess : public EventTrigger
{
    // local path separator, e.g. "/"
    string localseparator;

    // waiter to notify on filesystem events
    Waiter *waiter;

    // indicate error reports are not necessary on this call as it'll be retried in a moment if there is a continuing problem
    bool skip_errorreport;

    /**
     * @brief instantiate FileAccess object
     * @param followSymLinks whether symlinks should be followed when opening a path (default: true)
     * @return
     */
    virtual std::unique_ptr<FileAccess> newfileaccess(bool followSymLinks = true) = 0;

    // instantiate DirAccess object
    virtual DirAccess* newdiraccess() = 0;

    // instantiate DirNotify object (default to periodic scanning handler if no
    // notification configured) with given root path
    virtual DirNotify* newdirnotify(LocalPath&, LocalPath&, Waiter*);

    // check if character is lowercase hex ASCII
    bool islchex(char) const;
    bool isControlChar(unsigned char c) const;
    bool islocalfscompatible(unsigned char, bool isEscape, FileSystemType = FS_UNKNOWN) const;
    void escapefsincompatible(string*, FileSystemType fileSystemType) const;

    // Obtain a valid path by removing filename or debris directory from originalPath
    // returns true if tempPath is modified, otherwise returns false
    bool getValidPath(const string *originalPath, std::string &tempPath) const;
    FileSystemType getFilesystemType(const string* dstPath) const;
    const char *fstypetostring(FileSystemType type) const;
    FileSystemType getlocalfstype(const std::string *dstPath) const;
<<<<<<< HEAD
    FileSystemType pathToFsType(const std::string* localPath) const;
    void unescapefsincompatible(string*, FileSystemType fileSystemType) const;
=======
    void unescapefsincompatible(string*,FileSystemType) const;
>>>>>>> b0d46f6c

    // convert MEGA path (UTF-8) to local format
    virtual void path2local(const string*, string*) const = 0;
    virtual void local2path(const string*, string*) const = 0;

    // convert MEGA-formatted filename (UTF-8) to local filesystem name; escape
    // forbidden characters using urlencode
<<<<<<< HEAD
    void local2name(string*, FileSystemType fileSystemType = FS_UNKNOWN) const;
=======
    void local2name(string*, FileSystemType) const;
>>>>>>> b0d46f6c

    // convert local path to MEGA format (UTF-8) with unescaping
    void name2local(string*, FileSystemType) const;

    // returns a const char pointer that contains the separator character for the target system
    static const char *getPathSeparator();

    //Normalize UTF-8 string
    void normalize(string *) const;

    // generate local temporary file name
    virtual void tmpnamelocal(LocalPath&) const = 0;

    // obtain local secondary name
    virtual bool getsname(LocalPath&, LocalPath&) const = 0;

    // rename file, overwrite target
    virtual bool renamelocal(LocalPath&, LocalPath&, bool = true) = 0;

    // copy file, overwrite target, set mtime
    virtual bool copylocal(LocalPath&, LocalPath&, m_time_t) = 0;

    // delete file
    virtual bool unlinklocal(LocalPath&) = 0;

    // delete empty directory
    virtual bool rmdirlocal(LocalPath&) = 0;

    // create directory, optionally hidden
    virtual bool mkdirlocal(LocalPath&, bool = false) = 0;

    // make sure that we stay within the range of timestamps supported by the server data structures (unsigned 32-bit)
    static void captimestamp(m_time_t*);
    
    // set mtime
    virtual bool setmtimelocal(LocalPath&, m_time_t) = 0;

    // change working directory
    virtual bool chdirlocal(LocalPath&) const = 0;

    // locate byte offset of last path component
    virtual size_t lastpartlocal(const string*) const = 0;

    // obtain lowercased extension
    virtual bool getextension(const LocalPath&, char*, size_t) const = 0;

    // check if synchronization is supported for a specific path
    virtual bool issyncsupported(LocalPath&, bool* = NULL) { return true; }

    // add notification (has to be called for all directories in tree for full crossplatform support)
    virtual void addnotify(LocalNode*, string*) { }

    // delete notification
    virtual void delnotify(LocalNode*) { }

    // get the absolute path corresponding to a path
    virtual bool expanselocalpath(LocalPath& path, LocalPath& absolutepath) = 0;

    // default permissions for new files
    int getdefaultfilepermissions() { return 0600; }
    void setdefaultfilepermissions(int) { }

    // default permissions for new folder
    int getdefaultfolderpermissions() { return 0700; }
    void setdefaultfolderpermissions(int) { }

    // convenience function for getting filesystem shortnames
    std::unique_ptr<LocalPath> fsShortname(LocalPath& localpath);

    // set whenever an operation fails due to a transient condition (e.g. locking violation)
    bool transient_error;
    
    // set whenever there was a global file notification error or permanent failure
    // (this is in addition to the DirNotify-local error)
    bool notifyerr;
    bool notifyfailed;

    // set whenever an operation fails because the target already exists
    bool target_exists;

    // append local operating system version information to string.
    // Set includeArchExtraInfo to know if the app is 32 bit running on 64 bit (on windows, that is via the WOW subsystem)
    virtual void osversion(string*, bool includeArchExtraInfo) const { }

    // append id for stats
    virtual void statsid(string*) const { }

    MegaClient* client;

    FileSystemAccess();
    virtual ~FileSystemAccess() { }
};


} // namespace

#endif<|MERGE_RESOLUTION|>--- conflicted
+++ resolved
@@ -40,10 +40,6 @@
 #include "utils.h"
 #include "waiter.h"
 
-<<<<<<< HEAD
-//// Define magic constants in case they are not defined in headers
-=======
->>>>>>> b0d46f6c
 #if defined (__linux__) && !defined (__ANDROID__)
 // Define magic constants (for linux), in case they are not defined in headers
 #ifndef HFS_SUPER_MAGIC
@@ -175,7 +171,7 @@
     string toPath(const FileSystemAccess& fsaccess) const;
     string toName(const FileSystemAccess& fsaccess, FileSystemType fsType = FS_UNKNOWN) const;
     static LocalPath fromPath(const string& path, const FileSystemAccess& fsaccess);
-    static LocalPath fromName(string path, const FileSystemAccess& fsaccess);
+    static LocalPath fromName(string path, const FileSystemAccess& fsaccess, FileSystemType fsType);
     static LocalPath fromLocalname(string localname);
     static LocalPath tmpNameLocal(const FileSystemAccess& fsaccess);
 
@@ -446,12 +442,8 @@
     FileSystemType getFilesystemType(const string* dstPath) const;
     const char *fstypetostring(FileSystemType type) const;
     FileSystemType getlocalfstype(const std::string *dstPath) const;
-<<<<<<< HEAD
     FileSystemType pathToFsType(const std::string* localPath) const;
-    void unescapefsincompatible(string*, FileSystemType fileSystemType) const;
-=======
     void unescapefsincompatible(string*,FileSystemType) const;
->>>>>>> b0d46f6c
 
     // convert MEGA path (UTF-8) to local format
     virtual void path2local(const string*, string*) const = 0;
@@ -459,11 +451,7 @@
 
     // convert MEGA-formatted filename (UTF-8) to local filesystem name; escape
     // forbidden characters using urlencode
-<<<<<<< HEAD
-    void local2name(string*, FileSystemType fileSystemType = FS_UNKNOWN) const;
-=======
     void local2name(string*, FileSystemType) const;
->>>>>>> b0d46f6c
 
     // convert local path to MEGA format (UTF-8) with unescaping
     void name2local(string*, FileSystemType) const;
