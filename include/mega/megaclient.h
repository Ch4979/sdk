/**
 * @file mega/megaclient.h
 * @brief Client access engine core logic
 *
 * (c) 2013-2014 by Mega Limited, Auckland, New Zealand
 *
 * This file is part of the MEGA SDK - Client Access Engine.
 *
 * Applications using the MEGA API must present a valid application key
 * and comply with the the rules set forth in the Terms of Service.
 *
 * The MEGA SDK is distributed in the hope that it will be useful,
 * but WITHOUT ANY WARRANTY; without even the implied warranty of
 * MERCHANTABILITY or FITNESS FOR A PARTICULAR PURPOSE.
 *
 * @copyright Simplified (2-clause) BSD License.
 *
 * You should have received a copy of the license along with this
 * program.
 */

#ifndef MEGACLIENT_H
#define MEGACLIENT_H 1

#include "json.h"
#include "db.h"
#include "gfx.h"
#include "filefingerprint.h"
#include "request.h"
#include "transfer.h"
#include "treeproc.h"
#include "sharenodekeys.h"
#include "account.h"
#include "backofftimer.h"
#include "http.h"
#include "pubkeyaction.h"
#include "pendingcontactrequest.h"
#include "mediafileattribute.h"
#include "useralerts.h"

namespace mega {

class MEGA_API FetchNodesStats
{
public:
    enum {
        MODE_DB = 0,
        MODE_API = 1,
        MODE_NONE = 2
    };

    enum {
        TYPE_ACCOUNT = 0,
        TYPE_FOLDER = 1,
        TYPE_NONE = 2
    };

    enum {
        API_CACHE = 0,
        API_NO_CACHE = 1,    // use this for DB mode
        API_NONE = 2
    };

    FetchNodesStats();
    void init();
    void toJsonArray(string *json);

    //////////////////
    // General info //
    //////////////////
    int mode; // DB = 0, API = 1
    int cache; // no-cache = 0, no-cache = 1
    int type; // Account = 0, Folder = 1
    dstime startTime; // startup time (ds)

    /**
     * \brief Number of nodes in the cached filesystem
     *
     * From DB: number on nodes in the local database
     * From API: number of nodes in the response to the fetchnodes command
     */
    long long nodesCached;

    /**
     * @brief Number of nodes in the current filesystem, after the reception of action packets
     */
    long long nodesCurrent;

    /**
     * @brief Number of action packets to complete the cached filesystem
     *
     * From DB: Number of action packets to complete the local cache
     * From API: Number of action packets to complete the server-side cache
     */
    int actionPackets;

    ////////////
    // Errors //
    ////////////

    /**
     * @brief Number of error -3 or -4 received during the process (including cs and sc requests)
     */
    int eAgainCount;

    /**
     * @brief Number of HTTP 500 errors received during the process (including cs and sc requests)
     */
    int e500Count;

    /**
     * @brief Number of other errors received during the process (including cs and sc requests)
     *
     * The most common source of these errors are connectivity problems (no Internet, timeouts...)
     */
    int eOthersCount;

    ////////////////////////////////////////////////////////////////////
    // Time elapsed until different steps since the startup time (ds) //
    ////////////////////////////////////////////////////////////////////

    /**
     * @brief Time until the first byte read
     *
     * From DB: time until the first record read from the database
     * From API: time until the first byte read in response to the fetchnodes command (errors excluded)
     */
    dstime timeToFirstByte;

    /**
     * @brief Time until the last byte read
     *
     * From DB: time until the last record is read from the database
     * From API: time until the whole response to the fetchnodes command has been received
     */
    dstime timeToLastByte;

    /**
     * @brief Time until the cached filesystem is ready
     *
     * From DB: time until the database has been read and processed
     * From API: time until the fetchnodes command is processed
     */
    dstime timeToCached;

    /**
     * @brief Time until the filesystem is ready to be used
     *
     * From DB: this time is the same as timeToCached
     * From API: time until action packets have been processed
     * It's needed to wait until the reception of action packets due to
     * server-side caches.
     */
    dstime timeToResult;

    /**
     * @brief Time until synchronizations have been resumed
     *
     * This involves the load of the local cache and the scan of known
     * files. Files that weren't cached are scanned later.
     */
    dstime timeToSyncsResumed;

    /**
     * @brief Time until the filesystem is current
     *
     * From DB: time until action packets have been processed
     * From API: this time is the same as timeToResult
     */
    dstime timeToCurrent;

    /**
     * @brief Time until the resumption of transfers has finished
     *
     * The resumption of transfers is done after the filesystem is current
     */
    dstime timeToTransfersResumed;
};

class MEGA_API MegaClient
{
public:
    // own identity
    handle me;

    // root nodes (files, incoming, rubbish)
    handle rootnodes[3];

    // all nodes
    node_map nodes;

    // all users
    user_map users;

    // encrypted master key
    string k;

    // version of the account
    int accountversion;

    // salt of the account (for v2 accounts)
    string accountsalt;

    // timestamp of the creation of the account
    m_time_t accountsince;

    // Global Multi-Factor Authentication enabled
    bool gmfa_enabled;

    // Server-Side Rubbish-bin Scheduler enabled (autopurging)
    bool ssrs_enabled;

    // New Secure Registration method enabled
    bool nsr_enabled;

    // Account has VOIP push enabled (only for Apple)
    bool aplvp_enabled;

<<<<<<< HEAD
    // 2 = Opt-in and unblock SMS allowed 1 = Only unblock SMS allowed 0 = No SMS allowed  -1 = flag was not received
    int smsve_state;

    // the verified account phone number, filled in from 'ug'
    string sms_verifiedphone;
=======
    // pseudo-random number generator
    PrnGen rng;
>>>>>>> 745c9b5d

#ifdef ENABLE_CHAT
    // all chats
    textchat_map chats;
#endif

    // process API requests and HTTP I/O
    void exec();

    // wait for I/O or other events
    int wait();

    // splitted implementation of wait() for a better thread management
    int preparewait();
    int dowait();
    int checkevents();

    // abort exponential backoff
    bool abortbackoff(bool = true);

    // ID tag of the next request
    int nextreqtag();

    // corresponding ID tag of the currently executing callback
    int restag;

    // ephemeral session support
    void createephemeral();
    void resumeephemeral(handle, const byte*, int = 0);

    // full account confirmation/creation support
    void sendsignuplink(const char*, const char*, const byte*);

    string sendsignuplink2(const char*, const char *, const char*);
    void resendsignuplink2(const char*, const char *);

    void querysignuplink(const byte*, unsigned);
    void confirmsignuplink(const byte*, unsigned, uint64_t);
    void confirmsignuplink2(const byte*, unsigned);
    void setkeypair();

    // prelogin: e-mail
    void prelogin(const char*);

    // user login: e-mail, pwkey
    void login(const char*, const byte*, const char* = NULL);

    // user login: e-mail, password, salt
    void login2(const char*, const char*, string *, const char* = NULL);

    // user login: e-mail, derivedkey, 2FA pin
    void login2(const char*, const byte*, const char* = NULL);

    // user login: e-mail, pwkey, emailhash
    void fastlogin(const char*, const byte*, uint64_t);

    // session login: binary session, bytecount
    void login(const byte*, int);

    // check password
    error validatepwd(const byte *);

    // get user data
    void getuserdata();

    // get the public key of an user
    void getpubkey(const char* user);

    // check if logged in
    sessiontype_t loggedin();

    // check the reason of being blocked
    void whyamiblocked();

    // dump current session
    int dumpsession(byte*, size_t);

    // create a copy of the current session
    void copysession();

    // get the data for a session transfer
    // the caller takes the ownership of the returned value
    // if the second parameter isn't NULL, it's used as session id instead of the current one
    string *sessiontransferdata(const char*, string* = NULL);

    // Kill session id
    void killsession(handle session);
    void killallsessions();

    // set folder link: node, key
    error folderaccess(const char*folderlink);

    // open exported file link
    error openfilelink(const char*, int);

    // decrypt password-protected public link
    // the caller takes the ownership of the returned value in decryptedLink parameter
    error decryptlink(const char* link, const char* pwd, string *decryptedLink);

    // encrypt public link with password
    // the caller takes the ownership of the returned value
    error encryptlink(const char* link, const char* pwd, string *encryptedLink);

    // change login password
    error changepw(const char *password, const char *pin = NULL);

    // load all trees: nodes, shares, contacts
    void fetchnodes(bool nocache = false);

    // fetchnodes stats
    FetchNodesStats fnstats;

#ifdef ENABLE_CHAT
    // load cryptographic keys: RSA, Ed25519, Cu25519 and their signatures
    void fetchkeys();    
    void initializekeys();
#endif

    // retrieve user details
    void getaccountdetails(AccountDetails*, bool, bool, bool, bool, bool, bool);

    // check if the available bandwidth quota is enough to transfer an amount of bytes
    void querytransferquota(m_off_t size);

    // update node attributes
    error setattr(Node*, const char* prevattr = NULL);

    // prefix and encrypt attribute json
    void makeattr(SymmCipher*, string*, const char*, int = -1) const;

    // check node access level
    int checkaccess(Node*, accesslevel_t);

    // check if a move operation would succeed
    error checkmove(Node*, Node*);

    // delete node
    error unlink(Node*, bool = false);

    // delete all versions
    void unlinkversions();

    // move node to new parent folder
    error rename(Node*, Node*, syncdel_t = SYNCDEL_NONE, handle = UNDEF);

    // start/stop/pause file transfer
    bool startxfer(direction_t, File*, bool skipdupes = false, bool startfirst = false, bool donotpersist = false);
    void stopxfer(File* f);
    void pausexfers(direction_t, bool, bool = false);

    // maximum number of connections per transfer
    static const unsigned MAX_NUM_CONNECTIONS = 6;

    // set max connections per transfer
    void setmaxconnections(direction_t, int);

    // enqueue/abort direct read
    void pread(Node*, m_off_t, m_off_t, void*);
    void pread(handle, SymmCipher* key, int64_t, m_off_t, m_off_t, void*, bool = false,  const char* = NULL, const char* = NULL, const char* = NULL);
    void preadabort(Node*, m_off_t = -1, m_off_t = -1);
    void preadabort(handle, m_off_t = -1, m_off_t = -1);

    // pause flags
    bool xferpaused[2];

#ifdef ENABLE_SYNC
    // active syncs
    sync_list syncs;

    // indicates whether all startup syncs have been fully scanned
    bool syncsup;
#endif

    // if set, symlinks will be followed except in recursive deletions
    // (give the user ample warning about possible sync repercussions)
    bool followsymlinks;

    // number of parallel connections per transfer (PUT/GET)
    unsigned char connections[2];

    // generate & return next upload handle
    handle uploadhandle(int);

    // add nodes to specified parent node (complete upload, copy files, make
    // folders)
    void putnodes(handle, NewNode*, int, const char * = NULL);

    // send files/folders to user
    void putnodes(const char*, NewNode*, int);

    // attach file attribute to upload or node handle
    void putfa(handle, fatype, SymmCipher*, string*, bool checkAccess = true);

    // queue file attribute retrieval
    error getfa(handle h, string *fileattrstring, string *nodekey, fatype, int = 0);
    
    // notify delayed upload completion subsystem about new file attribute
    void checkfacompletion(handle, Transfer* = NULL);

    // attach/update/delete a user attribute
    void putua(attr_t at, const byte* av = NULL, unsigned avl = 0, int ctag = -1);

    // attach/update multiple versioned user attributes at once
    void putua(userattr_map *attrs, int ctag = -1);

    // queue a user attribute retrieval
    void getua(User* u, const attr_t at = ATTR_UNKNOWN, int ctag = -1);

    // queue a user attribute retrieval (for non-contacts)
    void getua(const char* email_handle, const attr_t at = ATTR_UNKNOWN, const char *ph = NULL, int ctag = -1);

    // retrieve the email address of a user
    void getUserEmail(const char *uid);

#ifdef DEBUG
    // queue a user attribute removal
    void delua(const char* an);
#endif

    // delete or block an existing contact
    error removecontact(const char*, visibility_t = HIDDEN);

    // add/remove/update outgoing share
    void setshare(Node*, const char*, accesslevel_t, const char* = NULL);

    // Add/delete/remind outgoing pending contact request
    void setpcr(const char*, opcactions_t, const char* = NULL, const char* = NULL, handle = UNDEF);
    void updatepcr(handle, ipcactions_t);

    // export node link or remove existing exported link for this node
    error exportnode(Node*, int, m_time_t);
    void getpubliclink(Node* n, int del, m_time_t ets); // auxiliar method to add req

    // add timer
    error addtimer(TimerWithBackoff *twb);

    // add/delete sync
    error isnodesyncable(Node*, bool* = NULL);

    error addsync(string*, const char*, string*, Node*, fsfp_t = 0, int = 0, void* = NULL);

    void delsync(Sync*, bool = true);

    // close all open HTTP connections
    void disconnect();

    // close server-client HTTP connection
    void catchup();
    // abort lock request
    void abortlockrequest();

    // abort session and free all state information
    void logout();

    // free all state information
    void locallogout();

    // remove caches
    void removecaches();

    // SDK version
    const char* version();

    // get the last available version of the app
    void getlastversion(const char *appKey);

    // get a local ssl certificate for communications with the webclient
    void getlocalsslcertificate();

    // send a DNS request to resolve a hostname
    void dnsrequest(const char*);

    // send a GeLB request for a service with a timeout (in ms) and a number of retries
    void gelbrequest(const char*, int, int);

    // send chat stats
    void sendchatstats(const char*, int port);

    // send chat logs with user's annonymous id
    void sendchatlogs(const char*, const char*, int port);

    // send a HTTP request
    void httprequest(const char*, int, bool = false, const char* = NULL, int = 1);

    // maximum outbound throughput (per target server)
    int putmbpscap;

    // User-Agent header for HTTP requests
    string useragent;

    // Issuer of a detected fake SSL certificate
    string sslfakeissuer;

    // shopping basket
    handle_vector purchase_basket;

    // enumerate Pro account purchase options
    void purchase_enumeratequotaitems();

    // clear shopping basket
    void purchase_begin();

    // add item to basket
    void purchase_additem(int, handle, unsigned, const char *, unsigned, const char *, handle = UNDEF);

    // submit purchased products for payment
    void purchase_checkout(int);

    // submit purchase receipt for verification
    void submitpurchasereceipt(int, const char*, handle lph = UNDEF);

    // store credit card
    error creditcardstore(const char *);

    // get credit card subscriptions
    void creditcardquerysubscriptions();

    // cancel credit card subscriptions
    void creditcardcancelsubscriptions(const char *reason = NULL);

    // get payment methods
    void getpaymentmethods();

    // store user feedback
    void userfeedbackstore(const char *);

    // send event
    void sendevent(int, const char *);
    void sendevent(int, const char *, int tag);

    // clean rubbish bin
    void cleanrubbishbin();

    // determine if more transfers fit in the pipeline
    bool moretransfers(direction_t);

    // change the storage status
    bool setstoragestatus(storagestatus_t);

#ifdef ENABLE_CHAT

    // create a new chat with multiple users and different privileges
    void createChat(bool group, bool publicchat, const userpriv_vector *userpriv = NULL, const string_map *userkeymap = NULL, const char *title = NULL);

    // invite a user to a chat
    void inviteToChat(handle chatid, handle uh, int priv, const char *unifiedkey = NULL, const char *title = NULL);

    // remove a user from a chat
    void removeFromChat(handle chatid, handle uh);

    // get the URL of a chat
    void getUrlChat(handle chatid);

    // process object arrays by the API server (users + privileges)
    userpriv_vector * readuserpriv(JSON* j);

    // grant access to a chat peer to one specific node
    void grantAccessInChat(handle chatid, handle h, const char *uid);

    // revoke access to a chat peer to one specific node
    void removeAccessInChat(handle chatid, handle h, const char *uid);

    // update permissions of a peer in a chat
    void updateChatPermissions(handle chatid, handle uh, int priv);

    // truncate chat from message id
    void truncateChat(handle chatid, handle messageid);

    // set title of the chat
    void setChatTitle(handle chatid, const char *title = NULL);

    // get the URL of the presence server
    void getChatPresenceUrl();

    // register a token device to route push notifications
    void registerPushNotification(int deviceType, const char *token = NULL);

    void archiveChat(handle chatid, bool archived);

    // request meta information from an url (title, description, icon)
    void richlinkrequest(const char*);

    // create/get or delete chat-link
    void chatlink(handle chatid, bool del, bool createifmissing);

    // get the URL for chat-link
    void chatlinkurl(handle publichandle);

    // convert public chat into private chat
    void chatlinkclose(handle chatid, const char *title);

    // auto-join publicchat
    void chatlinkjoin(handle publichandle, const char *unifiedkey);
#endif

    // get mega achievements
    void getaccountachievements(AchievementsDetails *details);

    // get mega achievements list (for advertising for unregistered users)
    void getmegaachievements(AchievementsDetails *details);

    // get welcome pdf
    void getwelcomepdf();

    // toggle global debug flag
    bool toggledebug();

    bool debugstate();

    // report an event to the API logger
    void reportevent(const char*, const char* = NULL);
    void reportevent(const char*, const char*, int tag);

    // set max download speed
    bool setmaxdownloadspeed(m_off_t bpslimit);

    // set max upload speed
    bool setmaxuploadspeed(m_off_t bpslimit);

    // get max download speed
    m_off_t getmaxdownloadspeed();

    // get max upload speed
    m_off_t getmaxuploadspeed();

    // get the handle of the older version for a NewNode
    handle getovhandle(Node *parent, string *name);

    // use HTTPS for all communications
    bool usehttps;
    
    // use an alternative port for downloads (8080)
    bool usealtdownport;

    // select the download port automatically
    bool autodownport;

    // use an alternative port for uploads (8080)
    bool usealtupport;

    // select the upload port automatically
    bool autoupport;

    // finish downloaded chunks in order
    bool orderdownloadedchunks;

    // disable public key pinning (for testing purposes)
    static bool disablepkp;

    // retry API_ESSL errors
    bool retryessl;

    // flag to request an extra loop of the SDK to finish something pending
    bool looprequested;

    // timestamp until the bandwidth is overquota in deciseconds, related to Waiter::ds
    m_time_t overquotauntil;

    // storage status
    storagestatus_t ststatus;

    // root URL for API requests
    static string APIURL;

    // root URL for GeLB requests
    static string GELBURL;

    // root URL for chat stats
    static string CHATSTATSURL;

    // account auth for public folders
    string accountauth;

    // file that is blocking the sync engine
    string blockedfile;

    // stats id
    static char* statsid;

    // number of ongoing asynchronous fopen
    int asyncfopens;

    // list of notifications to display to the user; includes items already seen
    UserAlerts useralerts;

    // true if user data is cached
    bool cachedug;

    // backoff for the expiration of cached user data
    BackoffTimer btugexpiration;

private:
    BackoffTimer btcs;
    BackoffTimer btbadhost;
    BackoffTimer btworkinglock;

    vector<TimerWithBackoff *> bttimers;

    // server-client command trigger connection
    HttpReq* pendingsc;
    BackoffTimer btsc;

    // badhost report
    HttpReq* badhostcs;

    // Working lock
    HttpReq* workinglockcs;

    // notify URL for new server-client commands
    string scnotifyurl;

    // unique request ID
    char reqid[10];

    // auth URI component for API requests
    string auth;

    // lang URI component for API requests
    string lang;

    // public handle being used
    handle publichandle;

    // API response JSON object
    JSON response;

    // response record processing issue
    bool warned;

    // next local user record identifier to use
    int userid;

    // backoff for file attributes
    BackoffTimer btpfa;
    bool faretrying;

    // next internal upload handle
    handle nextuh;

    // maximum number of concurrent transfers (uploads + downloads)
    static const unsigned MAXTOTALTRANSFERS;

    // maximum number of concurrent transfers (uploads or downloads)
    static const unsigned MAXTRANSFERS;

    // maximum number of queued putfa before halting the upload queue
    static const int MAXQUEUEDFA;

    // maximum number of concurrent putfa
    static const int MAXPUTFA;

    // update time at which next deferred transfer retry kicks in
    void nexttransferretry(direction_t d, dstime*);

    // a TransferSlot chunk failed
    bool chunkfailed;
    
    // fetch state serialize from local cache
    bool fetchsc(DbTable*);

    // close the local transfer cache
    void closetc(bool remove = false);

    // server-client command processing
    void sc_updatenode();
    Node* sc_deltree();
    void sc_newnodes();
    void sc_contacts();
    void sc_keys();
    void sc_fileattr();
    void sc_userattr();
    bool sc_shares();
    bool sc_upgrade();
    void sc_paymentreminder();
    void sc_opc();
    void sc_ipc();
    void sc_upc(bool incoming);
    void sc_ph();
    void sc_se();
#ifdef ENABLE_CHAT
    void sc_chatupdate(bool readingPublicChat);
    void sc_chatnode();
    void sc_chatflags();
#endif
    void sc_uac();
    void sc_la();

    void init();

    // add node to vector and return index
    unsigned addnode(node_vector*, Node*) const;

    // add child for consideration in syncup()/syncdown()
    void addchild(remotenode_map*, string*, Node*, list<string>*) const;

    // crypto request response
    void cr_response(node_vector*, node_vector*, JSON*);

    // read node tree from JSON object
    void readtree(JSON*);

    // used by wait() to handle event timing
    void checkevent(dstime, dstime*, dstime*);

    // converts UTF-8 to 32-bit word array
    static char* str_to_a32(const char*, int*);

    // was the app notified of a retrying CS request?
    bool csretrying;

    // encode/query handle type
    void encodehandletype(handle*, bool);
    bool isprivatehandle(handle*);
    
    // add direct read
    void queueread(handle, bool, SymmCipher*, int64_t, m_off_t, m_off_t, void*, const char* = NULL, const char* = NULL, const char* = NULL);
    
    // execute pending direct reads
    bool execdirectreads();

    // maximum number parallel connections for the direct read subsystem
    static const int MAXDRSLOTS = 16;

    // abort queued direct read(s)
    void abortreads(handle, bool, m_off_t, m_off_t);

    static const char PAYMENT_PUBKEY[];

public:
    void enabletransferresumption(const char *loggedoutid = NULL);
    void disabletransferresumption(const char *loggedoutid = NULL);

    // application callbacks
    struct MegaApp* app;

    // event waiter
    Waiter* waiter;

    // HTTP access
    HttpIO* httpio;

    // directory change notification
    struct FileSystemAccess* fsaccess;

    // bitmap graphics handling
    GfxProc* gfx;

    // enable / disable the gfx layer
    bool gfxdisabled;
    
    // DB access
    DbAccess* dbaccess;

    // state cache table for logged in user
    DbTable* sctable;

    // there is data to commit to the database when possible
    bool pendingsccommit;

    // transfer cache table
    DbTable* tctable;
    // scsn as read from sctable
    handle cachedscsn;

    // have we just completed fetching new nodes?
    bool statecurrent;

    // pending file attribute writes
    putfa_list queuedfa;

    // current file attributes being sent
    putfa_list activefa;

    // API request queue double buffering:
    // reqs[r] is open for adding commands
    // reqs[r^1] is being processed on the API server
    HttpReq* pendingcs;

    // pending HTTP requests
    pendinghttp_map pendinghttp;

    // record type indicator for sctable
    enum { CACHEDSCSN, CACHEDNODE, CACHEDUSER, CACHEDLOCALNODE, CACHEDPCR, CACHEDTRANSFER, CACHEDFILE, CACHEDCHAT } sctablerectype;

    // open/create state cache database table
    void opensctable();

    // initialize/update state cache referenced sctable
    void initsc();
    void updatesc();
    void finalizesc(bool);

    // flag to pause / resume the processing of action packets
    bool scpaused;

    // MegaClient-Server response JSON
    JSON json;

    // Server-MegaClient request JSON and processing state flag ("processing a element")
    JSON jsonsc;
    bool insca;

    // no two interrelated client instances should ever have the same sessionid
    char sessionid[10];

    // session key to protect local storage
    string sessionkey;

    // application key
    char appkey[16];

    // incoming shares to be attached to a corresponding node
    newshare_list newshares;

    // current request tag
    int reqtag;

    // user maps: by handle and by case-normalized e-mail address
    uh_map uhindex;
    um_map umindex;

    // mapping of pending contact handles to their structure
    handlepcr_map pcrindex;

    // pending file attributes
    fa_map pendingfa;

    // upload waiting for file attributes
    handletransfer_map faputcompletion;    

    // file attribute fetch channels
    fafc_map fafcs;

    // generate attribute string based on the pending attributes for this upload
    void pendingattrstring(handle, string*);

    // active/pending direct reads
    handledrn_map hdrns;
    dsdrn_map dsdrns;
    dr_list drq;
    drs_list drss;

    // merge newly received share into nodes
    void mergenewshares(bool);
    void mergenewshare(NewShare *s, bool notify);    // merge only the given share

    // transfer queues (PUT/GET)
    transfer_map transfers[2];

    // transfer list to manage the priority of transfers
    TransferList transferlist;

    // cached transfers (PUT/GET)
    transfer_map cachedtransfers[2];

    // cached files and their dbids
    vector<string> cachedfiles;
    vector<uint32_t> cachedfilesdbids;

    // database IDs of cached files and transfers
    // waiting for the completion of a putnodes
    pendingdbid_map pendingtcids;

    // path of temporary files
    // waiting for the completion of a putnodes
    pendingfiles_map pendingfiles;

    // transfer tslots
    transferslot_list tslots;

    // next TransferSlot to doio() on
    transferslot_list::iterator slotit;

    // FileFingerprint to node mapping
    fingerprint_set fingerprints;

    // asymmetric to symmetric key rewriting
    handle_vector nodekeyrewrite;
    handle_vector sharekeyrewrite;

    static const char* const EXPORTEDLINK;

    // minimum number of bytes in transit for upload/download pipelining
    static const int MINPIPELINE = 65536;

    // default number of seconds to wait after a bandwidth overquota
    static dstime DEFAULT_BW_OVERQUOTA_BACKOFF_SECS;

    // number of seconds to invalidate the cached user data
    static dstime USER_DATA_EXPIRATION_BACKOFF_SECS;

    // initial state load in progress?
    bool fetchingnodes;
    int fetchnodestag;

    // total number of Node objects
    long long totalNodes;

    // server-client request sequence number
    char scsn[12];

    bool setscsn(JSON*);

    void purgenodes(node_vector* = NULL);
    void purgeusers(user_vector* = NULL);
    bool readusers(JSON*, bool actionpackets);

    user_vector usernotify;
    void notifyuser(User*);

    pcr_vector pcrnotify;
    void notifypcr(PendingContactRequest*);

    node_vector nodenotify;
    void notifynode(Node*);

    // update transfer in the persistent cache
    void transfercacheadd(Transfer*);

    // remove a transfer from the persistent cache
    void transfercachedel(Transfer*);

    // add a file to the persistent cache
    void filecacheadd(File*);

    // remove a file from the persistent cache
    void filecachedel(File*);

#ifdef ENABLE_CHAT
    textchat_map chatnotify;
    void notifychat(TextChat *);
#endif

#ifdef USE_MEDIAINFO
    MediaFileInfo mediaFileInfo;
#endif

    // write changed/added/deleted users to the DB cache and notify the
    // application
    void notifypurge();

    // remove node subtree
    void deltree(handle);

    Node* nodebyhandle(handle);
    Node* nodebyfingerprint(FileFingerprint*);
    node_vector *nodesbyfingerprint(FileFingerprint* fingerprint);

    // generate & return upload handle
    handle getuploadhandle();

#ifdef ENABLE_SYNC    
    // sync debris folder name in //bin
    static const char* const SYNCDEBRISFOLDERNAME;

    // we are adding the //bin/SyncDebris/yyyy-mm-dd subfolder(s)
    bool syncdebrisadding;

    // minute of the last created folder in SyncDebris
    m_time_t syncdebrisminute;

    // activity flag
    bool syncactivity;

    // syncops indicates that a sync-relevant tree update may be pending
    bool syncops;

    // app scanstate flag
    bool syncscanstate;

    // scan required flag
    bool syncdownrequired;

    bool syncuprequired;

    // block local fs updates processing while locked ops are in progress
    bool syncfsopsfailed;

    // retry accessing temporarily locked filesystem items
    bool syncfslockretry;
    BackoffTimer syncfslockretrybt;

    // retry of transiently failed local filesystem ops
    bool syncdownretry;
    BackoffTimer syncdownbt;

    // sync PUT Nagle timer
    bool syncnagleretry;
    BackoffTimer syncnaglebt;

    // timer for extra notifications
    // (workaround for buggy network filesystems)
    bool syncextraretry;
    BackoffTimer syncextrabt;

    // rescan timer if fs notification unavailable or broken
    bool syncscanfailed;
    BackoffTimer syncscanbt;

    // vanished from a local synced folder
    localnode_set localsyncnotseen;

    // maps local fsid to corresponding LocalNode*
    handlelocalnode_map fsidnode;

    // local nodes that need to be added remotely
    localnode_vector synccreate;

    // number of sync-initiated putnodes() in progress
    int syncadding;

    // total number of LocalNode objects
    long long totalLocalNodes;

    // sync id dispatch
    handle nextsyncid();
    handle currsyncid;

    // SyncDebris folder addition result
    void putnodes_syncdebris_result(error, NewNode*);

    // if no sync putnodes operation is in progress, apply the updates stored
    // in syncadded/syncdeleted/syncoverwritten to the remote tree
    void syncupdate();

    // create missing folders, copy/start uploading missing files
    bool syncup(LocalNode*, dstime*);

    // sync putnodes() completion
    void putnodes_sync_result(error, NewNode*, int);

    // start downloading/copy missing files, create missing directories
    bool syncdown(LocalNode*, string*, bool);

    // move nodes to //bin/SyncDebris/yyyy-mm-dd/ or unlink directly
    void movetosyncdebris(Node*, bool);

    // move queued nodes to SyncDebris (for syncing into the user's own cloud drive)
    void execmovetosyncdebris();
    node_set todebris;

    // unlink queued nodes directly (for inbound share syncing)
    void execsyncunlink();
    node_set tounlink;
    
    // commit all queueud deletions
    void execsyncdeletions();

    // process localnode subtree
    void proclocaltree(LocalNode*, LocalTreeProc*);

    // unlink the LocalNode from the corresponding node
    // if the associated local file or folder still exists
    void unlinkifexists(LocalNode*, FileAccess*, string*);
#endif

    // recursively cancel transfers in a subtree
    void stopxfers(LocalNode*);

    // update paths of all PUT transfers
    void updateputs();

    // determine if all transfer slots are full
    bool slotavail() const;

    // dispatch as many queued transfers as possible
    void dispatchmore(direction_t);

    // transfer queue dispatch/retry handling
    bool dispatch(direction_t);

    void defer(direction_t, int td, int = 0);
    void freeq(direction_t);

    dstime transferretrydelay();

    // client-server request double-buffering
    RequestDispatcher reqs;

    // upload handle -> node handle map (filled by upload completion)
    handlepair_set uhnh;

    // transfer chunk failed
    void setchunkfailed(string*);
    string badhosts;

    bool requestLock;
    dstime disconnecttimestamp;

    // process object arrays by the API server
    int readnodes(JSON*, int, putsource_t = PUTNODES_APP, NewNode* = NULL, int = 0, int = 0);

    void readok(JSON*);
    void readokelement(JSON*);
    void readoutshares(JSON*);
    void readoutshareelement(JSON*);

    void readipc(JSON*);
    void readopc(JSON*);

    void procph(JSON*);

    void readcr();
    void readsr();

    void procsnk(JSON*);
    void procsuk(JSON*);

    void procmcf(JSON*);
    void procmcna(JSON*);

    void setkey(SymmCipher*, const char*);
    bool decryptkey(const char*, byte*, int, SymmCipher*, int, handle);

    void handleauth(handle, byte*);

    bool procsc();

    // API warnings
    void warn(const char*);
    bool warnlevel();

    Node* childnodebyname(Node*, const char*, bool = false);
    vector<Node*> childnodesbyname(Node*, const char*, bool = false);

    // purge account state and abort server-client connection
    void purgenodesusersabortsc();

    static const int USERHANDLE = 8;
    static const int PCRHANDLE = 8;
    static const int NODEHANDLE = 6;
    static const int CHATHANDLE = 8;
    static const int SESSIONHANDLE = 8;
    static const int PURCHASEHANDLE = 8;
    static const int CONTACTLINKHANDLE = 6;
    static const int CHATLINKHANDLE = 6;

    // max new nodes per request
    static const int MAX_NEWNODES = 2000;

    // session ID length (binary)
    static const unsigned SIDLEN = 2 * SymmCipher::KEYLENGTH + USERHANDLE * 4 / 3 + 1;

    void proccr(JSON*);
    void procsr(JSON*);

    // account access: master key
    // folder link access: folder key
    SymmCipher key;

    // dummy key to obfuscate non protected cache
    SymmCipher tckey;

    // account access (full account): RSA private key
    AsymmCipher asymkey;

#ifdef ENABLE_CHAT
    // RSA public key
    AsymmCipher pubk;

    // EdDSA signing key (Ed25519 private key seed).
    EdDSA *signkey;

    // ECDH key (x25519 private key).
    ECDH *chatkey;

    // actual state of keys
    bool fetchingkeys;

    // invalidate received keys (when fail to load)
    void clearKeys();

    // delete chatkey and signing key
    void resetKeyring();
#endif

    // binary session ID
    string sid;

    // distinguish activity from different MegaClients in logs
    string clientname;

    // apply keys
    int applykeys();

    // symmetric password challenge
    int checktsid(byte* sidbuf, unsigned len);

    // locate user by e-mail address or by handle
    User* finduser(const char*, int = 0);
    User* finduser(handle, int = 0);
    User* ownuser();
    void mapuser(handle, const char*);
    void discarduser(handle, bool = true);
    void discarduser(const char*);
    void mappcr(handle, PendingContactRequest*);
    bool discardnotifieduser(User *);

    PendingContactRequest* findpcr(handle);

    // queue public key request for user
    void queuepubkeyreq(User*, PubKeyAction*);
    void queuepubkeyreq(const char*, PubKeyAction*);

    // rewrite foreign keys of the node (tree)
    void rewriteforeignkeys(Node* n);

    // simple string hash
    static void stringhash(const char*, byte*, SymmCipher*);
    static uint64_t stringhash64(string*, SymmCipher*);

    // set authentication context, either a session ID or a exported folder node handle
    void setsid(const byte*, unsigned);
    void setrootnode(handle);

    bool setlang(string *code);

    // returns the handle of the root node if the account is logged into a public folder, otherwise UNDEF.
    handle getrootpublicfolder();

    // returns the public handle of the folder link if the account is logged into a public folder, otherwise UNDEF.
    handle getpublicfolderhandle();

    //returns the top-level node for a node
    Node *getrootnode(Node*);

    // process node subtree
    void proctree(Node*, TreeProc*, bool skipinshares = false, bool skipversions = false);

    // hash password
    error pw_key(const char*, byte*) const;

    // convert hex digit to number
    static int hexval(char);

    SymmCipher tmpnodecipher;
    SymmCipher tmptransfercipher;

    void exportDatabase(string filename);
    bool compareDatabases(string filename1, string filename2);

    // request a link to recover account
    void getrecoverylink(const char *email, bool hasMasterkey);

    // query information about recovery link
    void queryrecoverylink(const char *link);

    // request private key for integrity checking the masterkey
    void getprivatekey(const char *code);

    // confirm a recovery link to restore the account
    void confirmrecoverylink(const char *code, const char *email, const char *password, const byte *masterkey = NULL, int accountversion = 1);

    // request a link to cancel the account
    void getcancellink(const char *email, const char* = NULL);

    // confirm a link to cancel the account
    void confirmcancellink(const char *code);

    // get a link to change the email address
    void getemaillink(const char *email, const char *pin = NULL);

    // confirm a link to change the email address
    void confirmemaillink(const char *code, const char *email, const byte *pwkey);

    // create contact link
    void contactlinkcreate(bool renew);

    // query contact link
    void contactlinkquery(handle);

    // delete contact link
    void contactlinkdelete(handle);

    // multi-factor authentication setup
    void multifactorauthsetup(const char* = NULL);

    // multi-factor authentication get
    void multifactorauthcheck(const char*);

    // multi-factor authentication disable
    void multifactorauthdisable(const char*);

    // fetch time zone
    void fetchtimezone();

    void keepmealive(int, bool enable = true);

    void getpsa();

    // tells the API the user has seen existing alerts
    void acknowledgeuseralerts();

    // manage overquota errors
    void activateoverquota(dstime timeleft);

    // achievements enabled for the account
    bool achievements_enabled;

    // non-zero if login with user+pwd was done (reset upon fetchnodes completion)
    bool isNewSession;

    // timestamp of the last login with user and password
    m_time_t tsLogin;

    // true if user has disabled fileversioning
    bool versions_disabled;

    // the SDK is trying to log out
    int loggingout;

    MegaClient(MegaApp*, Waiter*, HttpIO*, FileSystemAccess*, DbAccess*, GfxProc*, const char*, const char*);
    ~MegaClient();
};
} // namespace

#if __cplusplus < 201100L
#define char_is_not_digit std::not1(std::ptr_fun(static_cast<int(*)(int)>(std::isdigit)))
#define char_is_not_space std::not1(std::ptr_fun<int, int>(std::isspace))
#else
#define char_is_not_digit [](char c) { return !std::isdigit(c); }
#define char_is_not_space [](char c) { return !std::isspace(c); }
#endif

#endif<|MERGE_RESOLUTION|>--- conflicted
+++ resolved
@@ -216,16 +216,14 @@
     // Account has VOIP push enabled (only for Apple)
     bool aplvp_enabled;
 
-<<<<<<< HEAD
     // 2 = Opt-in and unblock SMS allowed 1 = Only unblock SMS allowed 0 = No SMS allowed  -1 = flag was not received
     int smsve_state;
 
     // the verified account phone number, filled in from 'ug'
     string sms_verifiedphone;
-=======
+	
     // pseudo-random number generator
     PrnGen rng;
->>>>>>> 745c9b5d
 
 #ifdef ENABLE_CHAT
     // all chats
