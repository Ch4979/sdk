--- conflicted
+++ resolved
@@ -52,11 +52,7 @@
 public:
     std::unique_ptr<FileAccess> newfileaccess(bool followSymLinks = true) override;
     DirAccess* newdiraccess() override;
-<<<<<<< HEAD
-    DirNotify* newdirnotify(LocalPath&, LocalPath&) override;
-=======
-    DirNotify* newdirnotify(string*, string*, Waiter*) override;
->>>>>>> 05cfeacc
+    DirNotify* newdirnotify(LocalPath&, LocalPath&, Waiter*) override;
 
     bool issyncsupported(LocalPath&, bool* = NULL) override;
 
@@ -134,13 +130,8 @@
 
     fsfp_t fsfingerprint() const override;
     bool fsstableids() const override;
-<<<<<<< HEAD
-
-    WinDirNotify(LocalPath&, const LocalPath&);
-=======
     
-    WinDirNotify(string*, string*, WinFileSystemAccess* owner, Waiter* waiter);
->>>>>>> 05cfeacc
+    WinDirNotify(LocalPath&, const LocalPath&, WinFileSystemAccess* owner, Waiter* waiter);
     ~WinDirNotify();
 };
 
