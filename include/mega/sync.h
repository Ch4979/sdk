/**
 * @file mega/sync.h
 * @brief Class for synchronizing local and remote trees
 *
 * (c) 2013-2014 by Mega Limited, Auckland, New Zealand
 *
 * This file is part of the MEGA SDK - Client Access Engine.
 *
 * Applications using the MEGA API must present a valid application key
 * and comply with the the rules set forth in the Terms of Service.
 *
 * The MEGA SDK is distributed in the hope that it will be useful,
 * but WITHOUT ANY WARRANTY; without even the implied warranty of
 * MERCHANTABILITY or FITNESS FOR A PARTICULAR PURPOSE.
 *
 * @copyright Simplified (2-clause) BSD License.
 *
 * You should have received a copy of the license along with this
 * program.
 */

#ifndef MEGA_SYNC_H
#define MEGA_SYNC_H 1

#ifdef ENABLE_SYNC
#include "megaclient.h"

namespace mega {

// Searching from the back, this function compares path1 and path2 character by character and
// returns the number of consecutive character matches (excluding separators) but only including whole node names.
// It's assumed that the paths are normalized (e.g. not contain ..) and separated with the given `localseparator`.
// `accumulated` is a buffer that is used to avoid constant reallocations.
int computeReversePathMatchScore(string& accumulated, const LocalPath& path1, const LocalPath& path2, const FileSystemAccess&);

// Recursively iterates through the filesystem tree starting at the sync root and assigns
// fs IDs to those local nodes that match the fingerprint retrieved from disk.
bool assignFilesystemIds(Sync& sync, MegaApp& app, FileSystemAccess& fsaccess, handlelocalnode_map& fsidnodes,
                         LocalPath& localdebris);

// A collection of sync configs backed by a database table
class MEGA_API SyncConfigBag
{
public:
    SyncConfigBag(DbAccess& dbaccess, FileSystemAccess& fsaccess, PrnGen& rng, const std::string& id);

    MEGA_DISABLE_COPY_MOVE(SyncConfigBag)

    // Adds a new sync config or updates if exists already
    void insert(const SyncConfig& syncConfig);

    // Removes a sync config at the given local path
    void remove(const std::string& localPath);

    // Returns the sync config at the given local path
    const SyncConfig* get(const std::string& localPath) const;

    // Removes all sync configs
    void clear();

    // Returns all current sync configs
    std::vector<SyncConfig> all() const;

private:
    std::unique_ptr<DbTable> mTable; // table for caching the sync configs
    std::map<std::string, SyncConfig> mSyncConfigs; // map of local paths to sync configs
};

class MEGA_API Sync
{
public:

    // returns the sync config
    const SyncConfig& getConfig() const;

    // sets whether this sync is resumable (default is true)
    void setResumable(bool isResumable);

    void* appData = nullptr;

    MegaClient* client = nullptr;

    // sync-wide directory notification provider
    std::unique_ptr<DirNotify> dirnotify;

    // root of local filesystem tree, holding the sync's root folder.  Never null except briefly in the destructor (to ensure efficient db usage)
    unique_ptr<LocalNode> localroot;

<<<<<<< HEAD
    // the type of the filesystem containing the sync
    FileSystemType mFileSystemType = FS_UNKNOWN;
=======
    FileSystemType mFilesystemType = FS_UNKNOWN;
>>>>>>> b0d46f6c

    // Path used to normalize sync locaroot name when using prefix /System/Volumes/Data needed by fsevents, due to notification paths
    // are served with such prefix from macOS catalina +
#ifdef __APPLE__
    string mFsEventsPath;
#endif
    // current state
    syncstate_t state = SYNC_INITIALSCAN;

    // are we conducting a full tree scan? (during initialization and if event notification failed)
    bool fullscan = true;

    // syncing to an inbound share?
    bool inshare = false;
    
    // deletion queue
    set<uint32_t> deleteq;

    // insertion/update queue
    localnode_set insertq;

    // adds an entry to the delete queue - removes it from insertq
    void statecachedel(LocalNode*);

    // adds an entry to the insert queue - removes it from deleteq
    void statecacheadd(LocalNode*);

    // recursively add children
    void addstatecachechildren(uint32_t, idlocalnode_map*, LocalPath&, LocalNode*, int);
    
    // Caches all synchronized LocalNode
    void cachenodes();

    // change state, signal to application
    void changestate(syncstate_t);

    // skip duplicates and self-caused
    bool checkValidNotification(int q, Notification& notification);

    // process and remove one directory notification queue item from *notify
    dstime procscanq(int);

    // recursively look for vanished child nodes and delete them
    void deletemissing(LocalNode*);

    // scan specific path
    LocalNode* checkpath(LocalNode*, LocalPath*, string* const, dstime*, bool wejustcreatedthisfolder, DirAccess* iteratingDir);

    m_off_t localbytes = 0;
    unsigned localnodes[2]{};

    // look up LocalNode relative to localroot
    LocalNode* localnodebypath(LocalNode*, const LocalPath&, LocalNode** = NULL, string* = NULL);

    // Assigns fs IDs to those local nodes that match the fingerprint retrieved from disk.
    // The fs IDs of unmatched nodes are invalidated.
    bool assignfsids();

    // scan items in specified path and add as children of the specified
    // LocalNode
    bool scan(LocalPath*, FileAccess*);

    // own position in session sync list
    sync_list::iterator sync_it{};

    // rescan sequence number (incremented when a full rescan or a new
    // notification batch starts)
    int scanseqno = 0;

    // notified nodes originating from this sync bear this tag
    int tag = 0;

    // debris path component relative to the base path
    string debris;
    LocalPath localdebris;

    // permanent lock on the debris/tmp folder
    std::unique_ptr<FileAccess> tmpfa;

    // state cache table
    DbTable* statecachetable = nullptr;

    // move file or folder to localdebris
    bool movetolocaldebris(LocalPath& localpath);

    // original filesystem fingerprint
    fsfp_t fsfp = 0;

    // does the filesystem have stable IDs? (FAT does not)
    bool fsstableids = false;

    // Error that causes a cancellation
    error errorcode = API_OK;

    // true if the sync hasn't loaded cached LocalNodes yet
    bool initializing = true;

    // true if the local synced folder is a network folder
    bool isnetwork = false;

    // values related to possible files being updated
    m_off_t updatedfilesize = ~0;
    m_time_t updatedfilets = 0;
    m_time_t updatedfileinitialts = 0;

    Sync(MegaClient*, SyncConfig, const char*, string*, Node*, bool, int, void*);
    ~Sync();

    static const int SCANNING_DELAY_DS;
    static const int EXTRA_SCANNING_DELAY_DS;
    static const int FILE_UPDATE_DELAY_DS;
    static const int FILE_UPDATE_MAX_DELAY_SECS;
    static const dstime RECENT_VERSION_INTERVAL_SECS;

protected :
    bool readstatecache();

private:
    std::string mLocalPath;
};
} // namespace

#endif
#endif<|MERGE_RESOLUTION|>--- conflicted
+++ resolved
@@ -86,12 +86,7 @@
     // root of local filesystem tree, holding the sync's root folder.  Never null except briefly in the destructor (to ensure efficient db usage)
     unique_ptr<LocalNode> localroot;
 
-<<<<<<< HEAD
-    // the type of the filesystem containing the sync
-    FileSystemType mFileSystemType = FS_UNKNOWN;
-=======
     FileSystemType mFilesystemType = FS_UNKNOWN;
->>>>>>> b0d46f6c
 
     // Path used to normalize sync locaroot name when using prefix /System/Volumes/Data needed by fsevents, due to notification paths
     // are served with such prefix from macOS catalina +
