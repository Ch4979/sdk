/**
 * @file mega/types.h
 * @brief Mega SDK types and includes
 *
 * (c) 2013-2014 by Mega Limited, Auckland, New Zealand
 *
 * This file is part of the MEGA SDK - Client Access Engine.
 *
 * Applications using the MEGA API must present a valid application key
 * and comply with the the rules set forth in the Terms of Service.
 *
 * The MEGA SDK is distributed in the hope that it will be useful,
 * but WITHOUT ANY WARRANTY; without even the implied warranty of
 * MERCHANTABILITY or FITNESS FOR A PARTICULAR PURPOSE.
 *
 * @copyright Simplified (2-clause) BSD License.
 *
 * You should have received a copy of the license along with this
 * program.
 */

#ifndef MEGA_TYPES_H
#define MEGA_TYPES_H 1

#ifdef _MSC_VER
#if MEGA_LINKED_AS_SHARED_LIBRARY
 #define MEGA_API __declspec(dllimport)
#elif MEGA_CREATE_SHARED_LIBRARY
 #define MEGA_API __declspec(dllexport)
#endif
#endif

#ifndef MEGA_API
 #define MEGA_API
#endif

// it needs to be reviewed that serialization/unserialization is not relying on this
typedef char __static_check_01__[sizeof(bool) == sizeof(char) ? 1 : -1];
// if your build fails here, please contact MEGA developers

// platform-specific includes and defines
#ifdef _WIN32
#include "mega/win32/megasys.h"
#else
#include "mega/posix/megasys.h"
#endif

#ifdef USE_CRYPTOPP
#include <cryptopp/config.h> // so we can test CRYPTO_VERSION below
#endif

// signed 64-bit generic offset
typedef int64_t m_off_t;

// opaque filesystem fingerprint
typedef uint64_t fsfp_t;

namespace mega {
// within ::mega namespace, byte is unsigned char (avoids ambiguity when std::byte from c++17 and perhaps other defined ::byte are available)
#if defined(USE_CRYPTOPP) && (CRYPTOPP_VERSION >= 600) && ((__cplusplus >= 201103L) || (__RPCNDR_H_VERSION__ == 500))
using byte = CryptoPP::byte;
#elif __RPCNDR_H_VERSION__ != 500
typedef unsigned char byte;
#endif
}

#ifdef USE_CRYPTOPP
#include "mega/crypto/cryptopp.h"
#else
#include "megacrypto.h"
#endif

#include "mega/crypto/sodium.h"

#include <memory>
#include <string>
#include <chrono>

namespace mega {

// import these select types into the namespace directly, to avoid adding std::byte from c++17
using std::string;
using std::map;
using std::set;
using std::list;
using std::vector;
using std::pair;
using std::multimap;
using std::deque;
using std::multiset;
using std::queue;
using std::streambuf;
using std::tuple;
using std::ostringstream;
using std::unique_ptr;

// forward declaration
struct AttrMap;
class BackoffTimer;
class Command;
class CommandPubKeyRequest;
struct DirectRead;
struct DirectReadNode;
struct DirectReadSlot;
struct FileAccess;
struct FileAttributeFetch;
struct FileAttributeFetchChannel;
struct FileFingerprint;
struct FileFingerprintCmp;
struct HttpReq;
struct GenericHttpReq;
struct HttpReqCommandPutFA;
struct LocalNode;
class MegaClient;
struct NewNode;
struct Node;
struct NodeCore;
class PubKeyAction;
class Request;
struct Transfer;
class TreeProc;
class LocalTreeProc;
struct User;
struct Waiter;
struct Proxy;
struct PendingContactRequest;
class TransferList;
struct Achievement;
namespace UserAlert
{
    struct Base;
}
class AuthRing;

#define EOO 0

// Our own version of time_t which we can be sure is 64 bit.  
// Utils.h has functions m_time() and so on corresponding to time() which help us to use this type and avoid arithmetic overflow when working with time_t on systems where it's 32-bit
typedef int64_t m_time_t; 

// monotonously increasing time in deciseconds
typedef uint32_t dstime;

#define NEVER (~(dstime)0)
#define EVER(ds) ((ds+1))

#define STRINGIFY(x) # x
#define TOSTRING(x) STRINGIFY(x)

// HttpReq states
typedef enum { REQ_READY, REQ_PREPARED, REQ_INFLIGHT, REQ_SUCCESS, REQ_FAILURE, REQ_DONE, REQ_ASYNCIO } reqstatus_t;

typedef enum { USER_HANDLE, NODE_HANDLE } targettype_t;

typedef enum { METHOD_POST, METHOD_GET, METHOD_NONE} httpmethod_t;

typedef enum { REQ_BINARY, REQ_JSON } contenttype_t;

// new node source types
typedef enum { NEW_NODE, NEW_PUBLIC, NEW_UPLOAD } newnodesource_t;

// file chunk MAC
struct ChunkMAC
{
    ChunkMAC() : offset(0), finished(false) { }

    byte mac[SymmCipher::BLOCKSIZE];
    unsigned int offset;
    bool finished;
};

// file chunk macs
class chunkmac_map : public map<m_off_t, ChunkMAC>
{
public:
    int64_t macsmac(SymmCipher *cipher);
    void serialize(string& d) const;
    bool unserialize(const char*& ptr, const char* end);
    void calcprogress(m_off_t size, m_off_t& chunkpos, m_off_t& completedprogress, m_off_t* lastblockprogress = nullptr);
};

/**
 * @brief Declaration of API error codes.
 */
typedef enum ErrorCodes
{
    API_OK = 0,                     ///< Everything OK.
    API_EINTERNAL = -1,             ///< Internal error.
    API_EARGS = -2,                 ///< Bad arguments.
    API_EAGAIN = -3,                ///< Request failed, retry with exponential backoff.
    DAEMON_EFAILED = -4,            ///< If returned from the daemon: EFAILED
    API_ERATELIMIT = -4,            ///< If returned from the API: Too many requests, slow down.
    API_EFAILED = -5,               ///< Request failed permanently.  This one is only produced by the API, only per command (not batch level)
    API_ETOOMANY = -6,              ///< Too many requests for this resource.
    API_ERANGE = -7,                ///< Resource access out of range.
    API_EEXPIRED = -8,              ///< Resource expired.
    API_ENOENT = -9,                ///< Resource does not exist.
    API_ECIRCULAR = -10,            ///< Circular linkage.
    API_EACCESS = -11,              ///< Access denied.
    API_EEXIST = -12,               ///< Resource already exists.
    API_EINCOMPLETE = -13,          ///< Request incomplete.
    API_EKEY = -14,                 ///< Cryptographic error.
    API_ESID = -15,                 ///< Bad session ID.
    API_EBLOCKED = -16,             ///< Resource administratively blocked.
    API_EOVERQUOTA = -17,           ///< Quota exceeded.
    API_ETEMPUNAVAIL = -18,         ///< Resource temporarily not available.
    API_ETOOMANYCONNECTIONS = -19,  ///< Too many connections on this resource.
    API_EWRITE = -20,               /**< File could not be written to (or failed
                                         post-write integrity check). */
    API_EREAD = -21,                /**< File could not be read from (or changed
                                         unexpectedly during reading). */
    API_EAPPKEY = -22,              ///< Invalid or missing application key.
    API_ESSL = -23,                 ///< SSL verification failed
    API_EGOINGOVERQUOTA = -24,      ///< Not enough quota
    API_EMFAREQUIRED = -26,         ///< Multi-factor authentication required
    API_EMASTERONLY = -27,          ///< Access denied for sub-users (only for business accounts)
    API_EBUSINESSPASTDUE = -28      ///< Business account expired
} error;

// returned by loggedin()
typedef enum { NOTLOGGEDIN, EPHEMERALACCOUNT, CONFIRMEDACCOUNT, FULLACCOUNT } sessiontype_t;

// node/user handles are 8-11 base64 characters, case sensitive, and thus fit
// in a 64-bit int
typedef uint64_t handle;

// (can use unordered_set if available)
typedef set<handle> handle_set;

// file attribute type
typedef uint16_t fatype;

// list of files
typedef list<struct File*> file_list;

// node types:
// FILE - regular file nodes
// FOLDER - regular folder nodes
// ROOT - the cloud drive root node
// INCOMING - inbox
// RUBBISH - rubbish bin
typedef enum { TYPE_UNKNOWN = -1, FILENODE = 0, FOLDERNODE, ROOTNODE, INCOMINGNODE, RUBBISHNODE } nodetype_t;

// node type key lengths
const int FILENODEKEYLENGTH = 32;
const int FOLDERNODEKEYLENGTH = 16;

typedef list<class Sync*> sync_list;

// persistent resource cache storage
struct Cachable
{
    virtual bool serialize(string*) = 0;

    int32_t dbid;

    bool notified;

    Cachable();
    virtual ~Cachable() { }
};

// numeric representation of string (up to 8 chars)
typedef uint64_t nameid;

// access levels:
// RDONLY - cannot add, rename or delete
// RDWR - cannot rename or delete
// FULL - all operations that do not require ownership permitted
// OWNER - node is in caller's ROOT, INCOMING or RUBBISH trees
typedef enum { ACCESS_UNKNOWN = -1, RDONLY = 0, RDWR, FULL, OWNER, OWNERPRELOGIN } accesslevel_t;

// operations for outgoing pending contacts
typedef enum { OPCA_ADD = 0, OPCA_DELETE, OPCA_REMIND} opcactions_t;
// operations for incoming pending contacts
typedef enum { IPCA_ACCEPT = 0, IPCA_DENY, IPCA_IGNORE} ipcactions_t;


typedef vector<struct Node*> node_vector;

// contact visibility:
// HIDDEN - not shown
// VISIBLE - shown
typedef enum { VISIBILITY_UNKNOWN = -1, HIDDEN = 0, VISIBLE = 1, INACTIVE = 2, BLOCKED = 3 } visibility_t;

typedef enum { PUTNODES_APP, PUTNODES_SYNC, PUTNODES_SYNCDEBRIS } putsource_t;

// maps handle-index pairs to file attribute handle
typedef map<pair<handle, fatype>, pair<handle, int> > fa_map;

typedef enum { SYNC_FAILED = -2, SYNC_CANCELED = -1, SYNC_INITIALSCAN = 0, SYNC_ACTIVE } syncstate_t;

typedef enum { SYNCDEL_NONE, SYNCDEL_DELETED, SYNCDEL_INFLIGHT, SYNCDEL_BIN,
               SYNCDEL_DEBRIS, SYNCDEL_DEBRISDAY, SYNCDEL_FAILED } syncdel_t;

typedef vector<LocalNode*> localnode_vector;

typedef map<handle, LocalNode*> handlelocalnode_map;

typedef set<LocalNode*> localnode_set;

typedef multimap<int32_t, LocalNode*> idlocalnode_map;

typedef set<Node*> node_set;

// enumerates a node's children
// FIXME: switch to forward_list once C++11 becomes more widely available
typedef list<Node*> node_list;

// undefined node handle
const handle UNDEF = ~(handle)0;

#define ISUNDEF(h) (!((h) + 1))

typedef list<struct TransferSlot*> transferslot_list;

// FIXME: use forward_list instad (C++11)
typedef list<HttpReqCommandPutFA*> putfa_list;

// map a FileFingerprint to the transfer for that FileFingerprint
typedef map<FileFingerprint*, Transfer*, FileFingerprintCmp> transfer_map;

typedef deque<Transfer*> transfer_list;

// map a request tag with pending dbids of transfers and files
typedef map<int, vector<uint32_t> > pendingdbid_map;

// map a request tag with a pending dns request
typedef map<int, GenericHttpReq*> pendinghttp_map;

// map a request tag with pending paths of temporary files
typedef map<int, vector<string> > pendingfiles_map;

// map an upload handle to the corresponding transer
typedef map<handle, Transfer*> handletransfer_map;

// maps node handles to Node pointers
typedef map<handle, Node*> node_map;

struct NodeCounter
{
    m_off_t storage = 0;
    m_off_t versionStorage = 0;
    size_t files = 0;
    size_t folders = 0;
    size_t versions = 0;
    void operator += (const NodeCounter&);
    void operator -= (const NodeCounter&);
};

typedef std::map<handle, NodeCounter> NodeCounterMap;

// maps node handles to Share pointers
typedef map<handle, struct Share*> share_map;

// maps node handles NewShare pointers
typedef list<struct NewShare*> newshare_list;

// generic handle vector
typedef vector<handle> handle_vector;

// pairs of node handles
typedef set<pair<handle, handle> > handlepair_set;

// node and user vectors
typedef vector<struct User*> user_vector;
typedef vector<UserAlert::Base*> useralert_vector;
typedef vector<struct PendingContactRequest*> pcr_vector;

// actual user data (indexed by userid)
typedef map<int, User> user_map;

// maps user handles to userids
typedef map<handle, int> uh_map;

// maps lowercase user e-mail addresses to userids
typedef map<string, int> um_map;

// file attribute fetch map
typedef map<handle, FileAttributeFetch*> faf_map;

// file attribute fetch channel map
typedef map<int, FileAttributeFetchChannel*> fafc_map;

// transfer type
typedef enum { GET = 0, PUT, API, NONE } direction_t;

struct StringCmp
{
    bool operator()(const string* a, const string* b) const
    {
        return *a < *b;
    }
};

typedef map<handle, DirectReadNode*> handledrn_map;
typedef multimap<dstime, DirectReadNode*> dsdrn_map;
typedef list<DirectRead*> dr_list;
typedef list<DirectReadSlot*> drs_list;

typedef map<const string*, LocalNode*, StringCmp> localnode_map;
typedef map<const string*, Node*, StringCmp> remotenode_map;

typedef enum { TREESTATE_NONE = 0, TREESTATE_SYNCED, TREESTATE_PENDING, TREESTATE_SYNCING } treestate_t;

typedef enum { TRANSFERSTATE_NONE = 0, TRANSFERSTATE_QUEUED, TRANSFERSTATE_ACTIVE, TRANSFERSTATE_PAUSED,
               TRANSFERSTATE_RETRYING, TRANSFERSTATE_COMPLETING, TRANSFERSTATE_COMPLETED,
               TRANSFERSTATE_CANCELLED, TRANSFERSTATE_FAILED } transferstate_t;

struct Notification
{
    dstime timestamp;
    string path;
    LocalNode* localnode;
};

typedef deque<Notification> notify_deque;

// FIXME: use forward_list instad (C++11)
typedef list<HttpReqCommandPutFA*> putfa_list;

typedef map<handle, PendingContactRequest*> handlepcr_map;

// Type-Value (for user attributes)
typedef vector<string> string_vector;
typedef map<string, string> string_map;
typedef string_map TLV_map;


// user attribute types
typedef enum {
    ATTR_UNKNOWN = -1,
    ATTR_AVATAR = 0,                        // public - char array - non-versioned
    ATTR_FIRSTNAME = 1,                     // public - char array - non-versioned
    ATTR_LASTNAME = 2,                      // public - char array - non-versioned
    ATTR_AUTHRING = 3,                      // private - byte array
    ATTR_LAST_INT = 4,                      // private - byte array
    ATTR_ED25519_PUBK = 5,                  // public - byte array - versioned
    ATTR_CU25519_PUBK = 6,                  // public - byte array - versioned
    ATTR_KEYRING = 7,                       // private - byte array - versioned
    ATTR_SIG_RSA_PUBK = 8,                  // public - byte array - versioned
    ATTR_SIG_CU255_PUBK = 9,                // public - byte array - versioned
    ATTR_COUNTRY = 10,                      // public - char array - non-versioned
    ATTR_BIRTHDAY = 11,                     // public - char array - non-versioned
    ATTR_BIRTHMONTH = 12,                   // public - char array - non-versioned
    ATTR_BIRTHYEAR = 13,                    // public - char array - non-versioned
    ATTR_LANGUAGE = 14,                     // private, non-encrypted - char array in B64 - non-versioned
    ATTR_PWD_REMINDER = 15,                 // private, non-encrypted - char array in B64 - non-versioned
    ATTR_DISABLE_VERSIONS = 16,             // private, non-encrypted - char array in B64 - non-versioned
    ATTR_CONTACT_LINK_VERIFICATION = 17,    // private, non-encrypted - char array in B64 - non-versioned
    ATTR_RICH_PREVIEWS = 18,                // private - byte array
    ATTR_RUBBISH_TIME = 19,                 // private, non-encrypted - char array in B64 - non-versioned
    ATTR_LAST_PSA = 20,                     // private - char array
    ATTR_STORAGE_STATE = 21,                // private - non-encrypted - char array in B64 - non-versioned
    ATTR_GEOLOCATION = 22,                  // private - byte array - non-versioned
    ATTR_CAMERA_UPLOADS_FOLDER = 23,        // private - byte array - non-versioned
    ATTR_MY_CHAT_FILES_FOLDER = 24,         // private - byte array - non-versioned
    ATTR_PUSH_SETTINGS = 25,                // private - non-encripted - char array in B64 - non-versioned
    ATTR_UNSHAREABLE_KEY = 26,              // private - char array
    ATTR_ALIAS = 27,                        // private - byte array - non-versioned
    ATTR_AUTHRSA = 28,                      // private - byte array
    ATTR_AUTHCU255 = 29,                    // private - byte array

} attr_t;
typedef map<attr_t, string> userattr_map;

typedef enum {

    AES_CCM_12_16 = 0x00,
    AES_CCM_10_16 = 0x01,
    AES_CCM_10_08 = 0x02,
    AES_GCM_12_16_BROKEN = 0x03, // Same as 0x00 (due to a legacy bug)
    AES_GCM_10_08_BROKEN = 0x04, // Same as 0x02 (due to a legacy bug)
    AES_GCM_12_16 = 0x10,
    AES_GCM_10_08 = 0x11

} encryptionsetting_t;

typedef enum { AES_MODE_UNKNOWN, AES_MODE_CCM, AES_MODE_GCM } encryptionmode_t;

#ifdef ENABLE_CHAT
typedef enum { PRIV_UNKNOWN = -2, PRIV_RM = -1, PRIV_RO = 0, PRIV_STANDARD = 2, PRIV_MODERATOR = 3 } privilege_t;
typedef pair<handle, privilege_t> userpriv_pair;
typedef vector< userpriv_pair > userpriv_vector;
typedef map <handle, set <handle> > attachments_map;
struct TextChat : public Cachable
{
    enum {
        FLAG_OFFSET_ARCHIVE = 0
    };

    handle id;
    privilege_t priv;
    int shard;
    userpriv_vector *userpriv;
    bool group;
    string title;        // byte array
    string unifiedKey;   // byte array
    handle ou;
    m_time_t ts;     // creation time
    attachments_map attachedNodes;
    bool publicchat;  // whether the chat is public or private

private:        // use setter to modify these members
    byte flags;     // currently only used for "archive" flag at first bit

public:
    int tag;    // source tag, to identify own changes

    TextChat();
    ~TextChat();

    bool serialize(string *d);
    static TextChat* unserialize(class MegaClient *client, string *d);

    void setTag(int tag);
    int getTag();
    void resetTag();

    struct
    {
        bool attachments : 1;
        bool flags : 1;
        bool mode : 1;
    } changed;

    // return false if failed
    bool setNodeUserAccess(handle h, handle uh, bool revoke = false);
    bool setFlag(bool value, uint8_t offset = 0xFF);
    bool setFlags(byte newFlags);
    bool isFlagSet(uint8_t offset) const;
    bool setMode(bool publicchat);

};
typedef vector<TextChat*> textchat_vector;
typedef map<handle, TextChat*> textchat_map;
#endif

typedef enum { RECOVER_WITH_MASTERKEY = 9, RECOVER_WITHOUT_MASTERKEY = 10, CANCEL_ACCOUNT = 21, CHANGE_EMAIL = 12 } recovery_t;

typedef enum { EMAIL_REMOVED = 0, EMAIL_PENDING_REMOVED = 1, EMAIL_PENDING_ADDED = 2, EMAIL_FULLY_ACCEPTED = 3 } emailstatus_t;

typedef enum { RETRY_NONE = 0, RETRY_CONNECTIVITY = 1, RETRY_SERVERS_BUSY = 2, RETRY_API_LOCK = 3, RETRY_RATE_LIMIT = 4, RETRY_LOCAL_LOCK = 5, RETRY_UNKNOWN = 6} retryreason_t;

typedef enum { STORAGE_UNKNOWN = -9, STORAGE_GREEN = 0, STORAGE_ORANGE = 1, STORAGE_RED = 2, STORAGE_CHANGE = 3 } storagestatus_t;


enum SmsVerificationState {
    // These values (except unknown) are delivered from the servers
    SMS_STATE_UNKNOWN = -1,       // Flag was not received
    SMS_STATE_NOT_ALLOWED = 0,    // No SMS allowed
    SMS_STATE_ONLY_UNBLOCK = 1,   // Only unblock SMS allowed
    SMS_STATE_FULL = 2            // Opt-in and unblock SMS allowed
};

typedef unsigned int achievement_class_id;
typedef map<achievement_class_id, Achievement> achievements_map;

struct recentaction
{
    m_time_t time;
    handle user;
    handle parent;
    bool updated;
    bool media;
    node_vector nodes;
};
typedef vector<recentaction> recentactions_vector;

typedef enum { BIZ_STATUS_UNKNOWN = -2, BIZ_STATUS_EXPIRED = -1, BIZ_STATUS_INACTIVE = 0, BIZ_STATUS_ACTIVE = 1, BIZ_STATUS_GRACE_PERIOD = 2 } BizStatus;
typedef enum { BIZ_MODE_UNKNOWN = -1, BIZ_MODE_SUBUSER = 0, BIZ_MODE_MASTER = 1 } BizMode;

typedef enum {
    AUTH_METHOD_UNKNOWN     = -1,
    AUTH_METHOD_SEEN        = 0,
    AUTH_METHOD_FINGERPRINT = 1,    // used only for AUTHRING_ED255
    AUTH_METHOD_SIGNATURE   = 2,    // used only for signed keys (RSA and Cu25519)
} AuthMethod;

typedef std::map<attr_t, AuthRing> AuthRingsMap;

// inside 'mega' namespace, since use C++11 and can't rely on C++14 yet, provide make_unique for the most common case.
// This keeps our syntax small, while making sure the compiler ensures the object is deleted when no longer used.
// Sometimes there will be ambiguity about std::make_unique vs mega::make_unique if cpp files "use namespace std", in which case specify ::mega::.
// It's better that we use the same one in older and newer compilers so we detect any issues.
template<class T, class... constructorArgs>
unique_ptr<T> make_unique(constructorArgs&&... args)
{
    return (unique_ptr<T>(new T(std::forward<constructorArgs>(args)...)));
}

//#define MEGA_MEASURE_CODE   // uncomment this to track time spent in major subsystems, and log it every 2 minutes, with extra control from megacli

namespace CodeCounter
{
    // Some classes that allow us to easily measure the number of times a block of code is called, and the sum of the time it takes.
    // Only enabled if MEGA_MEASURE_CODE is turned on.
    // Usage generally doesn't need to be protected by the macro as the classes and methods will be empty when not enabled.

    using namespace std::chrono;

    struct ScopeStats
    {
#ifdef MEGA_MEASURE_CODE
        uint64_t count = 0;
        uint64_t starts = 0;
        uint64_t finishes = 0;
        high_resolution_clock::duration timeSpent{};
        std::string name;
        ScopeStats(std::string s) : name(std::move(s)) {}

        inline string report(bool reset = false) 
        { 
            string s = " " + name + ": " + std::to_string(count) + " " + std::to_string(std::chrono::duration_cast<std::chrono::milliseconds>(timeSpent).count()); 
            if (reset)
            {
                count = 0;
                starts -= finishes;
                finishes = 0;
                timeSpent = high_resolution_clock::duration{};
            }
            return s;
        }
#else
        ScopeStats(std::string s) {}
#endif
    };

    struct DurationSum
    {
#ifdef MEGA_MEASURE_CODE
        high_resolution_clock::duration sum{ 0 };
        high_resolution_clock::time_point deltaStart;
        bool started = false;
        inline void start(bool b = true) { if (b && !started) { deltaStart = high_resolution_clock::now(); started = true; }  }
        inline void stop(bool b = true) { if (b && started) { sum += high_resolution_clock::now() - deltaStart; started = false; } }
        inline bool inprogress() { return started; }
        inline string report(bool reset = false) 
        { 
            string s = std::to_string(std::chrono::duration_cast<std::chrono::milliseconds>(sum).count()); 
            if (reset) sum = high_resolution_clock::duration{ 0 };
            return s;
        }
#else
        inline void start(bool = true) {  }
        inline void stop(bool = true) {  }
#endif
    };

    struct ScopeTimer
    {
#ifdef MEGA_MEASURE_CODE
        ScopeStats& scope;
        high_resolution_clock::time_point blockStart;

        ScopeTimer(ScopeStats& sm) : scope(sm), blockStart(high_resolution_clock::now())
        {
            ++scope.starts;
        }
        ~ScopeTimer()
        {
            ++scope.count;
            ++scope.finishes;
            scope.timeSpent += high_resolution_clock::now() - blockStart;
        }
#else
        ScopeTimer(ScopeStats& sm)
        {
        }
#endif
    };
}

// Holds the config of a sync. Can be extended with future config options
class SyncConfig
{
public:

    enum Type
    {
        TYPE_UP = 0x01, // sync up from local to remote
        TYPE_DOWN = 0x02, // sync down from remote to local
        TYPE_DEFAULT = TYPE_UP | TYPE_DOWN, // Two-way sync
    };

    SyncConfig() = default;

    SyncConfig(const Type syncType, const bool syncDeletions, const bool forceOverwrite)
<<<<<<< HEAD
    : mSyncType{syncType}
    , mSyncDeletions{syncDeletions}
    , mForceOverwrite{forceOverwrite}
=======
        : mSyncType{syncType}
        , mSyncDeletions{syncDeletions}
        , mForceOverwrite{forceOverwrite}
>>>>>>> 0725b399
    {}

    // whether this is an up-sync from local to remote
    bool isUpSync() const
    {
        return mSyncType & TYPE_UP;
    }

    // whether this is a down-sync from remote to local
    bool isDownSync() const
    {
        return mSyncType & TYPE_DOWN;
    }

    // whether deletions are synced
    bool syncDeletions() const
    {
        switch (mSyncType)
        {
            case TYPE_UP: return mSyncDeletions;
            case TYPE_DOWN: return mSyncDeletions;
            case TYPE_DEFAULT: return true;
        }
        assert(false);
        return true;
    }

    // whether changes are overwritten irregardless of file properties
    bool forceOverwrite() const
    {
        switch (mSyncType)
        {
            case TYPE_UP: return mForceOverwrite;
            case TYPE_DOWN: return mForceOverwrite;
            case TYPE_DEFAULT: return false;
        }
        assert(false);
        return false;
    }

private:
    // type of the sync, defaults to bidirectional
    Type mSyncType = TYPE_DEFAULT;

    // whether deletions are synced (only relevant for one-way-sync)
    bool mSyncDeletions = false;

    // whether changes are overwritten irregardless of file properties (only relevant for one-way-sync)
    bool mForceOverwrite = false;
};

} // namespace

#define MEGA_DISABLE_COPY(class_name) \
    class_name(const class_name&) = delete; \
    class_name& operator=(const class_name&) = delete;

#define MEGA_DISABLE_MOVE(class_name) \
    class_name(class_name&&) = delete; \
    class_name& operator=(class_name&&) = delete;

#define MEGA_DISABLE_COPY_MOVE(class_name) \
    MEGA_DISABLE_COPY(class_name) \
    MEGA_DISABLE_MOVE(class_name)

#define MEGA_DEFAULT_COPY(class_name) \
    class_name(const class_name&) = default; \
    class_name& operator=(const class_name&) = default;

#define MEGA_DEFAULT_MOVE(class_name) \
    class_name(class_name&&) = default; \
    class_name& operator=(class_name&&) = default;

#define MEGA_DEFAULT_COPY_MOVE(class_name) \
    MEGA_DEFAULT_COPY(class_name) \
    MEGA_DEFAULT_MOVE(class_name)

#endif<|MERGE_RESOLUTION|>--- conflicted
+++ resolved
@@ -686,15 +686,9 @@
     SyncConfig() = default;
 
     SyncConfig(const Type syncType, const bool syncDeletions, const bool forceOverwrite)
-<<<<<<< HEAD
-    : mSyncType{syncType}
-    , mSyncDeletions{syncDeletions}
-    , mForceOverwrite{forceOverwrite}
-=======
         : mSyncType{syncType}
         , mSyncDeletions{syncDeletions}
         , mForceOverwrite{forceOverwrite}
->>>>>>> 0725b399
     {}
 
     // whether this is an up-sync from local to remote
