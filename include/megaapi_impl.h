/**
 * @file megaapi_impl.h
 * @brief Private header file of the intermediate layer for the MEGA C++ SDK.
 *
 * (c) 2013-2014 by Mega Limited, Auckland, New Zealand
 *
 * This file is part of the MEGA SDK - Client Access Engine.
 *
 * Applications using the MEGA API must present a valid application key
 * and comply with the the rules set forth in the Terms of Service.
 *
 * The MEGA SDK is distributed in the hope that it will be useful,
 * but WITHOUT ANY WARRANTY; without even the implied warranty of
 * MERCHANTABILITY or FITNESS FOR A PARTICULAR PURPOSE.
 *
 * @copyright Simplified (2-clause) BSD License.
 *
 * You should have received a copy of the license along with this
 * program.
 */

#ifndef MEGAAPI_IMPL_H
#define MEGAAPI_IMPL_H

#include <inttypes.h>

#include "mega.h"
#include "mega/thread/qtthread.h"
#include "mega/thread/posixthread.h"
#include "mega/thread/win32thread.h"
#include "mega/gfx/external.h"
#include "mega/gfx/qt.h"
#include "mega/thread/cppthread.h"
#include "mega/proxy.h"
#include "megaapi.h"

<<<<<<< HEAD
#if !defined(_WIN32) && !defined(EMSCRIPTEN)
=======
#ifdef HAVE_LIBUV
#include "uv.h"
#include "mega/mega_http_parser.h"
#endif

#ifndef _WIN32
>>>>>>> e5c80060
    #if (!defined(USE_CURL_PUBLIC_KEY_PINNING)) || defined(WINDOWS_PHONE)
    #include <openssl/ssl.h>
    #include <openssl/rand.h>
    #endif
#include <curl/curl.h>
#include <fcntl.h>
#endif

#if TARGET_OS_IPHONE
#include "mega/gfx/GfxProcCG.h"
#endif

////////////////////////////// SETTINGS //////////////////////////////
////////// Support for threads and mutexes
//Choose one of these options.
//Otherwise, C++11 threads and mutexes will be used
//#define USE_PTHREAD
//#define USE_QT

////////// Support for thumbnails and previews.
//If you selected QT for threads and mutexes, it will be also used for thumbnails and previews
//You can create a subclass of MegaGfxProcessor and pass it to the constructor of MegaApi
//#define USE_FREEIMAGE

//Define WINDOWS_PHONE if you want to build the MEGA SDK for Windows Phone
//#define WINDOWS_PHONE
/////////////////////////// END OF SETTINGS ///////////////////////////

namespace mega
{

#ifdef EMSCRIPTEN
class MegaThread : public Thread
{
public:
    virtual void start(void *(*start_routine)(void*), void *parameter) { };
    virtual void join() { };
};

class MegaMutex : public Mutex
{
public:
    virtual void init(bool recursive) { };
    virtual void lock() { };
    virtual void unlock() { };
};
#elif USE_QT
typedef QtThread MegaThread;
typedef QtMutex MegaMutex;
#elif USE_PTHREAD
typedef PosixThread MegaThread;
typedef PosixMutex MegaMutex;
#elif defined(_WIN32) && !defined(WINDOWS_PHONE)
typedef Win32Thread MegaThread;
typedef Win32Mutex MegaMutex;
#else
typedef CppThread MegaThread;
typedef CppMutex MegaMutex;
#endif

#ifdef USE_QT
class MegaGfxProc : public GfxProcQT {};
#elif USE_FREEIMAGE
class MegaGfxProc : public GfxProcFreeImage {};
#elif TARGET_OS_IPHONE
class MegaGfxProc : public GfxProcCG {};
#else
class MegaGfxProc : public GfxProcExternal {};
#endif

#ifdef WIN32
    #ifndef WINDOWS_PHONE
    #ifdef USE_CURL
    class MegaHttpIO : public CurlHttpIO {};
    #else
    class MegaHttpIO : public WinHttpIO {};
    #endif

    class MegaFileSystemAccess : public WinFileSystemAccess {};
    class MegaWaiter : public WinWaiter {};
    #else
    class MegaHttpIO : public CurlHttpIO {};
    class MegaFileSystemAccess : public WinFileSystemAccess {};
    class MegaWaiter : public WinPhoneWaiter {};
    #endif
#else
    #ifdef __APPLE__
    typedef CurlHttpIO MegaHttpIO;
    typedef PosixFileSystemAccess MegaFileSystemAccess;
    typedef PosixWaiter MegaWaiter;
    #elif EMSCRIPTEN
    class MegaHttpIO : public JSHttpIO {};
    class MegaFileSystemAccess : public PosixFileSystemAccess {};
    class MegaWaiter : public JsWaiter {};
    #else
    class MegaHttpIO : public CurlHttpIO {};
    class MegaFileSystemAccess : public PosixFileSystemAccess {};
    class MegaWaiter : public PosixWaiter {};
    #endif
#endif

<<<<<<< HEAD
#ifndef EMSCRIPTEN
=======
#ifdef HAVE_LIBUV
class MegaHTTPServer;
#endif

>>>>>>> e5c80060
class MegaDbAccess : public SqliteDbAccess
{
	public:
		MegaDbAccess(string *basePath = NULL) : SqliteDbAccess(basePath){}
};
#else
class MegaDbAccess : public DbAccess
{
    virtual void rewind() {}
    virtual bool next(uint32_t*, string*) { return false; }
    virtual bool get(uint32_t, string*) { return false; }
    virtual bool put(uint32_t, char*, unsigned) { return false; }
    virtual bool del(uint32_t) { return false; }
    virtual void truncate() {}
    virtual void begin() {}
    virtual void commit() {}
    virtual void abort() {}
    virtual void remove() {}
};
#endif

class ExternalLogger : public Logger
{
public:
    ExternalLogger();
    void setMegaLogger(MegaLogger *logger);
    void setLogLevel(int logLevel);
    void postLog(int logLevel, const char *message, const char *filename, int line);
    virtual void log(const char *time, int loglevel, const char *source, const char *message);

private:
    MegaMutex mutex;
    MegaLogger *megaLogger;
};

class MegaTransferPrivate;
class MegaFolderUploadController : public MegaRequestListener, public MegaTransferListener
{
public:
    MegaFolderUploadController(MegaApiImpl *megaApi, MegaTransferPrivate *transfer);
    void start();

protected:
    void onFolderAvailable(MegaHandle handle);
    void checkCompletion();

    std::list<std::string> pendingFolders;
    std::list<MegaTransferPrivate *> pendingSkippedTransfers;

    MegaApiImpl *megaApi;
    MegaClient *client;
    const char* name;
    handle parenthandle;
    MegaTransferPrivate *transfer;
    MegaTransferListener *listener;
    int recursive;
    int tag;
    int pendingTransfers;

public:
    virtual void onRequestFinish(MegaApi* api, MegaRequest *request, MegaError *e);
    virtual void onTransferStart(MegaApi *api, MegaTransfer *transfer);
    virtual void onTransferUpdate(MegaApi *api, MegaTransfer *transfer);
    virtual void onTransferFinish(MegaApi* api, MegaTransfer *transfer, MegaError *e);
};

class MegaNodePrivate : public MegaNode
{
    public:
        MegaNodePrivate(const char *name, int type, int64_t size, int64_t ctime, int64_t mtime,
                        MegaHandle nodeMegaHandle, std::string *nodekey, std::string *attrstring,
                        const char *fingerprint, MegaHandle parentHandle = INVALID_HANDLE, const char*auth = NULL);
        MegaNodePrivate(MegaNode *node);
        virtual ~MegaNodePrivate();
        virtual int getType();
        virtual const char* getName();
        virtual const char* getFingerprint();
        virtual bool hasCustomAttrs();
        MegaStringList *getCustomAttrNames();
        virtual const char *getCustomAttr(const char* attrName);
        virtual char *getBase64Handle();
        virtual int64_t getSize();
        virtual int64_t getCreationTime();
        virtual int64_t getModificationTime();
        virtual MegaHandle getHandle();
        virtual MegaHandle getParentHandle();
        virtual std::string* getNodeKey();
        virtual char *getBase64Key();
        virtual std::string* getAttrString();
        virtual int getTag();
        virtual int64_t getExpirationTime();
        virtual MegaHandle getPublicHandle();
        virtual MegaNode* getPublicNode();
        virtual char *getPublicLink();
        virtual bool isFile();
        virtual bool isFolder();
        bool isRemoved();
        virtual bool hasChanged(int changeType);
        virtual int getChanges();
        virtual bool hasThumbnail();
        virtual bool hasPreview();
        virtual bool isPublic();
        virtual bool isExported();
        virtual bool isExpired();
        virtual bool isTakenDown();
        virtual std::string* getAuth();
        virtual bool isShared();
        virtual bool isOutShare();
        virtual bool isInShare();

#ifdef ENABLE_SYNC
        virtual bool isSyncDeleted();
        virtual std::string getLocalPath();
#endif

        static MegaNode *fromNode(Node *node);
        virtual MegaNode *copy();

    protected:
        MegaNodePrivate(Node *node);
        int type;
        const char *name;
        const char *fingerprint;
        attr_map *customAttrs;
        int64_t size;
        int64_t ctime;
        int64_t mtime;
        MegaHandle nodehandle;
        MegaHandle parenthandle;
        std::string nodekey;
        std::string attrstring;
        std::string auth;
        int tag;
        int changed;
        struct {
            bool thumbnailAvailable : 1;
            bool previewAvailable : 1;
            bool isPublicNode : 1;
            bool outShares : 1;
            bool inShare : 1;
        };
        PublicLink *plink;

#ifdef ENABLE_SYNC
        bool syncdeleted;
        std::string localPath;
#endif
};


class MegaUserPrivate : public MegaUser
{
	public:
		MegaUserPrivate(User *user);
		MegaUserPrivate(MegaUser *user);
		static MegaUser *fromUser(User *user);
		virtual MegaUser *copy();

		~MegaUserPrivate();
		virtual const char* getEmail();
        virtual MegaHandle getHandle();
        virtual int getVisibility();
        virtual int64_t getTimestamp();
        virtual bool hasChanged(int changeType);
        virtual int getChanges();

	protected:
		const char *email;
        MegaHandle handle;
        int visibility;
        int64_t ctime;
        int changed;
};

class MegaSharePrivate : public MegaShare
{
	public:
		static MegaShare *fromShare(MegaHandle nodeMegaHandle, Share *share);
		virtual MegaShare *copy();
		virtual ~MegaSharePrivate();
		virtual const char *getUser();
		virtual MegaHandle getNodeHandle();
        virtual char *getBase64Handle();
		virtual int getAccess();
		virtual int64_t getTimestamp();

	protected:
		MegaSharePrivate(MegaHandle nodehandle, Share *share);
		MegaSharePrivate(MegaShare *share);

		MegaHandle nodehandle;
		const char *user;
		int access;
		int64_t ts;
};

class MegaTransferPrivate : public MegaTransfer
{
	public:
		MegaTransferPrivate(int type, MegaTransferListener *listener = NULL);
        MegaTransferPrivate(const MegaTransferPrivate *transfer);
        virtual ~MegaTransferPrivate();
        
        virtual MegaTransfer *copy();
	    Transfer *getTransfer() const;
        void setTransfer(Transfer *transfer); 
        void setStartTime(int64_t startTime);
		void setTransferredBytes(long long transferredBytes);
		void setTotalBytes(long long totalBytes);
		void setPath(const char* path);
		void setParentPath(const char* path);
        void setNodeHandle(MegaHandle nodeHandle);
        void setParentHandle(MegaHandle parentHandle);
		void setNumConnections(int connections);
		void setStartPos(long long startPos);
		void setEndPos(long long endPos);
		void setNumRetry(int retry);
		void setMaxRetries(int retry);
        void setTime(int64_t time);
		void setFileName(const char* fileName);
		void setSlot(int id);
		void setTag(int tag);
		void setSpeed(long long speed);
		void setDeltaSize(long long deltaSize);
        void setUpdateTime(int64_t updateTime);
        void setPublicNode(MegaNode *publicNode);
        void setSyncTransfer(bool syncTransfer);
        void setLastBytes(char *lastBytes);
        void setLastError(MegaError e);
        void setFolderTransferTag(int tag);
        void setListener(MegaTransferListener *listener);

		virtual int getType() const;
		virtual const char * getTransferString() const;
		virtual const char* toString() const;
		virtual const char* __str__() const;
		virtual const char* __toString() const;
        virtual int64_t getStartTime() const;
		virtual long long getTransferredBytes() const;
		virtual long long getTotalBytes() const;
		virtual const char* getPath() const;
		virtual const char* getParentPath() const;
        virtual MegaHandle getNodeHandle() const;
        virtual char* getBase64NodeHandle() const;
        virtual MegaHandle getParentHandle() const;
        virtual char* getParentBase64Handle() const;
		virtual long long getStartPos() const;
		virtual long long getEndPos() const;
		virtual const char* getFileName() const;
		virtual MegaTransferListener* getListener() const;
		virtual int getNumRetry() const;
		virtual int getMaxRetries() const;
        virtual int64_t getTime() const;
		virtual int getTag() const;
		virtual long long getSpeed() const;
		virtual long long getDeltaSize() const;
        virtual int64_t getUpdateTime() const;
        virtual MegaNode *getPublicNode() const;
        virtual MegaNode *getPublicMegaNode() const;
        virtual bool isSyncTransfer() const;
        virtual bool isStreamingTransfer() const;
        virtual char *getLastBytes() const;
        virtual MegaError getLastError() const;
        virtual bool isFolderTransfer() const;
        virtual int getFolderTransferTag() const;

	protected:		
		int type;
		int tag;
        bool syncTransfer;
        int64_t startTime;
        int64_t updateTime;
        int64_t time;
		long long transferredBytes;
		long long totalBytes;
		long long speed;
		long long deltaSize;
        MegaHandle nodeHandle;
        MegaHandle parentHandle;
		const char* path;
		const char* parentPath;
		const char* fileName;
        char *lastBytes;
        MegaNode *publicNode;
		long long startPos;
		long long endPos;
		int retry;
		int maxRetries;

		MegaTransferListener *listener;
        Transfer *transfer;
        MegaError lastError;
        int folderTransferTag;
};

class MegaContactRequestPrivate : public MegaContactRequest
{
public:
    MegaContactRequestPrivate(PendingContactRequest *request);
    MegaContactRequestPrivate(const MegaContactRequest *request);
    virtual ~MegaContactRequestPrivate();

    static MegaContactRequest *fromContactRequest(PendingContactRequest *request);
    virtual MegaContactRequest *copy() const;

    virtual MegaHandle getHandle() const;
    virtual char* getBase64Handle() const;
    virtual char* getSourceEmail() const;
    virtual char* getSourceMessage() const;
    virtual char* getTargetEmail() const;
    virtual int64_t getCreationTime() const;
    virtual int64_t getModificationTime() const;
    virtual int getStatus() const;
    virtual bool isOutgoing() const;

protected:
    MegaHandle handle;
    char* sourceEmail;
    char* sourceMessage;
    char* targetEmail;
    int64_t creationTime;
    int64_t modificationTime;
    int status;
    bool outgoing;
};

#ifdef ENABLE_SYNC

class MegaSyncEventPrivate: public MegaSyncEvent
{
public:
    MegaSyncEventPrivate(int type);
    virtual ~MegaSyncEventPrivate();

    virtual MegaSyncEvent *copy();

    virtual int getType() const;
    virtual const char *getPath() const;
    virtual MegaHandle getNodeHandle() const;
    virtual const char *getNewPath() const;
    virtual const char* getPrevName() const;
    virtual MegaHandle getPrevParent() const;

    void setPath(const char* path);
    void setNodeHandle(MegaHandle nodeHandle);
    void setNewPath(const char* newPath);
    void setPrevName(const char* prevName);
    void setPrevParent(MegaHandle prevParent);

protected:
    int type;
    const char* path;
    const char* newPath;
    const char* prevName;
    MegaHandle nodeHandle;
    MegaHandle prevParent;
};

class MegaSyncPrivate : public MegaSync
{  
public:
    MegaSyncPrivate(Sync *sync);
    MegaSyncPrivate(MegaSyncPrivate *sync);

    virtual ~MegaSyncPrivate();

    virtual MegaSync *copy();

    virtual MegaHandle getMegaHandle() const;
    void setMegaHandle(MegaHandle handle);
    virtual const char* getLocalFolder() const;
    void setLocalFolder(const char*path);
    virtual long long getLocalFingerprint() const;
    void setLocalFingerprint(long long fingerprint);
    virtual int getTag() const;
    void setTag(int tag);
    void setListener(MegaSyncListener *listener);
    MegaSyncListener *getListener();
    virtual int getState() const;
    void setState(int state);

protected:
    MegaHandle megaHandle;
    string localFolder;
    int tag;
    long long fingerprint;
    MegaSyncListener *listener;
    int state;
};

#endif


class MegaPricingPrivate;
class MegaRequestPrivate : public MegaRequest
{
	public:
		MegaRequestPrivate(int type, MegaRequestListener *listener = NULL);
        MegaRequestPrivate(MegaRequestPrivate *request);
		virtual ~MegaRequestPrivate();
		MegaRequest *copy();
		void setNodeHandle(MegaHandle nodeHandle);
		void setLink(const char* link);
        void setParentHandle(MegaHandle parentHandle);
        void setSessionKey(const char* sessionKey);
		void setName(const char* name);
		void setEmail(const char* email);
    	void setPassword(const char* email);
    	void setNewPassword(const char* email);
		void setPrivateKey(const char* privateKey);
		void setAccess(int access);
		void setNumRetry(int ds);
		void setNextRetryDelay(int delay);
        void setPublicNode(MegaNode* publicNode);
		void setNumDetails(int numDetails);
		void setFile(const char* file);
        void setParamType(int type);
        void setText(const char* text);
        void setNumber(long long number);
        void setFlag(bool flag);
        void setTransferTag(int transfer);
        void setListener(MegaRequestListener *listener);
        void setTotalBytes(long long totalBytes);
        void setTransferredBytes(long long transferredBytes);
        void setTag(int tag);
        void addProduct(handle product, int proLevel, int gbStorage, int gbTransfer,
                        int months, int amount, const char *currency, const char *description, const char *iosid, const char *androidid);

        void setProxy(Proxy *proxy);
        Proxy *getProxy();

		virtual int getType() const;
		virtual const char *getRequestString() const;
		virtual const char* toString() const;
		virtual const char* __str__() const;
		virtual const char* __toString() const;
        virtual MegaHandle getNodeHandle() const;
        virtual char* getBase64NodeHandle() const;
		virtual const char* getLink() const;
        virtual MegaHandle getParentHandle() const;
        virtual char* getParentBase64Handle() const;
        virtual const char* getSessionKey() const;
		virtual const char* getName() const;
		virtual const char* getEmail() const;
		virtual const char* getPassword() const;
		virtual const char* getNewPassword() const;
		virtual const char* getPrivateKey() const;
		virtual int getAccess() const;
		virtual const char* getFile() const;
		virtual int getNumRetry() const;
        virtual MegaNode *getPublicNode() const;
        virtual MegaNode *getPublicMegaNode() const;
        virtual int getParamType() const;
        virtual const char *getText() const;
        virtual long long getNumber() const;
        virtual bool getFlag() const;
        virtual long long getTransferredBytes() const;
        virtual long long getTotalBytes() const;
		virtual MegaRequestListener *getListener() const;
		virtual MegaAccountDetails *getMegaAccountDetails() const;
        virtual int getTransferTag() const;
        virtual int getNumDetails() const;
        virtual int getTag() const;
        virtual MegaPricing *getPricing() const;
	    AccountDetails * getAccountDetails() const;        
#ifdef ENABLE_CHAT
        virtual MegaTextChatPeerList *getMegaTextChatPeerList() const;
        void setMegaTextChatPeerList(MegaTextChatPeerList *chatPeers);
        virtual MegaTextChatList *getMegaTextChatList() const;
        void setMegaTextChatList(MegaTextChatList *chatList);
#endif

#ifdef ENABLE_SYNC
        void setSyncListener(MegaSyncListener *syncListener);
        MegaSyncListener *getSyncListener() const;
#endif

    protected:
        AccountDetails *accountDetails;
        MegaPricingPrivate *megaPricing;
		int type;
        MegaHandle nodeHandle;
		const char* link;
		const char* name;
        MegaHandle parentHandle;
        const char* sessionKey;
		const char* email;
		const char* password;
		const char* newPassword;
		const char* privateKey;
        const char* text;
        long long number;
		int access;
		const char* file;
		int attrType;
        bool flag;
        long long totalBytes;
        long long transferredBytes;
		MegaRequestListener *listener;
#ifdef ENABLE_SYNC
        MegaSyncListener *syncListener;
#endif
        int transfer;
		int numDetails;
        MegaNode* publicNode;
		int numRetry;
        int tag;
        Proxy *proxy;

#ifdef ENABLE_CHAT
        MegaTextChatPeerList *chatPeerList;
        MegaTextChatList *chatList;
#endif
};

class MegaAccountBalancePrivate : public MegaAccountBalance
{
public:
    static MegaAccountBalance *fromAccountBalance(const AccountBalance *balance);
    virtual ~MegaAccountBalancePrivate() ;
    virtual MegaAccountBalance* copy();

    virtual double getAmount() const;
    virtual char* getCurrency() const;

protected:
    MegaAccountBalancePrivate(const AccountBalance *balance);
    AccountBalance balance;
};

class MegaAccountSessionPrivate : public MegaAccountSession
{
public:
    static MegaAccountSession *fromAccountSession(const AccountSession *session);
    virtual ~MegaAccountSessionPrivate() ;
    virtual MegaAccountSession* copy();

    virtual int64_t getCreationTimestamp() const;
    virtual int64_t getMostRecentUsage() const;
    virtual char *getUserAgent() const;
    virtual char *getIP() const;
    virtual char *getCountry() const;
    virtual bool isCurrent() const;
    virtual bool isAlive() const;
    virtual MegaHandle getHandle() const;
    virtual char *getBase64Handle() const;

private:
    MegaAccountSessionPrivate(const AccountSession *session);
    AccountSession session;
};

class MegaAccountPurchasePrivate : public MegaAccountPurchase
{
public:   
    static MegaAccountPurchase *fromAccountPurchase(const AccountPurchase *purchase);
    virtual ~MegaAccountPurchasePrivate() ;
    virtual MegaAccountPurchase* copy();

    virtual int64_t getTimestamp() const;
    virtual char *getHandle() const;
    virtual char *getCurrency() const;
    virtual double getAmount() const;
    virtual int getMethod() const;

private:
    MegaAccountPurchasePrivate(const AccountPurchase *purchase);
    AccountPurchase purchase;
};

class MegaAccountTransactionPrivate : public MegaAccountTransaction
{
public:
    static MegaAccountTransaction *fromAccountTransaction(const AccountTransaction *transaction);
    virtual ~MegaAccountTransactionPrivate() ;
    virtual MegaAccountTransaction* copy();

    virtual int64_t getTimestamp() const;
    virtual char *getHandle() const;
    virtual char *getCurrency() const;
    virtual double getAmount() const;

private:
    MegaAccountTransactionPrivate(const AccountTransaction *transaction);
    AccountTransaction transaction;
};

class MegaAccountDetailsPrivate : public MegaAccountDetails
{
    public:
        static MegaAccountDetails *fromAccountDetails(AccountDetails *details);
        virtual ~MegaAccountDetailsPrivate() ;

        virtual int getProLevel();
        virtual int64_t getProExpiration();
        virtual int getSubscriptionStatus();
        virtual int64_t getSubscriptionRenewTime();
        virtual char* getSubscriptionMethod();
        virtual char* getSubscriptionCycle();

        virtual long long getStorageMax();
        virtual long long getStorageUsed();
        virtual long long getTransferMax();
        virtual long long getTransferOwnUsed();

        virtual int getNumUsageItems();
        virtual long long getStorageUsed(MegaHandle handle);
        virtual long long getStorageUsed(const char *handle);

        virtual long long getNumFiles(MegaHandle handle);
        virtual long long getNumFiles(const char *handle);

        virtual long long getNumFolders(MegaHandle handle);
        virtual long long getNumFolders(const char *handle);

        virtual MegaAccountDetails* copy();

        virtual int getNumBalances() const;
        virtual MegaAccountBalance* getBalance(int i) const;

        virtual int getNumSessions() const;
        virtual MegaAccountSession* getSession(int i) const;

        virtual int getNumPurchases() const;
        virtual MegaAccountPurchase* getPurchase(int i) const;

        virtual int getNumTransactions() const;
        virtual MegaAccountTransaction* getTransaction(int i) const;

        virtual int getTemporalBandwidthInterval();
        virtual long long getTemporalBandwidth();

    private:
        MegaAccountDetailsPrivate(AccountDetails *details);
        AccountDetails details;
};

class MegaPricingPrivate : public MegaPricing
{
public:
    virtual ~MegaPricingPrivate();
    virtual int getNumProducts();
    virtual MegaHandle getHandle(int productIndex);
    virtual char *getBase64Handle(int productIndex);
    virtual int getProLevel(int productIndex);
    virtual int getGBStorage(int productIndex);
    virtual int getGBTransfer(int productIndex);
    virtual int getMonths(int productIndex);
    virtual int getAmount(int productIndex);
    virtual const char* getCurrency(int productIndex);
    virtual const char* getDescription(int productIndex);
    virtual const char* getIosID(int productIndex);
    virtual const char* getAndroidID(int productIndex);
    virtual MegaPricing *copy();

    void addProduct(handle product, int proLevel, int gbStorage, int gbTransfer,
                    int months, int amount, const char *currency, const char *description, const char *iosid, const char *androidid);
private:
    vector<handle> handles;
    vector<int> proLevel;
    vector<int> gbStorage;
    vector<int> gbTransfer;
    vector<int> months;
    vector<int> amount;
    vector<const char *> currency;
    vector<const char *> description;
    vector<const char *> iosId;
    vector<const char *> androidId;
};

#ifdef ENABLE_CHAT
class MegaTextChatPeerListPrivate : public MegaTextChatPeerList
{
public:
    MegaTextChatPeerListPrivate();
    MegaTextChatPeerListPrivate(userpriv_vector *);

    virtual ~MegaTextChatPeerListPrivate();
    virtual MegaTextChatPeerList *copy() const;
    virtual void addPeer(MegaHandle h, int priv);
    virtual MegaHandle getPeerHandle(int i) const;
    virtual int getPeerPrivilege(int i) const;
    virtual int size() const;

    // returns the list of user-privilege (this object keeps the ownership)
    const userpriv_vector * getList() const;

private:
    userpriv_vector list;
};

class MegaTextChatPrivate : public MegaTextChat
{
public:
    MegaTextChatPrivate(const MegaTextChat *);
    MegaTextChatPrivate(handle id, int priv, string url, int shard, const MegaTextChatPeerList *peers, bool group, handle ou);

    virtual ~MegaTextChatPrivate();
    virtual MegaHandle getHandle() const;
    virtual int getOwnPrivilege() const;
    virtual const char *getUrl() const;
    virtual void setUrl(const char *);
    virtual int getShard() const;
    virtual const MegaTextChatPeerList *getPeerList() const;
    virtual bool isGroup() const;
    virtual MegaHandle getOriginatingUser() const;

private:
    handle id;
    int priv;
    string url;
    int shard;
    MegaTextChatPeerList *peers;
    bool group;
    handle ou;
};

class MegaTextChatListPrivate : public MegaTextChatList
{
public:
    MegaTextChatListPrivate();
    MegaTextChatListPrivate(textchat_vector *list);

    virtual ~MegaTextChatListPrivate();
    virtual MegaTextChatList *copy() const;
    virtual const MegaTextChat *get(int i) const;
    virtual MegaTextChat *get(int i);
    virtual int size() const;

    void addChat(MegaTextChatPrivate*);

private:
    MegaTextChatListPrivate(const MegaTextChatListPrivate*);
    vector<MegaTextChat*> list;
};

#endif


class MegaStringListPrivate : public MegaStringList
{
public:
    MegaStringListPrivate();
    MegaStringListPrivate(char **newlist, int size);
    virtual ~MegaStringListPrivate();
    virtual MegaStringList *copy();
    virtual const char* get(int i);
    virtual int size();


protected:
    MegaStringListPrivate(MegaStringListPrivate *stringList);
    const char** list;
    int s;
};

class MegaNodeListPrivate : public MegaNodeList
{
	public:
        MegaNodeListPrivate();
        MegaNodeListPrivate(Node** newlist, int size);
        virtual ~MegaNodeListPrivate();
		virtual MegaNodeList *copy();
		virtual MegaNode* get(int i);
		virtual int size();
	
	protected:
        MegaNodeListPrivate(MegaNodeListPrivate *nodeList);
		MegaNode** list;
		int s;
};

class MegaUserListPrivate : public MegaUserList
{
	public:
        MegaUserListPrivate();
        MegaUserListPrivate(User** newlist, int size);
        virtual ~MegaUserListPrivate();
		virtual MegaUserList *copy();
		virtual MegaUser* get(int i);
		virtual int size();
	
	protected:
        MegaUserListPrivate(MegaUserListPrivate *userList);
		MegaUser** list;
		int s;
};

class MegaShareListPrivate : public MegaShareList
{
	public:
        MegaShareListPrivate();
        MegaShareListPrivate(Share** newlist, MegaHandle *MegaHandlelist, int size);
        virtual ~MegaShareListPrivate();
		virtual MegaShare* get(int i);
		virtual int size();
		
	protected:
		MegaShare** list;
		int s;
};

class MegaTransferListPrivate : public MegaTransferList
{
	public:
        MegaTransferListPrivate();
        MegaTransferListPrivate(MegaTransfer** newlist, int size);
        virtual ~MegaTransferListPrivate();
		virtual MegaTransfer* get(int i);
		virtual int size();
	
	protected:
		MegaTransfer** list;
		int s;
};

class MegaContactRequestListPrivate : public MegaContactRequestList
{
    public:
        MegaContactRequestListPrivate();
        MegaContactRequestListPrivate(PendingContactRequest ** newlist, int size);
        virtual ~MegaContactRequestListPrivate();
        virtual MegaContactRequestList *copy();
        virtual MegaContactRequest* get(int i);
        virtual int size();

    protected:
        MegaContactRequestListPrivate(MegaContactRequestListPrivate *requestList);
        MegaContactRequest** list;
        int s;
};

struct MegaFile : public File
{
    // app-internal sequence number for queue management
    int seqno;
    static int nextseqno;
    bool failed(error e);
    MegaFile();
};

struct MegaFileGet : public MegaFile
{
    void prepare();
    void updatelocalname();
    void progress();
    void completed(Transfer*, LocalNode*);
    void terminated();
	MegaFileGet(MegaClient *client, Node* n, string dstPath);
    MegaFileGet(MegaClient *client, MegaNode* n, string dstPath);
	~MegaFileGet() {}
};

struct MegaFilePut : public MegaFile
{
    void completed(Transfer* t, LocalNode*);
    void terminated();
    MegaFilePut(MegaClient *client, string* clocalname, string *filename, handle ch, const char* ctargetuser, int64_t mtime = -1);
    ~MegaFilePut() {}

protected:
    int64_t customMtime;
};

class TreeProcessor
{
    public:
        virtual bool processNode(Node* node);
        virtual ~TreeProcessor();
};

class SearchTreeProcessor : public TreeProcessor
{
    public:
        SearchTreeProcessor(const char *search);
        virtual bool processNode(Node* node);
        virtual ~SearchTreeProcessor() {}
        vector<Node *> &getResults();

    protected:
        const char *search;
        vector<Node *> results;
};

class OutShareProcessor : public TreeProcessor
{
    public:
        OutShareProcessor();
        virtual bool processNode(Node* node);
        virtual ~OutShareProcessor() {}
        vector<Share *> &getShares();
        vector<handle> &getHandles();

    protected:
        vector<Share *> shares;
        vector<handle> handles;
};

class PendingOutShareProcessor : public TreeProcessor
{
    public:
        PendingOutShareProcessor();
        virtual bool processNode(Node* node);
        virtual ~PendingOutShareProcessor() {}
        vector<Share *> &getShares();
        vector<handle> &getHandles();

    protected:
        vector<Share *> shares;
        vector<handle> handles;
};

class PublicLinkProcessor : public TreeProcessor
{
    public:
        PublicLinkProcessor();
        virtual bool processNode(Node* node);
        virtual ~PublicLinkProcessor();
        vector<Node *> &getNodes();

    protected:
        vector<Node *> nodes;
};

class SizeProcessor : public TreeProcessor
{
    protected:
        long long totalBytes;

    public:
        SizeProcessor();
        virtual bool processNode(Node* node);
        long long getTotalBytes();
};

//Thread safe request queue
class RequestQueue
{
    protected:
        std::deque<MegaRequestPrivate *> requests;
        MegaMutex mutex;

    public:
        RequestQueue();
        void push(MegaRequestPrivate *request);
        void push_front(MegaRequestPrivate *request);
        MegaRequestPrivate * pop();
        void removeListener(MegaRequestListener *listener);
#ifdef ENABLE_SYNC
        void removeListener(MegaSyncListener *listener);
#endif
};


//Thread safe transfer queue
class TransferQueue
{
    protected:
        std::deque<MegaTransferPrivate *> transfers;
        MegaMutex mutex;

    public:
        TransferQueue();
        void push(MegaTransferPrivate *transfer);
        void push_front(MegaTransferPrivate *transfer);
        MegaTransferPrivate * pop();
        void removeListener(MegaTransferListener *listener);
};

class MegaApiImpl : public MegaApp
{
    public:
        MegaApiImpl(MegaApi *api, const char *appKey, MegaGfxProcessor* processor, const char *basePath = NULL, const char *userAgent = NULL);
        MegaApiImpl(MegaApi *api, const char *appKey, const char *basePath = NULL, const char *userAgent = NULL);
        MegaApiImpl(MegaApi *api, const char *appKey, const char *basePath, const char *userAgent, int fseventsfd);
        virtual ~MegaApiImpl();

        //Multiple listener management.
        void addListener(MegaListener* listener);
        void addRequestListener(MegaRequestListener* listener);
        void addTransferListener(MegaTransferListener* listener);     
        void addGlobalListener(MegaGlobalListener* listener);
#ifdef ENABLE_SYNC
        void addSyncListener(MegaSyncListener *listener);
        void removeSyncListener(MegaSyncListener *listener);
#endif
        void removeListener(MegaListener* listener);
        void removeRequestListener(MegaRequestListener* listener);
        void removeTransferListener(MegaTransferListener* listener);
        void removeGlobalListener(MegaGlobalListener* listener);

        MegaRequest *getCurrentRequest();
        MegaTransfer *getCurrentTransfer();
        MegaError *getCurrentError();
        MegaNodeList *getCurrentNodes();
        MegaUserList *getCurrentUsers();

        //Utils
        char *getBase64PwKey(const char *password);
        char *getStringHash(const char* base64pwkey, const char* inBuf);
        void getSessionTransferURL(const char *path, MegaRequestListener *listener);
        static MegaHandle base32ToHandle(const char* base32Handle);
        static handle base64ToHandle(const char* base64Handle);
        static char *handleToBase64(MegaHandle handle, int binarySize = MegaClient::NODEHANDLE);
        static char *userHandleToBase64(MegaHandle handle);
        static const char* ebcEncryptKey(const char* encryptionKey, const char* plainKey);
        void retryPendingConnections(bool disconnect = false, bool includexfers = false, MegaRequestListener* listener = NULL);
        static void addEntropy(char* data, unsigned int size);

        //API requests
        void login(const char* email, const char* password, MegaRequestListener *listener = NULL);
        char *dumpSession();
        char *dumpXMPPSession();
        void fastLogin(const char* email, const char *stringHash, const char *base64pwkey, MegaRequestListener *listener = NULL);
        void fastLogin(const char* session, MegaRequestListener *listener = NULL);
        void killSession(MegaHandle sessionHandle, MegaRequestListener *listener = NULL);
        void killSession(const char* sessionHandle, MegaRequestListener *listener = NULL);
        void getUserData(MegaRequestListener *listener = NULL);
        void getUserData(MegaUser *user, MegaRequestListener *listener = NULL);
        void getUserData(const char *user, MegaRequestListener *listener = NULL);
        void getAccountDetails(bool storage, bool transfer, bool pro, bool sessions, bool purchases, bool transactions, MegaRequestListener *listener = NULL);
        void createAccount(const char* email, const char* password, const char* name, MegaRequestListener *listener = NULL);
        void createAccount(const char* email, const char* password, const char* firstname, const char* lastname, MegaRequestListener *listener = NULL);
        void fastCreateAccount(const char* email, const char *base64pwkey, const char* name, MegaRequestListener *listener = NULL);
        void querySignupLink(const char* link, MegaRequestListener *listener = NULL);
        void confirmAccount(const char* link, const char *password, MegaRequestListener *listener = NULL);
        void fastConfirmAccount(const char* link, const char *base64pwkey, MegaRequestListener *listener = NULL);
        void setProxySettings(MegaProxy *proxySettings);
        MegaProxy *getAutoProxySettings();
        int isLoggedIn();
        char* getMyEmail();
        char* getMyUserHandle();
        char* getMyXMPPJid();
        static void setLogLevel(int logLevel);
        static void setLoggerClass(MegaLogger *megaLogger);
        static void log(int logLevel, const char* message, const char *filename = NULL, int line = -1);

        void createFolder(const char* name, MegaNode *parent, MegaRequestListener *listener = NULL);
        void moveNode(MegaNode* node, MegaNode* newParent, MegaRequestListener *listener = NULL);
        void copyNode(MegaNode* node, MegaNode *newParent, MegaRequestListener *listener = NULL);
        void copyNode(MegaNode* node, MegaNode *newParent, const char* newName, MegaRequestListener *listener = NULL);
        void renameNode(MegaNode* node, const char* newName, MegaRequestListener *listener = NULL);
        void remove(MegaNode* node, MegaRequestListener *listener = NULL);
        void cleanRubbishBin(MegaRequestListener *listener = NULL);
        void sendFileToUser(MegaNode *node, MegaUser *user, MegaRequestListener *listener = NULL);
        void sendFileToUser(MegaNode *node, const char* email, MegaRequestListener *listener = NULL);
        void share(MegaNode *node, MegaUser* user, int level, MegaRequestListener *listener = NULL);
        void share(MegaNode* node, const char* email, int level, MegaRequestListener *listener = NULL);
        void loginToFolder(const char* megaFolderLink, MegaRequestListener *listener = NULL);
        void importFileLink(const char* megaFileLink, MegaNode* parent, MegaRequestListener *listener = NULL);
        void getPublicNode(const char* megaFileLink, MegaRequestListener *listener = NULL);
        void getThumbnail(MegaNode* node, const char *dstFilePath, MegaRequestListener *listener = NULL);
		void cancelGetThumbnail(MegaNode* node, MegaRequestListener *listener = NULL);
        void setThumbnail(MegaNode* node, const char *srcFilePath, MegaRequestListener *listener = NULL);
        void getPreview(MegaNode* node, const char *dstFilePath, MegaRequestListener *listener = NULL);
		void cancelGetPreview(MegaNode* node, MegaRequestListener *listener = NULL);
        void setPreview(MegaNode* node, const char *srcFilePath, MegaRequestListener *listener = NULL);
        void getUserAvatar(MegaUser* user, const char *dstFilePath, MegaRequestListener *listener = NULL);
        void setAvatar(const char *dstFilePath, MegaRequestListener *listener = NULL);
        void getUserAvatar(const char *email_or_handle, const char *dstFilePath, MegaRequestListener *listener = NULL);
        void getUserAttribute(MegaUser* user, int type, MegaRequestListener *listener = NULL);
        void getUserAttribute(const char* email_or_handle, int type, MegaRequestListener *listener = NULL);
        void setUserAttribute(int type, const char* value, MegaRequestListener *listener = NULL);
        void setCustomNodeAttribute(MegaNode *node, const char *attrName, const char *value, MegaRequestListener *listener = NULL);
        void exportNode(MegaNode *node, int64_t expireTime, MegaRequestListener *listener = NULL);
        void disableExport(MegaNode *node, MegaRequestListener *listener = NULL);
        void fetchNodes(MegaRequestListener *listener = NULL);
        void getPricing(MegaRequestListener *listener = NULL);
        void getPaymentId(handle productHandle, MegaRequestListener *listener = NULL);
        void getPaymentId(const char* productHandle, MegaRequestListener *listener = NULL);
        void upgradeAccount(MegaHandle productHandle, int paymentMethod, MegaRequestListener *listener = NULL);
        void upgradeAccount(const char *productHandle, int paymentMethod, MegaRequestListener *listener = NULL);
        void submitPurchaseReceipt(int gateway, const char* receipt, MegaRequestListener *listener = NULL);
        void creditCardStore(const char* address1, const char* address2, const char* city,
                             const char* province, const char* country, const char *postalcode,
                             const char* firstname, const char* lastname, const char* creditcard,
                             const char* expire_month, const char* expire_year, const char* cv2,
                             MegaRequestListener *listener = NULL);

        void creditCardQuerySubscriptions(MegaRequestListener *listener = NULL);
        void creditCardCancelSubscriptions(const char* reason, MegaRequestListener *listener = NULL);
        void getPaymentMethods(MegaRequestListener *listener = NULL);

        char *exportMasterKey();

        void changePassword(const char *oldPassword, const char *newPassword, MegaRequestListener *listener = NULL);
        void addContact(const char* email, MegaRequestListener* listener = NULL);
        void inviteContact(const char* email, const char* message, int action, MegaRequestListener* listener = NULL);
        void replyContactRequest(MegaContactRequest *request, int action, MegaRequestListener* listener = NULL);
        void respondContactRequest();

        void removeContact(MegaUser *user, MegaRequestListener* listener=NULL);
        void removeContact(const char *email, MegaRequestListener* listener=NULL);
        void logout(MegaRequestListener *listener = NULL);
        void localLogout(MegaRequestListener *listener = NULL);
        void submitFeedback(int rating, const char *comment, MegaRequestListener *listener = NULL);
        void reportEvent(const char *details = NULL, MegaRequestListener *listener = NULL);
        void sendEvent(int eventType, const char* message, MegaRequestListener *listener = NULL);

        void useHttpsOnly(bool httpsOnly);
        bool usingHttpsOnly();

        //Transfers
        void startUpload(const char* localPath, MegaNode *parent, MegaTransferListener *listener=NULL);
        void startUpload(const char* localPath, MegaNode *parent, int64_t mtime, MegaTransferListener *listener=NULL);
        void startUpload(const char* localPath, MegaNode* parent, const char* fileName, MegaTransferListener *listener = NULL);
        void startUpload(const char* localPath, MegaNode* parent, const char* fileName,  int64_t mtime, int folderTransferTag = 0, MegaTransferListener *listener = NULL);
        void startDownload(MegaNode* node, const char* localPath, MegaTransferListener *listener = NULL);
        void startStreaming(MegaNode* node, m_off_t startPos, m_off_t size, MegaTransferListener *listener);
        void startPublicDownload(MegaNode* node, const char* localPath, MegaTransferListener *listener = NULL);
        void cancelTransfer(MegaTransfer *transfer, MegaRequestListener *listener=NULL);
        void cancelTransferByTag(int transferTag, MegaRequestListener *listener = NULL);
        void cancelTransfers(int direction, MegaRequestListener *listener=NULL);
        void pauseTransfers(bool pause, int direction, MegaRequestListener* listener=NULL);
        bool areTransfersPaused(int direction);
        void setUploadLimit(int bpslimit);
        void setDownloadMethod(int method);
        void setUploadMethod(int method);
        int getDownloadMethod();
        int getUploadMethod();
        MegaTransferList *getTransfers();
        MegaTransferList *getStreamingTransfers();
        MegaTransfer* getTransferByTag(int transferTag);
        MegaTransferList *getTransfers(int type);
        MegaTransferList *getChildTransfers(int transferTag);

#ifdef ENABLE_SYNC
        //Sync
        int syncPathState(string *path);
        MegaNode *getSyncedNode(string *path);
        void syncFolder(const char *localFolder, MegaNode *megaFolder, MegaRequestListener* listener = NULL);
        void resumeSync(const char *localFolder, long long localfp, MegaNode *megaFolder, MegaRequestListener *listener = NULL);
        void removeSync(handle nodehandle, MegaRequestListener *listener=NULL);
        void disableSync(handle nodehandle, MegaRequestListener *listener=NULL);
        int getNumActiveSyncs();
        void stopSyncs(MegaRequestListener *listener=NULL);
        bool isSynced(MegaNode *n);
        void setExcludedNames(vector<string> *excludedNames);
        void setExclusionLowerSizeLimit(long long limit);
        void setExclusionUpperSizeLimit(long long limit);
        bool moveToLocalDebris(const char *path);
        string getLocalPath(MegaNode *node);
        bool is_syncable(const char* name);
        bool is_syncable(long long size);
        bool isIndexing();
#endif
        void update();
        bool isWaiting();

        //Statistics
        int getNumPendingUploads();
        int getNumPendingDownloads();
        int getTotalUploads();
        int getTotalDownloads();
        void resetTotalDownloads();
        void resetTotalUploads();
        void updateStats();
        long long getTotalDownloadedBytes();
        long long getTotalUploadedBytes();

        //Filesystem
		int getNumChildren(MegaNode* parent);
		int getNumChildFiles(MegaNode* parent);
		int getNumChildFolders(MegaNode* parent);
        MegaNodeList* getChildren(MegaNode *parent, int order=1);
        int getIndex(MegaNode* node, int order=1);
        MegaNode *getChildNode(MegaNode *parent, const char* name);
        MegaNode *getParentNode(MegaNode *node);
        char *getNodePath(MegaNode *node);
        MegaNode *getNodeByPath(const char *path, MegaNode *n = NULL);
        MegaNode *getNodeByHandle(handle handler);
        MegaNode *getNodeByBase64Handle(const char* nodehandle);
        MegaContactRequest *getContactRequestByHandle(MegaHandle handle);
        MegaContactRequest *getContactRequestByBase64Handle(const char *handle);
        MegaUserList* getContacts();
        MegaUser* getContact(const char* email);
        MegaNodeList *getInShares(MegaUser* user);
        MegaNodeList *getInShares();
        MegaShareList *getInSharesList();
        bool isPendingShare(MegaNode *node);
        MegaShareList *getOutShares();
        MegaShareList *getOutShares(MegaNode *node);
        MegaShareList *getPendingOutShares();
        MegaShareList *getPendingOutShares(MegaNode *megaNode);
        MegaNodeList *getPublicLinks();
        MegaContactRequestList *getIncomingContactRequests();
        MegaContactRequestList *getOutgoingContactRequests();

        int getAccess(MegaNode* node);
        long long getSize(MegaNode *node);
        static void removeRecursively(const char *path);

        //Fingerprint
        char *getFingerprint(const char *filePath);
        char *getFingerprint(MegaNode *node);
        char *getFingerprint(MegaInputStream *inputStream, int64_t mtime);
        MegaNode *getNodeByFingerprint(const char* fingerprint);
        MegaNodeList *getNodesByFingerprint(const char* fingerprint);
        MegaNode *getExportableNodeByFingerprint(const char *fingerprint, const char *name = NULL);
        MegaNode *getNodeByFingerprint(const char *fingerprint, MegaNode* parent);
        bool hasFingerprint(const char* fingerprint);

        //CRC
        char *getCRC(const char *filePath);
        char *getCRCFromFingerprint(const char *fingerprint);
        char *getCRC(MegaNode *node);
        MegaNode* getNodeByCRC(const char *crc, MegaNode* parent);

        //Permissions
        MegaError checkAccess(MegaNode* node, int level);
        MegaError checkMove(MegaNode* node, MegaNode* target);
        int checkAccess(const char* handle, int level);
        int checkMove(const char* handle, const char* target);

        bool isFilesystemAvailable();
        MegaNode *getRootNode();
        MegaNode* getInboxNode();
        MegaNode *getRubbishNode();

        void setDefaultFilePermissions(int permissions);
        int getDefaultFilePermissions();
        void setDefaultFolderPermissions(int permissions);
        int getDefaultFolderPermissions();

        long long getBandwidthOverquotaDelay();

        MegaNodeList* search(MegaNode* node, const char* searchString, bool recursive = 1);
        bool processMegaTree(MegaNode* node, MegaTreeProcessor* processor, bool recursive = 1);

        MegaNode *createPublicFileNode(MegaHandle handle, const char *key, const char *name, m_off_t size, m_off_t mtime, MegaHandle parentHandle, const char *auth);
        MegaNode *createPublicFolderNode(MegaHandle handle, const char *name, MegaHandle parentHandle, const char *auth);

        void loadBalancing(const char* service, MegaRequestListener *listener = NULL);

        const char *getVersion();
        const char *getUserAgent();

        void changeApiUrl(const char *apiURL, bool disablepkp = false);
        void retrySSLerrors(bool enable);
        void setPublicKeyPinning(bool enable);

        static bool nodeComparatorDefaultASC  (Node *i, Node *j);
        static bool nodeComparatorDefaultDESC (Node *i, Node *j);
        static bool nodeComparatorSizeASC  (Node *i, Node *j);
        static bool nodeComparatorSizeDESC (Node *i, Node *j);
        static bool nodeComparatorCreationASC  (Node *i, Node *j);
        static bool nodeComparatorCreationDESC  (Node *i, Node *j);
        static bool nodeComparatorModificationASC  (Node *i, Node *j);
        static bool nodeComparatorModificationDESC  (Node *i, Node *j);
        static bool nodeComparatorAlphabeticalASC  (Node *i, Node *j);
        static bool nodeComparatorAlphabeticalDESC  (Node *i, Node *j);
        static bool userComparatorDefaultASC (User *i, User *j);

        char* escapeFsIncompatible(const char *filename);
        char* unescapeFsIncompatible(const char* name);

        bool createThumbnail(const char* imagePath, const char *dstPath);
        bool createPreview(const char* imagePath, const char *dstPath);

        bool isOnline();

#ifdef HAVE_LIBUV
        // start/stop
        bool httpServerStart(bool localOnly = true, int port = 4443);
        void httpServerStop();
        int httpServerIsRunning();

        // management
        char *httpServerGetLocalLink(MegaNode *node);
        void httpServerSetMaxBufferSize(int bufferSize);
        int httpServerGetMaxBufferSize();
        void httpServerSetMaxOutputSize(int outputSize);
        int httpServerGetMaxOutputSize();

        // permissions
        void httpServerEnableFileServer(bool enable);
        bool httpServerIsFileServerEnabled();
        void httpServerEnableFolderServer(bool enable);
        bool httpServerIsFolderServerEnabled();
        void httpServerSetRestrictedMode(int mode);
        int httpServerGetRestrictedMode();
        void httpServerEnableSubtitlesSupport(bool enable);
        bool httpServerIsSubtitlesSupportEnabled();
        bool httpServerIsLocalOnly();

        void httpServerAddListener(MegaTransferListener *listener);
        void httpServerRemoveListener(MegaTransferListener *listener);

        void fireOnStreamingStart(MegaTransferPrivate *transfer);
        void fireOnStreamingTemporaryError(MegaTransferPrivate *transfer, MegaError e);
        void fireOnStreamingFinish(MegaTransferPrivate *transfer, MegaError e);
#endif

#ifdef ENABLE_CHAT
        void createChat(bool group, MegaTextChatPeerList *peers, MegaRequestListener *listener = NULL);
        void fetchChats(MegaRequestListener *listener = NULL);
        void inviteToChat(MegaHandle chatid, MegaHandle uh, int privilege, MegaRequestListener *listener = NULL);
        void removeFromChat(MegaHandle chatid, MegaHandle uh = INVALID_HANDLE, MegaRequestListener *listener = NULL);
        void getUrlChat(MegaHandle chatid, MegaRequestListener *listener = NULL);
        void grantAccessInChat(MegaHandle chatid, MegaNode *n, MegaHandle uh,  MegaRequestListener *listener = NULL);
        void removeAccessInChat(MegaHandle chatid, MegaNode *n, MegaHandle uh,  MegaRequestListener *listener = NULL);
#endif

        void fireOnTransferStart(MegaTransferPrivate *transfer);
        void fireOnTransferFinish(MegaTransferPrivate *transfer, MegaError e);
        void fireOnTransferUpdate(MegaTransferPrivate *transfer);
        void fireOnTransferTemporaryError(MegaTransferPrivate *transfer, MegaError e);
        map<int, MegaTransferPrivate *> transferMap;

        MegaClient *getMegaClient();

protected:
        static const unsigned int MAX_SESSION_LENGTH;

        void init(MegaApi *api, const char *appKey, MegaGfxProcessor* processor, const char *basePath = NULL, const char *userAgent = NULL, int fseventsfd = -1);

        static void *threadEntryPoint(void *param);

#ifdef EMSCRIPTEN
        static void notifyCallback(void *param);
        static void emscriptenLoop(void *param);
        m_time_t nextExec;
        bool notified;
#endif

        static ExternalLogger *externalLogger;

        void fireOnRequestStart(MegaRequestPrivate *request);
        void fireOnRequestFinish(MegaRequestPrivate *request, MegaError e);
        void fireOnRequestUpdate(MegaRequestPrivate *request);
        void fireOnRequestTemporaryError(MegaRequestPrivate *request, MegaError e);
        bool fireOnTransferData(MegaTransferPrivate *transfer);
        void fireOnUsersUpdate(MegaUserList *users);
        void fireOnNodesUpdate(MegaNodeList *nodes);
        void fireOnAccountUpdate();
        void fireOnContactRequestsUpdate(MegaContactRequestList *requests);
        void fireOnReloadNeeded();

#ifdef ENABLE_SYNC
        void fireOnGlobalSyncStateChanged();
        void fireOnSyncStateChanged(MegaSyncPrivate *sync);
        void fireOnSyncEvent(MegaSyncPrivate *sync, MegaSyncEvent *event);
        void fireOnFileSyncStateChanged(MegaSyncPrivate *sync, const char *filePath, int newState);
#endif

#ifdef ENABLE_CHAT
        void fireOnChatsUpdate(MegaTextChatList *chats);
#endif

        MegaApi *api;
        MegaThread thread;
        MegaClient *client;
        MegaHttpIO *httpio;
        MegaWaiter *waiter;
        MegaFileSystemAccess *fsAccess;
        MegaDbAccess *dbAccess;
        GfxProc *gfxAccess;

#ifdef HAVE_LIBUV
        MegaHTTPServer *httpServer;
        int httpServerMaxBufferSize;
        int httpServerMaxOutputSize;
        bool httpServerEnableFiles;
        bool httpServerEnableFolders;
        int httpServerRestrictedMode;
        bool httpServerSubtitlesSupportEnabled;
        set<MegaTransferListener *> httpServerListeners;
#endif
		
        RequestQueue requestQueue;
        TransferQueue transferQueue;
        map<int, MegaRequestPrivate *> requestMap;

        vector<m_time_t> downloadTimes;
        vector<int64_t> downloadBytes;
        int64_t downloadPartialBytes;
        int64_t downloadSpeed;

        vector<m_time_t> uploadTimes;
        vector<int64_t> uploadBytes;
        int64_t uploadPartialBytes;
        int64_t uploadSpeed;

#ifdef ENABLE_SYNC
        map<int, MegaSyncPrivate *> syncMap;
#endif

        int pendingUploads;
        int pendingDownloads;
        int totalUploads;
        int totalDownloads;
        long long totalDownloadedBytes;
        long long totalUploadedBytes;
        set<MegaRequestListener *> requestListeners;
        set<MegaTransferListener *> transferListeners;

#ifdef ENABLE_SYNC
        set<MegaSyncListener *> syncListeners;
#endif

        set<MegaGlobalListener *> globalListeners;
        set<MegaListener *> listeners;
        bool waiting;
        bool waitingRequest;
        vector<string> excludedNames;
        long long syncLowerSizeLimit;
        long long syncUpperSizeLimit;
        MegaMutex sdkMutex;
        MegaTransferPrivate *currentTransfer;
        MegaRequestPrivate *activeRequest;
        MegaTransferPrivate *activeTransfer;
        MegaError *activeError;
        MegaNodeList *activeNodes;
        MegaUserList *activeUsers;
        MegaContactRequestList *activeContactRequests;

        int threadExit;
        void loop();

        int maxRetries;

        // a request-level error occurred
        virtual void request_error(error);
        virtual void request_response_progress(m_off_t, m_off_t);

        // login result
        virtual void login_result(error);
        virtual void logout_result(error);
        virtual void userdata_result(string*, string*, string*, handle, error);
        virtual void pubkey_result(User *);

        // ephemeral session creation/resumption result
        virtual void ephemeral_result(error);
        virtual void ephemeral_result(handle, const byte*);

        // account creation
        virtual void sendsignuplink_result(error);
        virtual void querysignuplink_result(error);
        virtual void querysignuplink_result(handle, const char*, const char*, const byte*, const byte*, const byte*, size_t);
        virtual void confirmsignuplink_result(error);
        virtual void setkeypair_result(error);

        // account credentials, properties and history
        virtual void account_details(AccountDetails*,  bool, bool, bool, bool, bool, bool);
        virtual void account_details(AccountDetails*, error);

        virtual void setattr_result(handle, error);
        virtual void rename_result(handle, error);
        virtual void unlink_result(handle, error);
        virtual void nodes_updated(Node**, int);
        virtual void users_updated(User**, int);
        virtual void account_updated();
        virtual void pcrs_updated(PendingContactRequest**, int);

        // password change result
        virtual void changepw_result(error);

        // user attribute update notification
        virtual void userattr_update(User*, int, const char*);


        virtual void fetchnodes_result(error);
        virtual void putnodes_result(error, targettype_t, NewNode*);

        // share update result
        virtual void share_result(error);
        virtual void share_result(int, error);

        // contact request results
        void setpcr_result(handle, error, opcactions_t);
        void updatepcr_result(error, ipcactions_t);

        // file attribute fetch result
        virtual void fa_complete(Node*, fatype, const char*, uint32_t);
        virtual int fa_failed(handle, fatype, int, error);

        // file attribute modification result
        virtual void putfa_result(handle, fatype, error);
        virtual void putfa_result(handle, fatype, const char*);

        // purchase transactions
        virtual void enumeratequotaitems_result(handle product, unsigned prolevel, unsigned gbstorage, unsigned gbtransfer,
                                                unsigned months, unsigned amount, const char* currency, const char* description, const char* iosid, const char* androidid);
        virtual void enumeratequotaitems_result(error e);
        virtual void additem_result(error);
        virtual void checkout_result(const char*, error);
        virtual void submitpurchasereceipt_result(error);
        virtual void creditcardstore_result(error);
        virtual void creditcardquerysubscriptions_result(int, error);
        virtual void creditcardcancelsubscriptions_result(error);
        virtual void getpaymentmethods_result(int, error);
        virtual void copysession_result(string*, error);

        virtual void userfeedbackstore_result(error);
        virtual void sendevent_result(error);

        virtual void checkfile_result(handle h, error e);
        virtual void checkfile_result(handle h, error e, byte* filekey, m_off_t size, m_time_t ts, m_time_t tm, string* filename, string* fingerprint, string* fileattrstring);

        // user invites/attributes
        virtual void invite_result(error);
        virtual void putua_result(error);
        virtual void getua_result(error);
        virtual void getua_result(byte*, unsigned);

        // file node export result
        virtual void exportnode_result(error);
        virtual void exportnode_result(handle, handle);

        // exported link access result
        virtual void openfilelink_result(error);
        virtual void openfilelink_result(handle, const byte*, m_off_t, string*, string*, int);

        // global transfer queue updates (separate signaling towards the queued objects)
        virtual void transfer_added(Transfer*);
        virtual void transfer_removed(Transfer*);
        virtual void transfer_prepare(Transfer*);
        virtual void transfer_failed(Transfer*, error error, dstime timeleft);
        virtual void transfer_update(Transfer*);
        virtual void transfer_complete(Transfer*);

        virtual dstime pread_failure(error, int, void*);
        virtual bool pread_data(byte*, m_off_t, m_off_t, void*);

        virtual void reportevent_result(error);
        virtual void loadbalancing_result(string*, error);
        virtual void sessions_killed(handle sessionid, error e);

        virtual void cleanrubbishbin_result(error);

#ifdef ENABLE_CHAT
        // chat-related commandsresult
        virtual void chatcreate_result(TextChat *, error);
        virtual void chatfetch_result(textchat_vector *chatList, error);
        virtual void chatinvite_result(error);
        virtual void chatremove_result(error);
        virtual void chaturl_result(error);
        virtual void chaturl_result(string*, error);
        virtual void chatgrantaccess_result(error);
        virtual void chatremoveaccess_result(error);

        virtual void chats_updated(textchat_vector *);
#endif

#ifdef ENABLE_SYNC
        // sync status updates and events
        virtual void syncupdate_state(Sync*, syncstate_t);
        virtual void syncupdate_scanning(bool scanning);
        virtual void syncupdate_local_folder_addition(Sync* sync, LocalNode *localNode, const char *path);
        virtual void syncupdate_local_folder_deletion(Sync* sync, LocalNode *localNode);
        virtual void syncupdate_local_file_addition(Sync* sync, LocalNode* localNode, const char *path);
        virtual void syncupdate_local_file_deletion(Sync* sync, LocalNode* localNode);
        virtual void syncupdate_local_file_change(Sync* sync, LocalNode* localNode, const char *path);
        virtual void syncupdate_local_move(Sync* sync, LocalNode* localNode, const char* path);
        virtual void syncupdate_get(Sync* sync, Node *node, const char* path);
        virtual void syncupdate_put(Sync* sync, LocalNode *localNode, const char*);
        virtual void syncupdate_remote_file_addition(Sync *sync, Node* n);
        virtual void syncupdate_remote_file_deletion(Sync *sync, Node* n);
        virtual void syncupdate_remote_folder_addition(Sync *sync, Node* n);
        virtual void syncupdate_remote_folder_deletion(Sync* sync, Node* n);
        virtual void syncupdate_remote_copy(Sync*, const char*);
        virtual void syncupdate_remote_move(Sync *sync, Node *n, Node* prevparent);
        virtual void syncupdate_remote_rename(Sync*sync, Node* n, const char* prevname);
        virtual void syncupdate_treestate(LocalNode*);
        virtual bool sync_syncable(Node*);
        virtual bool sync_syncable(const char*name, string*, string*);
        virtual void syncupdate_local_lockretry(bool);
#endif

        // suggest reload due to possible race condition with other clients
        virtual void reload(const char*);

        // wipe all users, nodes and shares
        virtual void clearing();

        // failed request retry notification
        virtual void notify_retry(dstime);

        void sendPendingRequests();
        void sendPendingTransfers();
        char *stringToArray(string &buffer);

        //Internal
        Node* getNodeByFingerprintInternal(const char *fingerprint);
        Node *getNodeByFingerprintInternal(const char *fingerprint, Node *parent);
        FileFingerprint *getFileFingerprintInternal(const char *fingerprint);

        bool processTree(Node* node, TreeProcessor* processor, bool recursive = 1);
        MegaNodeList* search(Node* node, const char* searchString, bool recursive = 1);
        void getNodeAttribute(MegaNode* node, int type, const char *dstFilePath, MegaRequestListener *listener = NULL);
		void cancelGetNodeAttribute(MegaNode *node, int type, MegaRequestListener *listener = NULL);
        void setNodeAttribute(MegaNode* node, int type, const char *srcFilePath, MegaRequestListener *listener = NULL);
        void getUserAttr(const char* email_or_handle, int type, const char *dstFilePath, MegaRequestListener *listener = NULL);
        void setUserAttr(int type, const char *srcFilePath, MegaRequestListener *listener = NULL);
        void startDownload(MegaNode *node, const char* target, long startPos, long endPos, MegaTransferListener *listener);
};

class MegaHashSignatureImpl
{
	public:
		MegaHashSignatureImpl(const char *base64Key);
		~MegaHashSignatureImpl();
		void init();
		void add(const char *data, unsigned size);
        bool checkSignature(const char *base64Signature);

	protected:    
		HashSignature *hashSignature;
		AsymmCipher* asymmCypher;
};

class ExternalInputStream : public InputStreamAccess
{
    MegaInputStream *inputStream;

public:
    ExternalInputStream(MegaInputStream *inputStream);
    virtual m_off_t size();
    virtual bool read(byte *buffer, unsigned size);
};

class FileInputStream : public InputStreamAccess
{
    FileAccess *fileAccess;
    m_off_t offset;

public:
    FileInputStream(FileAccess *fileAccess);
    virtual m_off_t size();
    virtual bool read(byte *buffer, unsigned size);
    virtual ~FileInputStream();
};

#ifdef HAVE_LIBUV
class StreamingBuffer
{
public:
    StreamingBuffer();
    ~StreamingBuffer();
    void init(unsigned int capacity);
    unsigned int append(const char *buf, unsigned int len);
    unsigned int availableData();
    unsigned int availableSpace();
    unsigned int availableCapacity();
    uv_buf_t nextBuffer();
    void freeData(unsigned int len);
    void setMaxBufferSize(unsigned int bufferSize);
    void setMaxOutputSize(unsigned int outputSize);

    static const unsigned int MAX_BUFFER_SIZE = 2097152;
    static const unsigned int MAX_OUTPUT_SIZE = 16384;

protected:
    char *buffer;
    unsigned int capacity;
    unsigned int size;
    unsigned int free;
    unsigned int inpos;
    unsigned int outpos;
    unsigned int maxBufferSize;
    unsigned int maxOutputSize;
};

class MegaHTTPServer;
class MegaHTTPContext : public MegaTransferListener, public MegaRequestListener
{
public:
    MegaHTTPContext();

    // Connection management
    MegaHTTPServer *server;
    StreamingBuffer streamingBuffer;
    MegaTransferPrivate *transfer;
    uv_tcp_t tcphandle;
    uv_async_t asynchandle;
    http_parser parser;
    uv_mutex_t mutex;
    MegaApiImpl *megaApi;
    m_off_t bytesWritten;
    m_off_t size;
    char *lastBuffer;
    int lastBufferLen;
    bool nodereceived;
    bool finished;
    bool failed;
    bool pause;

    // Request information
    bool range;
    m_off_t rangeStart;
    m_off_t rangeEnd;
    m_off_t rangeWritten;
    MegaNode *node;
    std::string path;
    std::string nodehandle;
    std::string nodekey;
    std::string nodename;
    int resultCode;

    virtual bool onTransferData(MegaApi *, MegaTransfer *transfer, char *buffer, size_t size);
    virtual void onTransferFinish(MegaApi* api, MegaTransfer *transfer, MegaError *e);
    virtual void onRequestFinish(MegaApi* api, MegaRequest *request, MegaError *e);
};

class MegaHTTPServer
{
protected:
    static void *threadEntryPoint(void *param);
    static http_parser_settings parsercfg;

    set<handle> allowedHandles;
    handle lastHandle;
    list<MegaHTTPContext*> connections;
    uv_async_t exit_handle;
    MegaApiImpl *megaApi;
    uv_sem_t semaphore;
    MegaThread thread;
    uv_tcp_t server;
    int maxBufferSize;
    int maxOutputSize;
    bool fileServerEnabled;
    bool folderServerEnabled;
    bool subtitlesSupportEnabled;
    int restrictedMode;
    bool localOnly;
    bool started;
    int port;

    // libuv callbacks
    static void onNewClient(uv_stream_t* server_handle, int status);
    static void onDataReceived(uv_stream_t* tcp, ssize_t nread, const uv_buf_t * buf);
    static void allocBuffer(uv_handle_t *handle, size_t suggested_size, uv_buf_t* buf);
    static void onClose(uv_handle_t* handle);
    static void onAsyncEventClose(uv_handle_t* handle);
    static void onAsyncEvent(uv_async_t* handle);
    static void onCloseRequested(uv_async_t* handle);
    static void onWriteFinished(uv_write_t* req, int status);

    // HTTP parser callback
    static int onMessageBegin(http_parser* parser);
    static int onHeadersComplete(http_parser* parser);
    static int onUrlReceived(http_parser* parser, const char* url, size_t length);
    static int onHeaderField(http_parser* parser, const char* at, size_t length);
    static int onHeaderValue(http_parser* parser, const char* at, size_t length);
    static int onBody(http_parser* parser, const char* at, size_t length);
    static int onMessageComplete(http_parser* parser);

    void run();
    static void sendHeaders(MegaHTTPContext *httpctx, string *headers);
    static void sendNextBytes(MegaHTTPContext *httpctx);
    static int streamNode(MegaHTTPContext *httpctx);

public:
    MegaHTTPServer(MegaApiImpl *megaApi);
    virtual ~MegaHTTPServer();
    bool start(int port, bool localOnly = true);
    void stop();
    int getPort();
    bool isLocalOnly();
    void setMaxBufferSize(int bufferSize);
    void setMaxOutputSize(int outputSize);
    int getMaxBufferSize();
    int getMaxOutputSize();
    void enableFileServer(bool enable);
    void enableFolderServer(bool enable);
    void setRestrictedMode(int mode);
    bool isFileServerEnabled();
    bool isFolderServerEnabled();
    int getRestrictedMode();
    bool isHandleAllowed(handle h);
    void clearAllowedHandles();
    char* getLink(MegaNode *node);
    bool isSubtitlesSupportEnabled();
    void enableSubtitlesSupport(bool enable);
};
#endif

}

#endif //MEGAAPI_IMPL_H<|MERGE_RESOLUTION|>--- conflicted
+++ resolved
@@ -34,16 +34,12 @@
 #include "mega/proxy.h"
 #include "megaapi.h"
 
-<<<<<<< HEAD
-#if !defined(_WIN32) && !defined(EMSCRIPTEN)
-=======
 #ifdef HAVE_LIBUV
 #include "uv.h"
 #include "mega/mega_http_parser.h"
 #endif
 
-#ifndef _WIN32
->>>>>>> e5c80060
+#if !defined(_WIN32) && !defined(EMSCRIPTEN)
     #if (!defined(USE_CURL_PUBLIC_KEY_PINNING)) || defined(WINDOWS_PHONE)
     #include <openssl/ssl.h>
     #include <openssl/rand.h>
@@ -145,14 +141,11 @@
     #endif
 #endif
 
-<<<<<<< HEAD
-#ifndef EMSCRIPTEN
-=======
 #ifdef HAVE_LIBUV
 class MegaHTTPServer;
 #endif
 
->>>>>>> e5c80060
+#ifndef EMSCRIPTEN
 class MegaDbAccess : public SqliteDbAccess
 {
 	public:
