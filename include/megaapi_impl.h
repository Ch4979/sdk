--- conflicted
+++ resolved
@@ -1862,11 +1862,7 @@
 {
     void completed(Transfer* t, LocalNode*) override;
     void terminated() override;
-<<<<<<< HEAD
-    MegaFilePut(MegaClient *client, string* clocalname, string *filename, handle ch, const char* ctargetuser, int64_t mtime = -1, bool isSourceTemporary = false, Node *pvNode = nullptr);
-=======
-    MegaFilePut(MegaClient *client, LocalPath clocalname, string *filename, handle ch, const char* ctargetuser, int64_t mtime = -1, bool isSourceTemporary = false);
->>>>>>> b28daa5d
+    MegaFilePut(MegaClient *client, LocalPath clocalname, string *filename, handle ch, const char* ctargetuser, int64_t mtime = -1, bool isSourceTemporary = false, Node *pvNode = nullptr);
     ~MegaFilePut() {}
 
     bool serialize(string*) override;
