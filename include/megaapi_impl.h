--- conflicted
+++ resolved
@@ -1,3 +1,4 @@
+/**
 /**
  * @file megaapi_impl.h
  * @brief Private header file of the intermediate layer for the MEGA C++ SDK.
@@ -22,11 +23,8 @@
 #ifndef MEGAAPI_IMPL_H
 #define MEGAAPI_IMPL_H
 
-<<<<<<< HEAD
+#include <atomic>
 #include <memory>
-=======
-#include <atomic>
->>>>>>> e49bbb10
 
 #include "mega.h"
 #include "mega/gfx/external.h"
