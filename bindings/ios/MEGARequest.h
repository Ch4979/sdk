--- conflicted
+++ resolved
@@ -101,13 +101,9 @@
     MEGARequestTypeRegisterPushNotification,
     MEGARequestTypeGetUserEmail,
     MEGARequestTypeAppVersion,
-<<<<<<< HEAD
-    MEGARequestTypeGetLocalSSLCert,
+    MEGARequestTypeGetLocalSSLCertificate,
+    MEGARequestTypeSendSignupLink,
     MEGARequestTypeQueryBandwidthQuota
-=======
-    MEGARequestTypeGetLocalSSLCertificate,
-    MEGARequestTypeSendSignupLink
->>>>>>> fdeedea0
 };
 
 typedef NS_ENUM (NSInteger, MEGANodeAccessLevel) {
