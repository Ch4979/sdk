﻿<?xml version="1.0" encoding="utf-8"?>
<Project DefaultTargets="Build" ToolsVersion="14.0" xmlns="http://schemas.microsoft.com/developer/msbuild/2003">
  <ItemGroup Label="ProjectConfigurations">
    <ProjectConfiguration Include="Debug|Win32">
      <Configuration>Debug</Configuration>
      <Platform>Win32</Platform>
    </ProjectConfiguration>
    <ProjectConfiguration Include="Debug|x64">
      <Configuration>Debug</Configuration>
      <Platform>x64</Platform>
    </ProjectConfiguration>
    <ProjectConfiguration Include="Release|Win32">
      <Configuration>Release</Configuration>
      <Platform>Win32</Platform>
    </ProjectConfiguration>
    <ProjectConfiguration Include="Release|x64">
      <Configuration>Release</Configuration>
      <Platform>x64</Platform>
    </ProjectConfiguration>
  </ItemGroup>
  <ItemGroup>
    <ClInclude Include="..\..\..\..\include\mega.h" />
    <ClInclude Include="..\..\..\..\include\megaapi.h" />
    <ClInclude Include="..\..\..\..\include\megaapi_impl.h" />
    <ClInclude Include="..\..\..\..\include\mega\account.h" />
    <ClInclude Include="..\..\..\..\include\mega\attrmap.h" />
    <ClInclude Include="..\..\..\..\include\mega\backofftimer.h" />
    <ClInclude Include="..\..\..\..\include\mega\base64.h" />
    <ClInclude Include="..\..\..\..\include\mega\command.h" />
    <ClInclude Include="..\..\..\..\include\mega\console.h" />
    <ClInclude Include="..\..\..\..\include\mega\crypto\cryptopp.h" />
    <ClInclude Include="..\..\..\..\include\mega\crypto\sodium.h" />
    <ClInclude Include="..\..\..\..\include\mega\db.h" />
    <ClInclude Include="..\..\..\..\include\mega\file.h" />
    <ClInclude Include="..\..\..\..\include\mega\fileattributefetch.h" />
    <ClInclude Include="..\..\..\..\include\mega\filefingerprint.h" />
    <ClInclude Include="..\..\..\..\include\mega\filesystem.h" />
    <ClInclude Include="..\..\..\..\include\mega\gfx.h" />
    <ClInclude Include="..\..\..\..\include\mega\gfx\external.h" />
    <ClInclude Include="..\..\..\..\include\mega\http.h" />
    <ClInclude Include="..\..\..\..\include\mega\json.h" />
    <ClInclude Include="..\..\..\..\include\mega\logging.h" />
    <ClInclude Include="..\..\..\..\include\mega\megaapp.h" />
    <ClInclude Include="..\..\..\..\include\mega\megaclient.h" />
    <ClInclude Include="..\..\..\..\include\mega\mega_utf8proc.h" />
<<<<<<< HEAD
    <ClInclude Include="..\..\..\..\include\mega\mega_ccronexpr.h" />
=======
    <ClInclude Include="..\..\..\..\include\mega\mega_evt_tls.h" />
>>>>>>> 9e99239d
    <ClInclude Include="..\..\..\..\include\mega\node.h" />
    <ClInclude Include="..\..\..\..\include\mega\posix\meganet.h" />
    <ClInclude Include="..\..\..\..\include\mega\proxy.h" />
    <ClInclude Include="..\..\..\..\include\mega\pubkeyaction.h" />
    <ClInclude Include="..\..\..\..\include\mega\request.h" />
    <ClInclude Include="..\..\..\..\include\mega\serialize64.h" />
    <ClInclude Include="..\..\..\..\include\mega\share.h" />
    <ClInclude Include="..\..\..\..\include\mega\sharenodekeys.h" />
    <ClInclude Include="..\..\..\..\include\mega\sync.h" />
    <ClInclude Include="..\..\..\..\include\mega\thread.h" />
    <ClInclude Include="..\..\..\..\include\mega\thread\win32thread.h" />
    <ClInclude Include="..\..\..\..\include\mega\transfer.h" />
    <ClInclude Include="..\..\..\..\include\mega\transferslot.h" />
    <ClInclude Include="..\..\..\..\include\mega\treeproc.h" />
    <ClInclude Include="..\..\..\..\include\mega\types.h" />
    <ClInclude Include="..\..\..\..\include\mega\user.h" />
    <ClInclude Include="..\..\..\..\include\mega\utils.h" />
    <ClInclude Include="..\..\..\..\include\mega\waiter.h" />
    <ClInclude Include="..\..\..\..\include\mega\win32\megaconsole.h" />
    <ClInclude Include="..\..\..\..\include\mega\win32\megaconsolewaiter.h" />
    <ClInclude Include="..\..\..\..\include\mega\win32\megafs.h" />
    <ClInclude Include="..\..\..\..\include\mega\win32\megasys.h" />
    <ClInclude Include="..\..\..\..\include\mega\win32\megawaiter.h" />
    <ClInclude Include="..\..\megaapi_wrap.h" />
    <ClInclude Include="3rdparty\include\cryptopp\dll.h" />
  </ItemGroup>
  <ItemGroup>
    <ClCompile Include="..\..\..\..\src\attrmap.cpp" />
    <ClCompile Include="..\..\..\..\src\backofftimer.cpp" />
    <ClCompile Include="..\..\..\..\src\base64.cpp" />
    <ClCompile Include="..\..\..\..\src\command.cpp" />
    <ClCompile Include="..\..\..\..\src\commands.cpp" />
    <ClCompile Include="..\..\..\..\src\crypto\cryptopp.cpp" />
    <ClCompile Include="..\..\..\..\src\crypto\sodium.cpp" />
    <ClCompile Include="..\..\..\..\src\db.cpp" />
    <ClCompile Include="..\..\..\..\src\db\sqlite.cpp" />
    <ClCompile Include="..\..\..\..\src\file.cpp" />
    <ClCompile Include="..\..\..\..\src\fileattributefetch.cpp" />
    <ClCompile Include="..\..\..\..\src\filefingerprint.cpp" />
    <ClCompile Include="..\..\..\..\src\filesystem.cpp" />
    <ClCompile Include="..\..\..\..\src\gfx.cpp" />
    <ClCompile Include="..\..\..\..\src\gfx\external.cpp" />
    <ClCompile Include="..\..\..\..\src\gfx\freeimage.cpp" />
    <ClCompile Include="..\..\..\..\src\http.cpp" />
    <ClCompile Include="..\..\..\..\src\json.cpp" />
    <ClCompile Include="..\..\..\..\src\logging.cpp" />
    <ClCompile Include="..\..\..\..\src\megaapi.cpp" />
    <ClCompile Include="..\..\..\..\src\megaapi_impl.cpp" />
    <ClCompile Include="..\..\..\..\src\megaclient.cpp" />
    <ClCompile Include="..\..\..\..\src\mega_utf8proc.cpp" />
<<<<<<< HEAD
    <ClCompile Include="..\..\..\..\src\mega_ccronexpr.cpp" />
=======
    <ClCompile Include="..\..\..\..\src\mega_evt_tls.cpp" />
>>>>>>> 9e99239d
    <ClCompile Include="..\..\..\..\src\node.cpp" />
    <ClCompile Include="..\..\..\..\src\pendingcontactrequest.cpp" />
    <ClCompile Include="..\..\..\..\src\posix\net.cpp" />
    <ClCompile Include="..\..\..\..\src\proxy.cpp" />
    <ClCompile Include="..\..\..\..\src\pubkeyaction.cpp" />
    <ClCompile Include="..\..\..\..\src\request.cpp" />
    <ClCompile Include="..\..\..\..\src\serialize64.cpp" />
    <ClCompile Include="..\..\..\..\src\share.cpp" />
    <ClCompile Include="..\..\..\..\src\sharenodekeys.cpp" />
    <ClCompile Include="..\..\..\..\src\sync.cpp" />
    <ClCompile Include="..\..\..\..\src\thread\win32thread.cpp" />
    <ClCompile Include="..\..\..\..\src\transfer.cpp" />
    <ClCompile Include="..\..\..\..\src\transferslot.cpp" />
    <ClCompile Include="..\..\..\..\src\treeproc.cpp" />
    <ClCompile Include="..\..\..\..\src\user.cpp" />
    <ClCompile Include="..\..\..\..\src\utils.cpp" />
    <ClCompile Include="..\..\..\..\src\waiterbase.cpp" />
    <ClCompile Include="..\..\..\..\src\win32\fs.cpp" />
    <ClCompile Include="..\..\..\..\src\win32\waiter.cpp" />
    <ClCompile Include="..\..\megaapi_wrap.cpp" />
    <ClCompile Include="3rdparty\libs\sqlite3.c" />
  </ItemGroup>
  <PropertyGroup Label="Globals">
    <ProjectGuid>{DC5A0881-F56D-41A6-B4F9-77D4DB940B44}</ProjectGuid>
    <RootNamespace>MEGAdll</RootNamespace>
  </PropertyGroup>
  <Import Project="$(VCTargetsPath)\Microsoft.Cpp.Default.props" />
  <PropertyGroup Condition="'$(Configuration)|$(Platform)'=='Debug|Win32'" Label="Configuration">
    <ConfigurationType>DynamicLibrary</ConfigurationType>
    <UseDebugLibraries>true</UseDebugLibraries>
    <CharacterSet>Unicode</CharacterSet>
    <PlatformToolset>v140</PlatformToolset>
  </PropertyGroup>
  <PropertyGroup Condition="'$(Configuration)|$(Platform)'=='Debug|x64'" Label="Configuration">
    <ConfigurationType>DynamicLibrary</ConfigurationType>
    <UseDebugLibraries>true</UseDebugLibraries>
    <CharacterSet>Unicode</CharacterSet>
    <PlatformToolset>v140</PlatformToolset>
  </PropertyGroup>
  <PropertyGroup Condition="'$(Configuration)|$(Platform)'=='Release|Win32'" Label="Configuration">
    <ConfigurationType>DynamicLibrary</ConfigurationType>
    <UseDebugLibraries>false</UseDebugLibraries>
    <WholeProgramOptimization>true</WholeProgramOptimization>
    <CharacterSet>Unicode</CharacterSet>
    <PlatformToolset>v140</PlatformToolset>
  </PropertyGroup>
  <PropertyGroup Condition="'$(Configuration)|$(Platform)'=='Release|x64'" Label="Configuration">
    <ConfigurationType>DynamicLibrary</ConfigurationType>
    <UseDebugLibraries>false</UseDebugLibraries>
    <WholeProgramOptimization>true</WholeProgramOptimization>
    <CharacterSet>Unicode</CharacterSet>
    <PlatformToolset>v140</PlatformToolset>
  </PropertyGroup>
  <Import Project="$(VCTargetsPath)\Microsoft.Cpp.props" />
  <ImportGroup Label="ExtensionSettings">
  </ImportGroup>
  <ImportGroup Label="PropertySheets" Condition="'$(Configuration)|$(Platform)'=='Debug|Win32'">
    <Import Project="$(UserRootDir)\Microsoft.Cpp.$(Platform).user.props" Condition="exists('$(UserRootDir)\Microsoft.Cpp.$(Platform).user.props')" Label="LocalAppDataPlatform" />
  </ImportGroup>
  <ImportGroup Condition="'$(Configuration)|$(Platform)'=='Debug|x64'" Label="PropertySheets">
    <Import Project="$(UserRootDir)\Microsoft.Cpp.$(Platform).user.props" Condition="exists('$(UserRootDir)\Microsoft.Cpp.$(Platform).user.props')" Label="LocalAppDataPlatform" />
  </ImportGroup>
  <ImportGroup Label="PropertySheets" Condition="'$(Configuration)|$(Platform)'=='Release|Win32'">
    <Import Project="$(UserRootDir)\Microsoft.Cpp.$(Platform).user.props" Condition="exists('$(UserRootDir)\Microsoft.Cpp.$(Platform).user.props')" Label="LocalAppDataPlatform" />
  </ImportGroup>
  <ImportGroup Condition="'$(Configuration)|$(Platform)'=='Release|x64'" Label="PropertySheets">
    <Import Project="$(UserRootDir)\Microsoft.Cpp.$(Platform).user.props" Condition="exists('$(UserRootDir)\Microsoft.Cpp.$(Platform).user.props')" Label="LocalAppDataPlatform" />
  </ImportGroup>
  <PropertyGroup Label="UserMacros" />
  <PropertyGroup Condition="'$(Configuration)|$(Platform)'=='Debug|Win32'">
    <OutDir>debug\</OutDir>
  </PropertyGroup>
  <PropertyGroup Condition="'$(Configuration)|$(Platform)'=='Debug|x64'">
    <OutDir>debug\</OutDir>
  </PropertyGroup>
  <PropertyGroup Condition="'$(Configuration)|$(Platform)'=='Debug|Win32'">
    <IntDir>debug\</IntDir>
    <TargetName>mega</TargetName>
  </PropertyGroup>
  <PropertyGroup Condition="'$(Configuration)|$(Platform)'=='Debug|x64'">
    <IntDir>debug\</IntDir>
    <TargetName>mega</TargetName>
    <LibraryPath>C:\Program Files (x86)\Windows Kits\8.1\Lib\winv6.3\um\x64;$(LibraryPath)</LibraryPath>
  </PropertyGroup>
  <PropertyGroup Condition="'$(Configuration)|$(Platform)'=='Release|Win32'">
    <TargetName>mega</TargetName>
  </PropertyGroup>
  <PropertyGroup Condition="'$(Configuration)|$(Platform)'=='Release|x64'">
    <TargetName>mega</TargetName>
  </PropertyGroup>
  <PropertyGroup Condition="'$(Configuration)|$(Platform)'=='Release|Win32'">
    <TargetExt>.dll</TargetExt>
  </PropertyGroup>
  <PropertyGroup Condition="'$(Configuration)|$(Platform)'=='Release|x64'">
    <TargetExt>.dll</TargetExt>
    <LibraryPath>C:\Program Files (x86)\Windows Kits\8.1\Lib\winv6.3\um\x64;$(LibraryPath)</LibraryPath>
  </PropertyGroup>
  <ItemDefinitionGroup Condition="'$(Configuration)|$(Platform)'=='Debug|Win32'">
    <ClCompile>
      <WarningLevel>Level3</WarningLevel>
      <Optimization>Disabled</Optimization>
      <AdditionalIncludeDirectories>..\..\..\..\include;..\..\..\..\third_party\utf8proc;..\..\..\..\third_party\ccronexpr;.;3rdparty\include\curl;3rdparty\include\cares;3rdparty\include\zlib;3rdparty\include;..\..\..\..\include\mega\wincurl;3rdparty\include\cryptopp;3rdparty\include\libsodium;C:\Program Files (x86)\Java\jdk1.8.0_77\include;C:\Program Files (x86)\Java\jdk1.8.0_77\include\win32;debug;%(AdditionalIncludeDirectories)</AdditionalIncludeDirectories>
      <TreatWChar_tAsBuiltInType>false</TreatWChar_tAsBuiltInType>
      <RuntimeTypeInfo>true</RuntimeTypeInfo>
      <PreprocessorDefinitions>_ITERATOR_DEBUG_LEVEL=0;WIN32_LEAN_AND_MEAN;ZLIB_WINAPI;_WINDOWS;UNICODE;WIN32;USE_FREEIMAGE;USE_SQLITE;USE_CRYPTOPP;ENABLE_SYNC;SODIUM_STATIC;PCRE_STATIC;USE_CURL;ENABLE_CHAT;%(PreprocessorDefinitions)</PreprocessorDefinitions>
      <MultiProcessorCompilation>false</MultiProcessorCompilation>
      <RuntimeLibrary>MultiThreadedDLL</RuntimeLibrary>
    </ClCompile>
    <Link>
      <GenerateDebugInformation>true</GenerateDebugInformation>
      <AdditionalLibraryDirectories>3rdparty\libs\x32;%(AdditionalLibraryDirectories)</AdditionalLibraryDirectories>
      <AdditionalDependencies>cryptopp.lib;FreeImage.lib;crypt32.lib;shlwapi.lib;libcurl.lib;cares.lib;libeay32.lib;ssleay32.lib;winhttp.lib;Ws2_32.lib;sodium.lib;%(AdditionalDependencies)</AdditionalDependencies>
    </Link>
    <ProjectReference>
      <LinkLibraryDependencies>true</LinkLibraryDependencies>
    </ProjectReference>
  </ItemDefinitionGroup>
  <ItemDefinitionGroup Condition="'$(Configuration)|$(Platform)'=='Debug|x64'">
    <ClCompile>
      <WarningLevel>Level3</WarningLevel>
      <Optimization>Disabled</Optimization>
      <AdditionalIncludeDirectories>..\..\..\..\include;..\..\..\..\third_party\utf8proc;..\..\..\..\third_party\ccronexpr;.;3rdparty\include\curl;3rdparty\include\cares;3rdparty\include\zlib;3rdparty\include;..\..\..\..\include\mega\wincurl;3rdparty\include\cryptopp;3rdparty\include\libsodium;C:\Program Files (x86)\Java\jdk1.8.0_77\include;C:\Program Files (x86)\Java\jdk1.8.0_77\include\win32;debug;%(AdditionalIncludeDirectories)</AdditionalIncludeDirectories>
      <TreatWChar_tAsBuiltInType>false</TreatWChar_tAsBuiltInType>
      <RuntimeTypeInfo>true</RuntimeTypeInfo>
      <PreprocessorDefinitions>_ITERATOR_DEBUG_LEVEL=0;WIN32_LEAN_AND_MEAN;ZLIB_WINAPI;_WINDOWS;UNICODE;WIN32;USE_FREEIMAGE;USE_SQLITE;USE_CRYPTOPP;ENABLE_SYNC;SODIUM_STATIC;PCRE_STATIC;USE_CURL;ENABLE_CHAT;%(PreprocessorDefinitions)</PreprocessorDefinitions>
      <MultiProcessorCompilation>false</MultiProcessorCompilation>
      <RuntimeLibrary>MultiThreadedDLL</RuntimeLibrary>
    </ClCompile>
    <Link>
      <GenerateDebugInformation>true</GenerateDebugInformation>
      <AdditionalLibraryDirectories>3rdparty\libs\x64;%(AdditionalLibraryDirectories)</AdditionalLibraryDirectories>
      <AdditionalDependencies>cryptopp.lib;FreeImage.lib;crypt32.lib;shlwapi.lib;libcurl.lib;cares.lib;libeay32.lib;ssleay32.lib;winhttp.lib;Ws2_32.lib;sodium.lib;%(AdditionalDependencies)</AdditionalDependencies>
    </Link>
    <ProjectReference>
      <LinkLibraryDependencies>true</LinkLibraryDependencies>
    </ProjectReference>
  </ItemDefinitionGroup>
  <ItemDefinitionGroup Condition="'$(Configuration)|$(Platform)'=='Release|Win32'">
    <ClCompile>
      <WarningLevel>Level3</WarningLevel>
      <Optimization>MaxSpeed</Optimization>
      <FunctionLevelLinking>true</FunctionLevelLinking>
      <IntrinsicFunctions>true</IntrinsicFunctions>
      <PreprocessorDefinitions>WIN32_LEAN_AND_MEAN;ZLIB_WINAPI;_WINDOWS;UNICODE;WIN32;USE_FREEIMAGE;USE_SQLITE;USE_CRYPTOPP;ENABLE_SYNC;SODIUM_STATIC;PCRE_STATIC;USE_CURL;ENABLE_CHAT;%(PreprocessorDefinitions)</PreprocessorDefinitions>
      <AdditionalIncludeDirectories>..\..\..\..\include;..\..\..\..\third_party\utf8proc;..\..\..\..\third_party\ccronexpr;.;3rdparty\include\curl;3rdparty\include\cares;3rdparty\include\zlib;3rdparty\include;..\..\..\..\include\mega\wincurl;3rdparty\include\cryptopp;3rdparty\include\libsodium;C:\Program Files (x86)\Java\jdk1.8.0_77\include;C:\Program Files (x86)\Java\jdk1.8.0_77\include\\win32;release;%(AdditionalIncludeDirectories)</AdditionalIncludeDirectories>
    </ClCompile>
    <Link>
      <GenerateDebugInformation>false</GenerateDebugInformation>
      <EnableCOMDATFolding>true</EnableCOMDATFolding>
      <OptimizeReferences>true</OptimizeReferences>
      <AdditionalLibraryDirectories>3rdparty\libs\x32;%(AdditionalLibraryDirectories)</AdditionalLibraryDirectories>
      <AdditionalDependencies>cryptopp.lib;FreeImage.lib;crypt32.lib;shlwapi.lib;libcurl.lib;cares.lib;libeay32.lib;ssleay32.lib;winhttp.lib;Ws2_32.lib;sodium.lib;%(AdditionalDependencies)</AdditionalDependencies>
    </Link>
  </ItemDefinitionGroup>
  <ItemDefinitionGroup Condition="'$(Configuration)|$(Platform)'=='Release|x64'">
    <ClCompile>
      <WarningLevel>Level3</WarningLevel>
      <Optimization>MaxSpeed</Optimization>
      <FunctionLevelLinking>true</FunctionLevelLinking>
      <IntrinsicFunctions>true</IntrinsicFunctions>
      <PreprocessorDefinitions>WIN32_LEAN_AND_MEAN;ZLIB_WINAPI;_WINDOWS;UNICODE;WIN32;USE_FREEIMAGE;USE_SQLITE;USE_CRYPTOPP;ENABLE_SYNC;SODIUM_STATIC;PCRE_STATIC;USE_CURL;ENABLE_CHAT;%(PreprocessorDefinitions)</PreprocessorDefinitions>
      <AdditionalIncludeDirectories>..\..\..\..\include;..\..\..\..\third_party\utf8proc;..\..\..\..\third_party\ccronexpr;.;3rdparty\include\curl;3rdparty\include\cares;3rdparty\include\zlib;3rdparty\include;..\..\..\..\include\mega\wincurl;3rdparty\include\cryptopp;3rdparty\include\libsodium;C:\Program Files (x86)\Java\jdk1.8.0_77\include;C:\Program Files (x86)\Java\jdk1.8.0_77\include\\win32;release;%(AdditionalIncludeDirectories)</AdditionalIncludeDirectories>
    </ClCompile>
    <Link>
      <GenerateDebugInformation>false</GenerateDebugInformation>
      <EnableCOMDATFolding>true</EnableCOMDATFolding>
      <OptimizeReferences>true</OptimizeReferences>
      <AdditionalLibraryDirectories>3rdparty\libs\x64;%(AdditionalLibraryDirectories)</AdditionalLibraryDirectories>
      <AdditionalDependencies>cryptopp.lib;FreeImage.lib;crypt32.lib;shlwapi.lib;libcurl.lib;cares.lib;libeay32.lib;ssleay32.lib;winhttp.lib;Ws2_32.lib;sodium.lib;%(AdditionalDependencies)</AdditionalDependencies>
    </Link>
  </ItemDefinitionGroup>
  <Import Project="$(VCTargetsPath)\Microsoft.Cpp.targets" />
  <ImportGroup Label="ExtensionTargets">
  </ImportGroup>
</Project><|MERGE_RESOLUTION|>--- conflicted
+++ resolved
@@ -43,11 +43,9 @@
     <ClInclude Include="..\..\..\..\include\mega\megaapp.h" />
     <ClInclude Include="..\..\..\..\include\mega\megaclient.h" />
     <ClInclude Include="..\..\..\..\include\mega\mega_utf8proc.h" />
-<<<<<<< HEAD
     <ClInclude Include="..\..\..\..\include\mega\mega_ccronexpr.h" />
-=======
     <ClInclude Include="..\..\..\..\include\mega\mega_evt_tls.h" />
->>>>>>> 9e99239d
+    <ClInclude Include="..\..\..\..\include\mega\mega_evt_queue.h" />
     <ClInclude Include="..\..\..\..\include\mega\node.h" />
     <ClInclude Include="..\..\..\..\include\mega\posix\meganet.h" />
     <ClInclude Include="..\..\..\..\include\mega\proxy.h" />
@@ -98,11 +96,8 @@
     <ClCompile Include="..\..\..\..\src\megaapi_impl.cpp" />
     <ClCompile Include="..\..\..\..\src\megaclient.cpp" />
     <ClCompile Include="..\..\..\..\src\mega_utf8proc.cpp" />
-<<<<<<< HEAD
     <ClCompile Include="..\..\..\..\src\mega_ccronexpr.cpp" />
-=======
     <ClCompile Include="..\..\..\..\src\mega_evt_tls.cpp" />
->>>>>>> 9e99239d
     <ClCompile Include="..\..\..\..\src\node.cpp" />
     <ClCompile Include="..\..\..\..\src\pendingcontactrequest.cpp" />
     <ClCompile Include="..\..\..\..\src\posix\net.cpp" />
