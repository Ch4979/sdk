--- conflicted
+++ resolved
@@ -326,22 +326,13 @@
             ImportStdVcpkgLibrary(sodium          libsodium libsodium libsodium libsodium)
         ENDIF(USE_SODIUM)
 
-<<<<<<< HEAD
         ImportStdVcpkgLibrary(z               zlibd zlib libz libz) 
-=======
-        ImportVcpkgLibrary(z               "${vcpkg_dir}/include" "${vcpkg_dir}/debug/lib/zlibd.lib" "${vcpkg_dir}/lib/zlib.lib") 
-        #find_package(zlib CONFIG REQUIRED PATHS "${vcpkg_dir}/share/zlib" NO_DEFAULT_PATH )
->>>>>>> f6fbcdf3
 
         IF(USE_CURL)
             IF(USE_WEBRTC)
                 ImportStdVcpkgLibrary(curl         "${Mega3rdPartyDir}/curl/include" "${Mega3rdPartyDir}/curl/build32/lib/Debug/libcurl-d.lib" "${Mega3rdPartyDir}/curl/build32/lib/Release/libcurl.lib")
             ELSE()
-<<<<<<< HEAD
                 ImportStdVcpkgLibrary(curl        libcurl-d libcurl libcurl-d libcurl)
-=======
-                ImportVcpkgLibrary(curl        "${vcpkg_dir}/include" "${vcpkg_dir}/debug/lib/libcurl-d.lib"  "${vcpkg_dir}/lib/libcurl.lib")
->>>>>>> f6fbcdf3
                 #find_package(CURL CONFIG REQUIRED PATHS "${vcpkg_dir}/share/curl" NO_DEFAULT_PATH )
             ENDIF()
         ENDIF()
@@ -363,31 +354,11 @@
             add_definitions( -DWEBRTC_WIN )
         ENDIF()
     
-<<<<<<< HEAD
         ImportStdVcpkgLibrary(gtest           gtestd gtest libgtestd libgtest) 
 
         IF(USE_MEDIAINFO)
             ImportStdVcpkgLibrary(zen        zend zen libzen libzen)
             ImportStdVcpkgLibrary(mediainfo  mediainfod mediainfo libmediainfo libmediainfo)
-=======
-        ImportVcpkgLibrary(gtest           "${vcpkg_dir}/include" "${vcpkg_dir}/debug/lib/gtestd.lib" "${vcpkg_dir}/lib/gtest.lib") 
-
-        IF(USE_MEDIAINFO)
-            ImportVcpkgLibrary(zen       "${vcpkg_dir}/include"  "${vcpkg_dir}/debug/lib/zend.lib" "${vcpkg_dir}/lib/zen.lib")
-            ImportVcpkgLibrary(mediainfo "${vcpkg_dir}/include"  "${vcpkg_dir}/debug/lib/mediainfod.lib" "${vcpkg_dir}/lib/mediainfo.lib")
-
-#            ImportStaticLibrary(mediainfo   "${Mega3rdPartyDir}/MediaInfoLib-mw/Source"
-#                                            "${Mega3rdPartyDir}/MediaInfoLib-mw/Project/MSVC2017/Win32/Debug/MediaInfo-Static.lib"
-#                                            "${Mega3rdPartyDir}/MediaInfoLib-mw/Project/MSVC2017/Win32/Release/MediaInfo-Static.lib"
-#                                            "${Mega3rdPartyDir}/MediaInfoLib-mw/Project/MSVC2017/x64/Debug/MediaInfo-Static.lib"
-#                                            "${Mega3rdPartyDir}/MediaInfoLib-mw/Project/MSVC2017/x64/Release/MediaInfo-Static.lib")
-
-#            ImportStaticLibrary(zen         "${Mega3rdPartyDir}/ZenLib/Source"
-#                                            "${Mega3rdPartyDir}/MediaInfoLib-mw/Project/MSVC2017/Win32/Debug/ZenLib.lib"
-#                                            "${Mega3rdPartyDir}/MediaInfoLib-mw/Project/MSVC2017/Win32/Release/ZenLib.lib"
-#                                            "${Mega3rdPartyDir}/MediaInfoLib-mw/Project/MSVC2017/x64/Debug/ZenLib.lib"
-#                                            "${Mega3rdPartyDir}/MediaInfoLib-mw/Project/MSVC2017/x64/Release/ZenLib.lib")
->>>>>>> f6fbcdf3
         ENDIF(USE_MEDIAINFO)
 
         IF(USE_FREEIMAGE)
