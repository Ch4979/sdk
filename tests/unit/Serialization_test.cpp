/**
 * (c) 2019 by Mega Limited, Wellsford, New Zealand
 *
 * This file is part of the MEGA SDK - Client Access Engine.
 *
 * Applications using the MEGA API must present a valid application key
 * and comply with the the rules set forth in the Terms of Service.
 *
 * The MEGA SDK is distributed in the hope that it will be useful,
 * but WITHOUT ANY WARRANTY; without even the implied warranty of
 * MERCHANTABILITY or FITNESS FOR A PARTICULAR PURPOSE.
 *
 * @copyright Simplified (2-clause) BSD License.
 *
 * You should have received a copy of the license along with this
 * program.
 */

#include <atomic>
#include <memory>
#include <numeric>
#include <thread>

#include <gtest/gtest.h>

#include <mega.h>
#include <megaapi.h>

#include "DefaultedFileSystemAccess.h"
#include "utils.h"

TEST(Serialization, JSON_storeobject)
{
    std::string in_str("Test");
    mega::JSON j;
    j.begin(in_str.data());
    j.storeobject(&in_str);
}

// Test 64-bit int serialization/unserialization
TEST(Serialization, Serialize64_serialize)
{
    uint64_t in = 0xDEADBEEF;
    uint64_t out;
    mega::byte buf[sizeof in];

    mega::Serialize64::serialize(buf, in);
    ASSERT_GT(mega::Serialize64::unserialize(buf, sizeof buf, &out), 0);
    ASSERT_EQ(in, out);
}

TEST(Serialization, CacheableReaderWriter)
{
    auto checksize = [](size_t& n, size_t added)
    {
        n += added;
        return n;
    };

    std::string writestring;
    mega::CacheableWriter w(writestring);

    mega::byte binary[] = { 1, 2, 3, 4, 5 };
    std::string cstr1("test1");
    std::string cstr2("test2diffdata");
    std::string stringtest("diffstringagaindefinitelybigger");
    int64_t i64 = 0x8765432112345678;
    uint32_t u32 = 0x87678765;
    mega::handle handle1 = 0x998;
    bool b = true;
    mega::byte by = 5;
    mega::chunkmac_map cm;
    cm[777].offset = 888;

    size_t sizeadded = 0;

    w.serializebinary(binary, sizeof(binary));
    ASSERT_EQ(writestring.size(), checksize(sizeadded, sizeof(binary)));

    w.serializecstr(cstr1.c_str(), true);
    ASSERT_EQ(writestring.size(), checksize(sizeadded, 2 + cstr1.size() + 1));

    w.serializecstr(cstr2.c_str(), false);
    ASSERT_EQ(writestring.size(), checksize(sizeadded, 2 + cstr2.size()));

    w.serializestring(stringtest);
    ASSERT_EQ(writestring.size(), checksize(sizeadded, 2 + stringtest.size()));

    w.serializei64(i64);
    ASSERT_EQ(writestring.size(), checksize(sizeadded, 8));

    w.serializeu32(u32);
    ASSERT_EQ(writestring.size(), checksize(sizeadded, 4));

    w.serializehandle(handle1);
    ASSERT_EQ(writestring.size(), checksize(sizeadded, sizeof(mega::handle)));

    w.serializebool(b);
    ASSERT_EQ(writestring.size(), checksize(sizeadded, sizeof(bool)));

    w.serializebyte(by);
    ASSERT_EQ(writestring.size(), checksize(sizeadded, 1));

    w.serializechunkmacs(cm);
    ASSERT_EQ(writestring.size(), checksize(sizeadded, 2 + 1 * (sizeof(m_off_t) + sizeof(mega::ChunkMAC))));

    w.serializeexpansionflags(1, 0, 1, 0, 0, 0, 1, 1);
    ASSERT_EQ(writestring.size(), checksize(sizeadded, 8));

    writestring += "abc";

    // now read the serialized data back
    std::string readstring = writestring;
    mega::CacheableReader r(readstring);

    mega::byte check_binary[5];
    std::string check_cstr1;
    std::string check_cstr2;
    std::string check_stringtest;
    int64_t check_i64;
    uint32_t check_u32;
    mega::handle check_handle1;
    bool check_b;
    mega::byte check_by;
    mega::chunkmac_map check_cm;

    ASSERT_TRUE(r.unserializebinary(check_binary, sizeof(check_binary)));
    ASSERT_EQ(0, memcmp(check_binary, binary, sizeof(binary)));

    ASSERT_TRUE(r.unserializecstr(check_cstr1, true));
    ASSERT_EQ(check_cstr1, cstr1);

    ASSERT_TRUE(r.unserializecstr(check_cstr2, false));
    ASSERT_EQ(check_cstr2, cstr2);

    ASSERT_TRUE(r.unserializestring(check_stringtest));
    ASSERT_EQ(check_stringtest, stringtest);

    ASSERT_TRUE(r.unserializei64(check_i64));
    ASSERT_EQ(check_i64, i64);

    ASSERT_TRUE(r.unserializeu32(check_u32));
    ASSERT_EQ(check_u32, u32);

    ASSERT_TRUE(r.unserializehandle(check_handle1));
    ASSERT_EQ(check_handle1, handle1);

    ASSERT_TRUE(r.unserializebool(check_b));
    ASSERT_EQ(check_b, b);

    ASSERT_TRUE(r.unserializebyte(check_by));
    ASSERT_EQ(check_by, by);

    ASSERT_TRUE(r.unserializechunkmacs(check_cm));
    ASSERT_EQ(check_cm[777].offset, cm[777].offset);

    unsigned char expansions[8];
    ASSERT_FALSE(r.unserializeexpansionflags(expansions, 7));
    ASSERT_TRUE(r.unserializeexpansionflags(expansions, 8));
    ASSERT_EQ(expansions[0], 1);
    ASSERT_EQ(expansions[1], 0);
    ASSERT_EQ(expansions[2], 1);
    ASSERT_EQ(expansions[3], 0);
    ASSERT_EQ(expansions[4], 0);
    ASSERT_EQ(expansions[5], 0);
    ASSERT_EQ(expansions[6], 1);
    ASSERT_EQ(expansions[7], 1);

    r.eraseused(readstring);
    ASSERT_EQ(readstring, "abc");

    mega::MediaProperties mp;
    mp.shortformat = 1;
    mp.width = 2;
    mp.height = 3;
    mp.fps = 4;
    mp.playtime = 5;
    mp.containerid = 6;
    mp.videocodecid = 7;
    mp.audiocodecid = 8;
    mp.is_VFR = true;
    mp.no_audio = false;
    std::string mps = mp.serialize();
    mega::MediaProperties mp2(mps);
    ASSERT_EQ(mps, mp2.serialize());
    ASSERT_EQ(mp2.shortformat, 1);
    ASSERT_EQ(mp2.width, 2u);
    ASSERT_EQ(mp2.height, 3u);
    ASSERT_EQ(mp2.fps, 4u);
    ASSERT_EQ(mp2.playtime, 5u);
    ASSERT_EQ(mp2.containerid, 6u);
    ASSERT_EQ(mp2.videocodecid, 7u);
    ASSERT_EQ(mp2.audiocodecid, 8u);
    ASSERT_EQ(mp2.is_VFR, true);
    ASSERT_EQ(mp2.no_audio, false);
}

TEST(Serialization, CacheableReader_32bit)
{
    // This is the result of serialization on 32bit Windows
    const std::array<unsigned char, 125> rawData = {
        0x01, 0x02, 0x03, 0x04, 0x05, 0x06, 0x00, 0x74, 0x65, 0x73, 0x74, 0x31,
        0x00, 0x0d, 0x00, 0x74, 0x65, 0x73, 0x74, 0x32, 0x64, 0x69, 0x66, 0x66,
        0x64, 0x61, 0x74, 0x61, 0x1f, 0x00, 0x64, 0x69, 0x66, 0x66, 0x73, 0x74,
        0x72, 0x69, 0x6e, 0x67, 0x61, 0x67, 0x61, 0x69, 0x6e, 0x64, 0x65, 0x66,
        0x69, 0x6e, 0x69, 0x74, 0x65, 0x6c, 0x79, 0x62, 0x69, 0x67, 0x67, 0x65,
        0x72, 0x78, 0x56, 0x34, 0x12, 0x21, 0x43, 0x65, 0x87,
        0x65, 0x87, 0x67, 0x87,
        0x98, 0x09, 0x00, 0x00, 0x00, 0x00, 0x00, 0x00, 0x01, 0x05, 0x01,
        0x00, 0x09, 0x03, 0x00, 0x00, 0x00, 0x00, 0x00, 0x00, 0xcd,
        0xcd, 0xcd,
        0xcd, 0xcd, 0xcd,
        0xcd, 0xcd, 0xcd,
        0xcd, 0xcd, 0xcd,
        0xcd, 0xcd, 0xcd,
        0xcd, 0x78, 0x03, 0x00, 0x00, 0x00,
        0xcd, 0xcd, 0xcd,
        0x01, 0x00, 0x01,
        0x00, 0x00, 0x00, 0x01, 0x01
    };
    std::string writestring(reinterpret_cast<const char*>(rawData.data()), rawData.size());

    writestring += "abc";

    // now read the serialized data back
    std::string readstring = writestring;
    mega::CacheableReader r(readstring);

    mega::byte binary[] = { 1, 2, 3, 4, 5 };
    std::string cstr1("test1");
    std::string cstr2("test2diffdata");
    std::string stringtest("diffstringagaindefinitelybigger");
    int64_t i64 = 0x8765432112345678;
    uint32_t u32 = 0x87678765;
    mega::handle handle1 = 0x998;
    bool b = true;
    mega::byte by = 5;
    mega::chunkmac_map cm;
    cm[777].offset = 888;

    mega::byte check_binary[5];
    std::string check_cstr1;
    std::string check_cstr2;
    std::string check_stringtest;
    int64_t check_i64;
    uint32_t check_u32;
    mega::handle check_handle1;
    bool check_b;
    mega::byte check_by;
    mega::chunkmac_map check_cm;

    ASSERT_TRUE(r.unserializebinary(check_binary, sizeof(check_binary)));
    ASSERT_EQ(0, memcmp(check_binary, binary, sizeof(binary)));

    ASSERT_TRUE(r.unserializecstr(check_cstr1, true));
    ASSERT_EQ(check_cstr1, cstr1);

    ASSERT_TRUE(r.unserializecstr(check_cstr2, false));
    ASSERT_EQ(check_cstr2, cstr2);

    ASSERT_TRUE(r.unserializestring(check_stringtest));
    ASSERT_EQ(check_stringtest, stringtest);

    ASSERT_TRUE(r.unserializei64(check_i64));
    ASSERT_EQ(check_i64, i64);

    ASSERT_TRUE(r.unserializeu32(check_u32));
    ASSERT_EQ(check_u32, u32);

    ASSERT_TRUE(r.unserializehandle(check_handle1));
    ASSERT_EQ(check_handle1, handle1);

    ASSERT_TRUE(r.unserializebool(check_b));
    ASSERT_EQ(check_b, b);

    ASSERT_TRUE(r.unserializebyte(check_by));
    ASSERT_EQ(check_by, by);

    ASSERT_TRUE(r.unserializechunkmacs(check_cm));
    ASSERT_EQ(check_cm[777].offset, cm[777].offset);

    unsigned char expansions[8];
    ASSERT_FALSE(r.unserializeexpansionflags(expansions, 7));
    ASSERT_TRUE(r.unserializeexpansionflags(expansions, 8));
    ASSERT_EQ(expansions[0], 1);
    ASSERT_EQ(expansions[1], 0);
    ASSERT_EQ(expansions[2], 1);
    ASSERT_EQ(expansions[3], 0);
    ASSERT_EQ(expansions[4], 0);
    ASSERT_EQ(expansions[5], 0);
    ASSERT_EQ(expansions[6], 1);
    ASSERT_EQ(expansions[7], 1);

    r.eraseused(readstring);
    ASSERT_EQ(readstring, "abc");
}

TEST(Serialization, CacheableReaderWriter_fsfp_t)
{
    std::string data;
    {
        mega::CacheableWriter writer{data};
        writer.serializefsfp(42);
    }
    mega::CacheableReader reader{data};
    fsfp_t fsfp;
    ASSERT_TRUE(reader.unserializefsfp(fsfp));
    ASSERT_EQ(1u, reader.fieldnum);
    ASSERT_EQ(reader.ptr, data.c_str() + data.size());
    ASSERT_EQ(42, fsfp);
}

namespace {

//struct MockFileSystemAccess : mt::DefaultedFileSystemAccess
//{
//    void local2path(std::string* local, std::string* path) const override
//    {
//        *path = *local;
//    }
//
//    void path2local(std::string* local, std::string* path) const override
//    {
//        *path = *local;
//    }
//
//    bool getsname(std::string*, std::string*) const override
//    {
//        return false;
//    }
//};

struct MockClient
{
    mega::MegaApp app;
    ::mega::FSACCESS_CLASS fs;
    std::shared_ptr<mega::MegaClient> cli = mt::makeClient(app, fs);
};

#ifdef ENABLE_SYNC
void checkDeserializedLocalNode(const mega::LocalNode& dl, const mega::LocalNode& ref)
{
    ASSERT_EQ(ref.type, dl.type);
    ASSERT_EQ(ref.size < 0 ? 0 : ref.size, dl.size);
    ASSERT_EQ(ref.parent_dbid, dl.parent_dbid);
    ASSERT_EQ(ref.fsid, dl.fsid);
    ASSERT_EQ(ref.localname, dl.localname);
    ASSERT_EQ(nullptr, dl.slocalname);
    ASSERT_EQ(ref.name, dl.name);
    ASSERT_EQ(ref.crc, dl.crc);
    ASSERT_EQ(ref.mtime, dl.mtime);
    ASSERT_EQ(true, dl.isvalid);
    ASSERT_EQ(nullptr, dl.parent);
    ASSERT_EQ(ref.sync, dl.sync);
    ASSERT_EQ(ref.mSyncable, dl.mSyncable);
    ASSERT_EQ(false, dl.created);
    ASSERT_EQ(false, dl.reported);
    ASSERT_EQ(true, dl.checked);
}
#endif

}

#ifdef ENABLE_SYNC
TEST(Serialization, LocalNode_shortData)
{
    MockClient client;
    auto sync = mt::makeSync(*client.cli, "wicked");
    std::string data = "I am too short";
    auto dl = std::unique_ptr<mega::LocalNode>{mega::LocalNode::unserialize(sync.get(), &data)};
    ASSERT_EQ(nullptr, dl);
}

TEST(Serialization, LocalNode_forFolder_withoutParent_withoutNode)
{
    MockClient client;
    auto sync = mt::makeSync(*client.cli, "wicked");
    auto& l = *sync->localroot;
    l.mSyncable = false;
    l.setfsid(10, client.cli->fsidnode);
    std::string data;
    ASSERT_TRUE(l.serialize(&data));
<<<<<<< HEAD
#ifndef WIN32    
    ASSERT_EQ(43u, data.size());
#endif
=======
    ASSERT_EQ(45u, data.size());
>>>>>>> 05cfeacc
    std::unique_ptr<mega::LocalNode> dl{mega::LocalNode::unserialize(sync.get(), &data)};
    checkDeserializedLocalNode(*dl, l);
}

TEST(Serialization, LocalNode_forFile_withoutNode)
{
    MockClient client;
    auto sync = mt::makeSync(*client.cli, "wicked");
    auto l = mt::makeLocalNode(*sync, *sync->localroot, mega::FILENODE, "sweet");
    l->mSyncable = false;
    l->size = 124;
    l->setfsid(10, client.cli->fsidnode);
    l->parent->dbid = 13;
    l->parent_dbid = l->parent->dbid;
    l->mtime = 124124124;
    std::iota(l->crc.begin(), l->crc.end(), 1);
    std::string data;
    ASSERT_TRUE(l->serialize(&data));
<<<<<<< HEAD
#ifndef WIN32
    ASSERT_EQ(63u, data.size());
#endif
=======
    ASSERT_EQ(65u, data.size());
>>>>>>> 05cfeacc
    std::unique_ptr<mega::LocalNode> dl{mega::LocalNode::unserialize(sync.get(), &data)};
    checkDeserializedLocalNode(*dl, *l);
}

TEST(Serialization, LocalNode_forFile_withoutNode_withMaxMtime)
{
    MockClient client;
    auto sync = mt::makeSync(*client.cli, "wicked");
    auto l = mt::makeLocalNode(*sync, *sync->localroot, mega::FILENODE, "sweet");
    l->size = 124;
    l->setfsid(10, client.cli->fsidnode);
    l->parent->dbid = 13;
    l->parent_dbid = l->parent->dbid;
    l->mtime = std::numeric_limits<decltype(l->mtime)>::max();
    std::iota(l->crc.begin(), l->crc.end(), 1);
    std::string data;
    ASSERT_TRUE(l->serialize(&data));
<<<<<<< HEAD
#ifndef WIN32
    ASSERT_EQ(67u, data.size());
#endif
=======
    ASSERT_EQ(69u, data.size());
>>>>>>> 05cfeacc
    std::unique_ptr<mega::LocalNode> dl{mega::LocalNode::unserialize(sync.get(), &data)};
    checkDeserializedLocalNode(*dl, *l);
}

TEST(Serialization, LocalNode_forFolder_withoutParent)
{
    MockClient client;
    auto sync = mt::makeSync(*client.cli, "wicked");
    auto& l = *sync->localroot;
    l.setfsid(10, client.cli->fsidnode);
    std::string data;
    ASSERT_TRUE(l.serialize(&data));
<<<<<<< HEAD
#ifndef WIN32
    ASSERT_EQ(43u, data.size());
#endif
=======
    ASSERT_EQ(45u, data.size());
>>>>>>> 05cfeacc
    std::unique_ptr<mega::LocalNode> dl{mega::LocalNode::unserialize(sync.get(), &data)};
    checkDeserializedLocalNode(*dl, l);
}

TEST(Serialization, LocalNode_forFolder)
{
    MockClient client;
    auto sync = mt::makeSync(*client.cli, "wicked");
    auto l = mt::makeLocalNode(*sync, *sync->localroot, mega::FOLDERNODE, "sweet");
    l->mSyncable = false;
    l->parent->dbid = 13;
    l->parent_dbid = l->parent->dbid;
    auto& n = mt::makeNode(*client.cli, mega::FOLDERNODE, 42);
    l->setfsid(10, client.cli->fsidnode);
    l->node = &n;
    std::string data;
    ASSERT_TRUE(l->serialize(&data));
<<<<<<< HEAD
#ifndef WIN32
    ASSERT_EQ(42u, data.size());
#endif
=======
    ASSERT_EQ(44u, data.size());
>>>>>>> 05cfeacc
    std::unique_ptr<mega::LocalNode> dl{mega::LocalNode::unserialize(sync.get(), &data)};
    checkDeserializedLocalNode(*dl, *l);
}

#ifndef WIN32
TEST(Serialization, LocalNode_forFolder_32bit)
{
    MockClient client;
    auto sync = mt::makeSync(*client.cli, "wicked");
    auto l = mt::makeLocalNode(*sync, *sync->localroot, mega::FOLDERNODE, "sweet");
    l->mSyncable = false;
    l->parent->dbid = 13;
    l->parent_dbid = l->parent->dbid;
    auto& n = mt::makeNode(*client.cli, mega::FOLDERNODE, 42);
    l->setfsid(10, client.cli->fsidnode);
    l->node = &n;

    // This is the result of serialization on 32bit Windows
    const std::array<unsigned char, 42> rawData = {
        0xff, 0xff, 0xff,
        0xff, 0xff, 0xff,
        0xff, 0xff, 0x0a, 0x00, 0x00, 0x00,
        0x00, 0x00, 0x00, 0x00, 0x0d, 0x00, 0x00, 0x00, 0x2a, 0x00, 0x00, 0x00,
        0x00, 0x00, 0x05, 0x00, 0x73, 0x77, 0x65, 0x65, 0x74, 0x00, 0x00, 0x00,
        0x00, 0x00, 0x00, 0x00, 0x00, 0x00
    };
    const std::string data(reinterpret_cast<const char*>(rawData.data()), rawData.size());

    std::unique_ptr<mega::LocalNode> dl{mega::LocalNode::unserialize(sync.get(), &data)};
    checkDeserializedLocalNode(*dl, *l);
}

TEST(Serialization, LocalNode_forFolder_oldLocalNodeWithoutSyncable)
{
    MockClient client;
    auto sync = mt::makeSync(*client.cli, "wicked");
    auto l = mt::makeLocalNode(*sync, *sync->localroot, mega::FOLDERNODE, "sweet");
    l->parent->dbid = 13;
    l->parent_dbid = l->parent->dbid;
    auto& n = mt::makeNode(*client.cli, mega::FOLDERNODE, 42);
    l->setfsid(10, client.cli->fsidnode);
    l->node = &n;

    // This array represents an old LocalNode without extension bytes
    const std::array<unsigned char, 33> rawData = {
      0xff, 0xff, 0xff,
      0xff, 0xff, 0xff,
      0xff, 0xff, 0x0a, 0x00, 0x00, 0x00,
      0x00, 0x00, 0x00, 0x00, 0x0d, 0x00, 0x00, 0x00, 0x2a, 0x00, 0x00, 0x00,
      0x00, 0x00, 0x05, 0x00, 0x73, 0x77, 0x65, 0x65, 0x74
    };
    const std::string data(reinterpret_cast<const char*>(rawData.data()), rawData.size());

    std::unique_ptr<mega::LocalNode> dl{mega::LocalNode::unserialize(sync.get(), &data)};
    checkDeserializedLocalNode(*dl, *l);
}

TEST(Serialization, LocalNode_forFile)
{
    MockClient client;
    auto sync = mt::makeSync(*client.cli, "wicked");
    auto l = mt::makeLocalNode(*sync, *sync->localroot, mega::FILENODE, "sweet");
    l->mSyncable = false;
    auto& n = mt::makeNode(*client.cli, mega::FILENODE, 42);
    l->node = &n;
    l->size = 1;
    l->setfsid(10, client.cli->fsidnode);
    l->parent->dbid = 13;
    l->parent_dbid = l->parent->dbid;
    l->mtime = 0;
    std::iota(l->crc.begin(), l->crc.end(), 1);
    std::string data;
    ASSERT_TRUE(l->serialize(&data));
    ASSERT_EQ(61u, data.size());
    std::unique_ptr<mega::LocalNode> dl{mega::LocalNode::unserialize(sync.get(), &data)};
    checkDeserializedLocalNode(*dl, *l);
}

TEST(Serialization, LocalNode_forFiles_oldLocalNodeWithoutSyncable)
{
    MockClient client;
    auto sync = mt::makeSync(*client.cli, "wicked");
    auto l = mt::makeLocalNode(*sync, *sync->localroot, mega::FILENODE, "sweet");
    auto& n = mt::makeNode(*client.cli, mega::FILENODE, 42);
    l->node = &n;
    l->size = 1;
    l->setfsid(10, client.cli->fsidnode);
    l->parent->dbid = 13;
    l->parent_dbid = l->parent->dbid;
    l->mtime = 0;
    std::iota(l->crc.begin(), l->crc.end(), 1);

    // This array represents an old LocalNode without syncable flag
    const std::array<char, 50> rawData = {
        0x01, 0x00, 0x00, 0x00, 0x00, 0x00, 0x00, 0x00, 0x0a, 0x00, 0x00, 0x00,
        0x00, 0x00, 0x00, 0x00, 0x0d, 0x00, 0x00, 0x00, 0x2a, 0x00, 0x00, 0x00,
        0x00, 0x00, 0x05, 0x00, 0x73, 0x77, 0x65, 0x65, 0x74, 0x01, 0x00, 0x00,
        0x00, 0x02, 0x00, 0x00, 0x00, 0x03, 0x00, 0x00, 0x00, 0x04, 0x00, 0x00,
        0x00, 0x00
    };
    const std::string data(rawData.data(), rawData.size());

    std::unique_ptr<mega::LocalNode> dl{mega::LocalNode::unserialize(sync.get(), &data)};
    checkDeserializedLocalNode(*dl, *l);
}

TEST(Serialization, LocalNode_forFile_32bit)
{
    MockClient client;
    auto sync = mt::makeSync(*client.cli, "wicked");
    auto l = mt::makeLocalNode(*sync, *sync->localroot, mega::FILENODE, "sweet");
    l->mSyncable = false;
    auto& n = mt::makeNode(*client.cli, mega::FILENODE, 42);
    l->node = &n;
    l->size = 1;
    l->setfsid(10, client.cli->fsidnode);
    l->parent->dbid = 13;
    l->parent_dbid = l->parent->dbid;
    l->mtime = 0;
    std::iota(l->crc.begin(), l->crc.end(), 1);

    // This is the result of serialization on 32bit Windows
    const std::array<char, 59> rawData = {
        0x01, 0x00, 0x00, 0x00, 0x00, 0x00, 0x00, 0x00, 0x0a, 0x00, 0x00, 0x00,
        0x00, 0x00, 0x00, 0x00, 0x0d, 0x00, 0x00, 0x00, 0x2a, 0x00, 0x00, 0x00,
        0x00, 0x00, 0x05, 0x00, 0x73, 0x77, 0x65, 0x65, 0x74, 0x01, 0x00, 0x00,
        0x00, 0x02, 0x00, 0x00, 0x00, 0x03, 0x00, 0x00, 0x00, 0x04, 0x00, 0x00,
        0x00, 0x00, 0x00, 0x00, 0x00, 0x00, 0x00, 0x00, 0x00, 0x00, 0x00
    };
    const std::string data(rawData.data(), rawData.size());

    std::unique_ptr<mega::LocalNode> dl{mega::LocalNode::unserialize(sync.get(), &data)};
    checkDeserializedLocalNode(*dl, *l);
}
#endif

#endif

namespace {

void checkDeserializedNode(const mega::Node& dl, const mega::Node& ref, bool ignore_fileattrstring = false)
{
    ASSERT_EQ(ref.type, dl.type);
    ASSERT_EQ(ref.size, dl.size);
    ASSERT_EQ(ref.nodehandle, dl.nodehandle);
    ASSERT_EQ(ref.parenthandle, dl.parenthandle);
    ASSERT_EQ(ref.owner, dl.owner);
    ASSERT_EQ(ref.ctime, dl.ctime);
    ASSERT_EQ(ref.nodekey(), dl.nodekey());
    ASSERT_EQ(ignore_fileattrstring ? "" : ref.fileattrstring, dl.fileattrstring);
    ASSERT_EQ(ref.attrs.map, dl.attrs.map);
    if (ref.plink)
    {
        ASSERT_NE(nullptr, dl.plink);
        ASSERT_EQ(ref.plink->ph, dl.plink->ph);
        ASSERT_EQ(ref.plink->cts, dl.plink->cts);
        ASSERT_EQ(ref.plink->ets, dl.plink->ets);
        ASSERT_EQ(ref.plink->takendown, dl.plink->takendown);
    }
    // TODO: deal with shares
}

}

TEST(Serialization, Node_whenNodeIsEncrypted)
{
    MockClient client;
    auto& n = mt::makeNode(*client.cli, mega::FILENODE, 42);
    n.attrstring.reset(new std::string);
    std::string data;
    ASSERT_FALSE(n.serialize(&data));
}

TEST(Serialization, Node_whenTypeIsUnsupported)
{
    MockClient client;
    auto& n = mt::makeNode(*client.cli, mega::TYPE_UNKNOWN, 42);
    std::string data;
    ASSERT_FALSE(n.serialize(&data));
}

TEST(Serialization, Node_forFile_withoutParent_withoutShares_withoutAttrs_withoutFileAttrString_withoutPlink)
{
    MockClient client;
    std::unique_ptr<mega::Node> n{&mt::makeNode(*client.cli, mega::FILENODE, 42)};
    n->size = 12;
    n->owner = 43;
    n->ctime = 44;
    std::string data;
    ASSERT_TRUE(n->serialize(&data));
    ASSERT_EQ(90u, data.size());
    mega::node_vector dp;
    auto dn = mega::Node::unserialize(client.cli.get(), &data, &dp);
    checkDeserializedNode(*dn, *n);
}

TEST(Serialization, Node_forFolder_withoutParent_withoutShares_withoutAttrs_withoutFileAttrString_withoutPlink)
{
    MockClient client;
    std::unique_ptr<mega::Node> n{&mt::makeNode(*client.cli, mega::FOLDERNODE, 42)};
    n->size = -1;
    n->owner = 43;
    n->ctime = 44;
    std::string data;
    ASSERT_TRUE(n->serialize(&data));
    ASSERT_EQ(71u, data.size());
    mega::node_vector dp;
    auto dn = mega::Node::unserialize(client.cli.get(), &data, &dp);
    checkDeserializedNode(*dn, *n);
}

TEST(Serialization, Node_forFile_withoutShares_withoutAttrs_withoutFileAttrString_withoutPlink)
{
    MockClient client;
    auto& parent = mt::makeNode(*client.cli, mega::FOLDERNODE, 43);
    std::unique_ptr<mega::Node> n{&mt::makeNode(*client.cli, mega::FILENODE, 42, &parent)};
    n->size = 12;
    n->owner = 88;
    n->ctime = 44;
    std::string data;
    ASSERT_TRUE(n->serialize(&data));
    ASSERT_EQ(90u, data.size());
    mega::node_vector dp;
    auto dn = mega::Node::unserialize(client.cli.get(), &data, &dp);
    checkDeserializedNode(*dn, *n);
}

TEST(Serialization, Node_forFile_withoutShares_withoutFileAttrString_withoutPlink)
{
    MockClient client;
    auto& parent = mt::makeNode(*client.cli, mega::FOLDERNODE, 43);
    std::unique_ptr<mega::Node> n{&mt::makeNode(*client.cli, mega::FILENODE, 42, &parent)};
    n->size = 12;
    n->owner = 88;
    n->ctime = 44;
    n->attrs.map = {
        {101, "foo"},
        {102, "bar"},
    };
    std::string data;
    ASSERT_TRUE(n->serialize(&data));
    ASSERT_EQ(104u, data.size());
    mega::node_vector dp;
    auto dn = mega::Node::unserialize(client.cli.get(), &data, &dp);
    checkDeserializedNode(*dn, *n);
}

TEST(Serialization, Node_forFile_withoutShares_withoutPlink)
{
    MockClient client;
    auto& parent = mt::makeNode(*client.cli, mega::FOLDERNODE, 43);
    std::unique_ptr<mega::Node> n{&mt::makeNode(*client.cli, mega::FILENODE, 42, &parent)};
    n->size = 12;
    n->owner = 88;
    n->ctime = 44;
    n->attrs.map = {
        {101, "foo"},
        {102, "bar"},
    };
    n->fileattrstring = "blah";
    std::string data;
    ASSERT_TRUE(n->serialize(&data));
    ASSERT_EQ(108u, data.size());
    mega::node_vector dp;
    auto dn = mega::Node::unserialize(client.cli.get(), &data, &dp);
    checkDeserializedNode(*dn, *n);
}

TEST(Serialization, Node_forFile_withoutShares)
{
    MockClient client;
    auto& parent = mt::makeNode(*client.cli, mega::FOLDERNODE, 43);
    std::unique_ptr<mega::Node> n{&mt::makeNode(*client.cli, mega::FILENODE, 42, &parent)};
    n->size = 12;
    n->owner = 88;
    n->ctime = 44;
    n->attrs.map = {
        {101, "foo"},
        {102, "bar"},
    };
    n->fileattrstring = "blah";
    n->plink = new mega::PublicLink{n->nodehandle, 1, 2, false};
    std::string data;
    ASSERT_TRUE(n->serialize(&data));
    ASSERT_EQ(131u, data.size());
    mega::node_vector dp;
    auto dn = mega::Node::unserialize(client.cli.get(), &data, &dp);
    checkDeserializedNode(*dn, *n);
}

TEST(Serialization, Node_forFile_withoutShares_32bit)
{
    MockClient client;
    auto& parent = mt::makeNode(*client.cli, mega::FOLDERNODE, 43);
    std::unique_ptr<mega::Node> n{&mt::makeNode(*client.cli, mega::FILENODE, 42, &parent)};
    n->size = 12;
    n->owner = 88;
    n->ctime = 44;
    n->attrs.map = {
        {101, "foo"},
        {102, "bar"},
    };
    n->fileattrstring = "blah";
    n->plink = new mega::PublicLink{n->nodehandle, 1, 2, false};

    // This is the result of serialization on 32bit Windows
    const std::array<char, 131> rawData = {
        0x0c, 0x00, 0x00, 0x00, 0x00, 0x00, 0x00, 0x00, 0x2a, 0x00, 0x00, 0x00,
        0x00, 0x00, 0x2b, 0x00, 0x00, 0x00, 0x00, 0x00, 0x58, 0x00, 0x00, 0x00,
        0x00, 0x00, 0x00, 0x00, 0x00, 0x00, 0x00, 0x00, 0x00, 0x00, 0x00, 0x00,
        0x2c, 0x00, 0x00, 0x00, 0x00, 0x00, 0x00, 0x00, 0x58, 0x58, 0x58, 0x58,
        0x58, 0x58, 0x58, 0x58, 0x58, 0x58, 0x58, 0x58, 0x58, 0x58, 0x58, 0x58,
        0x58, 0x58, 0x58, 0x58, 0x58, 0x58, 0x58, 0x58, 0x58, 0x58, 0x58, 0x58,
        0x58, 0x58, 0x58, 0x58, 0x05, 0x00, 0x62, 0x6c, 0x61, 0x68, 0x00, 0x01,
        0x01, 0x00, 0x00, 0x00, 0x00, 0x00, 0x00, 0x00, 0x00, 0x01, 0x65, 0x03,
        0x00, 0x66, 0x6f, 0x6f, 0x01, 0x66, 0x03, 0x00, 0x62, 0x61, 0x72, 0x00,
        0x2a, 0x00, 0x00, 0x00, 0x00, 0x00, 0x02, 0x00, 0x00, 0x00, 0x00, 0x00,
        0x00, 0x00, 0x00, 0x01, 0x00, 0x00, 0x00, 0x00, 0x00, 0x00, 0x00
    };
    const std::string data(rawData.data(), rawData.size());

    mega::node_vector dp;
    auto dn = mega::Node::unserialize(client.cli.get(), &data, &dp);
    checkDeserializedNode(*dn, *n);
}

TEST(Serialization, Node_forFolder_withoutShares_withoutAttrs_withoutFileAttrString_withoutPlink)
{
    MockClient client;
    auto& parent = mt::makeNode(*client.cli, mega::FOLDERNODE, 43);
    std::unique_ptr<mega::Node> n{&mt::makeNode(*client.cli, mega::FOLDERNODE, 42, &parent)};
    n->size = -1;
    n->owner = 88;
    n->ctime = 44;
    std::string data;
    ASSERT_TRUE(n->serialize(&data));
    ASSERT_EQ(71u, data.size());
    mega::node_vector dp;
    auto dn = mega::Node::unserialize(client.cli.get(), &data, &dp);
    checkDeserializedNode(*dn, *n);
}

TEST(Serialization, Node_forFolder_withoutShares_withoutFileAttrString_withoutPlink)
{
    MockClient client;
    auto& parent = mt::makeNode(*client.cli, mega::FOLDERNODE, 43);
    std::unique_ptr<mega::Node> n{&mt::makeNode(*client.cli, mega::FOLDERNODE, 42, &parent)};
    n->size = -1;
    n->owner = 88;
    n->ctime = 44;
    n->attrs.map = {
        {101, "foo"},
        {102, "bar"},
    };
    std::string data;
    ASSERT_TRUE(n->serialize(&data));
    ASSERT_EQ(85u, data.size());
    mega::node_vector dp;
    auto dn = mega::Node::unserialize(client.cli.get(), &data, &dp);
    checkDeserializedNode(*dn, *n);
}

TEST(Serialization, Node_forFolder_withoutShares_withoutPlink)
{
    MockClient client;
    auto& parent = mt::makeNode(*client.cli, mega::FOLDERNODE, 43);
    std::unique_ptr<mega::Node> n{&mt::makeNode(*client.cli, mega::FOLDERNODE, 42, &parent)};
    n->size = -1;
    n->owner = 88;
    n->ctime = 44;
    n->attrs.map = {
        {101, "foo"},
        {102, "bar"},
    };
    n->fileattrstring = "blah";
    std::string data;
    ASSERT_TRUE(n->serialize(&data));
    ASSERT_EQ(85u, data.size());
    mega::node_vector dp;
    auto dn = mega::Node::unserialize(client.cli.get(), &data, &dp);
    checkDeserializedNode(*dn, *n, true);
}

TEST(Serialization, Node_forFolder_withoutShares)
{
    MockClient client;
    auto& parent = mt::makeNode(*client.cli, mega::FOLDERNODE, 43);
    std::unique_ptr<mega::Node> n{&mt::makeNode(*client.cli, mega::FOLDERNODE, 42, &parent)};
    n->size = -1;
    n->owner = 88;
    n->ctime = 44;
    n->attrs.map = {
        {101, "foo"},
        {102, "bar"},
    };
    n->fileattrstring = "blah";
    n->plink = new mega::PublicLink{n->nodehandle, 1, 2, false};
    std::string data;
    ASSERT_TRUE(n->serialize(&data));

    ASSERT_EQ(108u, data.size());
    mega::node_vector dp;
    auto dn = mega::Node::unserialize(client.cli.get(), &data, &dp);
    checkDeserializedNode(*dn, *n, true);
}

TEST(Serialization, Node_forFolder_withoutShares_32bit)
{
    MockClient client;
    auto& parent = mt::makeNode(*client.cli, mega::FOLDERNODE, 43);
    std::unique_ptr<mega::Node> n{&mt::makeNode(*client.cli, mega::FOLDERNODE, 42, &parent)};
    n->size = -1;
    n->owner = 88;
    n->ctime = 44;
    n->attrs.map = {
        {101, "foo"},
        {102, "bar"},
    };
    n->fileattrstring = "blah";
    n->plink = new mega::PublicLink{n->nodehandle, 1, 2, false};

    // This is the result of serialization on 32bit Windows
    const std::array<unsigned char, 108> rawData = {
        0xff, 0xff, 0xff,
        0xff, 0xff, 0xff,
        0xff, 0xff, 0x2a, 0x00, 0x00, 0x00,
        0x00, 0x00, 0x2b, 0x00, 0x00, 0x00, 0x00, 0x00, 0x58, 0x00, 0x00, 0x00,
        0x00, 0x00, 0x00, 0x00, 0x00, 0x00, 0x00, 0x00, 0x00, 0x00, 0x00, 0x00,
        0x2c, 0x00, 0x00, 0x00, 0x00, 0x00, 0x00, 0x00, 0x58, 0x58, 0x58, 0x58,
        0x58, 0x58, 0x58, 0x58, 0x58, 0x58, 0x58, 0x58, 0x58, 0x58, 0x58, 0x58,
        0x01, 0x01, 0x00, 0x00, 0x00, 0x00, 0x00, 0x00, 0x00, 0x00, 0x01, 0x65,
        0x03, 0x00, 0x66, 0x6f, 0x6f, 0x01, 0x66, 0x03, 0x00, 0x62, 0x61, 0x72,
        0x00, 0x2a, 0x00, 0x00, 0x00, 0x00, 0x00, 0x02, 0x00, 0x00, 0x00, 0x00,
        0x00, 0x00, 0x00, 0x00, 0x01, 0x00, 0x00, 0x00, 0x00, 0x00, 0x00, 0x00
    };
    const std::string data(reinterpret_cast<const char*>(rawData.data()), rawData.size());

    mega::node_vector dp;
    auto dn = mega::Node::unserialize(client.cli.get(), &data, &dp);
    checkDeserializedNode(*dn, *n, true);
}<|MERGE_RESOLUTION|>--- conflicted
+++ resolved
@@ -380,13 +380,9 @@
     l.setfsid(10, client.cli->fsidnode);
     std::string data;
     ASSERT_TRUE(l.serialize(&data));
-<<<<<<< HEAD
 #ifndef WIN32    
-    ASSERT_EQ(43u, data.size());
+    ASSERT_EQ(45u, data.size());
 #endif
-=======
-    ASSERT_EQ(45u, data.size());
->>>>>>> 05cfeacc
     std::unique_ptr<mega::LocalNode> dl{mega::LocalNode::unserialize(sync.get(), &data)};
     checkDeserializedLocalNode(*dl, l);
 }
@@ -405,13 +401,9 @@
     std::iota(l->crc.begin(), l->crc.end(), 1);
     std::string data;
     ASSERT_TRUE(l->serialize(&data));
-<<<<<<< HEAD
 #ifndef WIN32
-    ASSERT_EQ(63u, data.size());
+    ASSERT_EQ(65u, data.size());
 #endif
-=======
-    ASSERT_EQ(65u, data.size());
->>>>>>> 05cfeacc
     std::unique_ptr<mega::LocalNode> dl{mega::LocalNode::unserialize(sync.get(), &data)};
     checkDeserializedLocalNode(*dl, *l);
 }
@@ -429,13 +421,9 @@
     std::iota(l->crc.begin(), l->crc.end(), 1);
     std::string data;
     ASSERT_TRUE(l->serialize(&data));
-<<<<<<< HEAD
 #ifndef WIN32
-    ASSERT_EQ(67u, data.size());
+    ASSERT_EQ(69u, data.size());
 #endif
-=======
-    ASSERT_EQ(69u, data.size());
->>>>>>> 05cfeacc
     std::unique_ptr<mega::LocalNode> dl{mega::LocalNode::unserialize(sync.get(), &data)};
     checkDeserializedLocalNode(*dl, *l);
 }
@@ -448,13 +436,9 @@
     l.setfsid(10, client.cli->fsidnode);
     std::string data;
     ASSERT_TRUE(l.serialize(&data));
-<<<<<<< HEAD
 #ifndef WIN32
-    ASSERT_EQ(43u, data.size());
+    ASSERT_EQ(45u, data.size());
 #endif
-=======
-    ASSERT_EQ(45u, data.size());
->>>>>>> 05cfeacc
     std::unique_ptr<mega::LocalNode> dl{mega::LocalNode::unserialize(sync.get(), &data)};
     checkDeserializedLocalNode(*dl, l);
 }
@@ -472,13 +456,9 @@
     l->node = &n;
     std::string data;
     ASSERT_TRUE(l->serialize(&data));
-<<<<<<< HEAD
 #ifndef WIN32
-    ASSERT_EQ(42u, data.size());
+    ASSERT_EQ(44u, data.size());
 #endif
-=======
-    ASSERT_EQ(44u, data.size());
->>>>>>> 05cfeacc
     std::unique_ptr<mega::LocalNode> dl{mega::LocalNode::unserialize(sync.get(), &data)};
     checkDeserializedLocalNode(*dl, *l);
 }
