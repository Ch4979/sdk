/**
 * @file tests/sdk_test.cpp
 * @brief Mega SDK test file
 *
 * (c) 2015 by Mega Limited, Wellsford, New Zealand
 *
 * This file is part of the MEGA SDK - Client Access Engine.
 *
 * Applications using the MEGA API must present a valid application key
 * and comply with the the rules set forth in the Terms of Service.
 *
 * The MEGA SDK is distributed in the hope that it will be useful,
 * but WITHOUT ANY WARRANTY; without even the implied warranty of
 * MERCHANTABILITY or FITNESS FOR A PARTICULAR PURPOSE.
 *
 * @copyright Simplified (2-clause) BSD License.
 *
 * You should have received a copy of the license along with this
 * program.
 */

#include "test.h"
#include "SdkTest_test.h"
#include "mega/testhooks.h"
#include "megaapi_impl.h"
#include <algorithm>

#ifdef WIN32
#include <filesystem>
namespace fs = ::std::filesystem;
#else
#include <experimental/filesystem>
namespace fs = ::std::experimental::filesystem;
#endif

using namespace std;

MegaFileSystemAccess fileSystemAccess;

#ifdef _WIN32
#if (__cplusplus >= 201700L)
namespace fs = std::filesystem;
#else
namespace fs = std::experimental::filesystem;
#endif
#endif

#ifdef _WIN32
DWORD ThreadId()
{
    return GetCurrentThreadId();
}
#else
pthread_t ThreadId()
{
    return pthread_self();
}
#endif



const char* cwd()
{
    // for windows and linux
    static char path[1024];
    const char* ret;
    #ifdef _WIN32
    ret = _getcwd(path, sizeof path);
    #else
    ret = getcwd(path, sizeof path);
    #endif
    assert(ret);
    return ret;
}

bool fileexists(const std::string& fn)
{
#ifdef _WIN32
    return fs::exists(fn);
#else
    struct stat   buffer;
    return (stat(fn.c_str(), &buffer) == 0);
#endif
}

void copyFile(std::string& from, std::string& to)
{
    LocalPath f = LocalPath::fromPath(from, fileSystemAccess);
    LocalPath t = LocalPath::fromPath(to, fileSystemAccess);
    fileSystemAccess.copylocal(f, t, m_time());
}

std::string megaApiCacheFolder(int index)
{
    std::string p(cwd());
#ifdef _WIN32
    p += "\\";
#else
    p += "/";
#endif
    p += "sdk_test_mega_cache_" + to_string(index);

    if (!fileexists(p))
    {

#ifdef _WIN32
        #ifndef NDEBUG
        bool success =
        #endif
        fs::create_directory(p);
        assert(success);
#else
        mkdir(p.c_str(), S_IRWXU);
        assert(fileexists(p));
#endif

    }
    return p;
}


void WaitMillisec(unsigned n)
{
#ifdef _WIN32
    Sleep(n);
#else
    usleep(n * 1000);
#endif
}

bool WaitFor(std::function<bool()>&& f, unsigned millisec)
{
    unsigned waited = 0;
    for (;;)
    {
        if (f()) return true;
        if (waited >= millisec) return false;
        WaitMillisec(100);
        waited += 100;
    }
}


enum { USERALERT_ARRIVAL_MILLISEC = 1000 };

#ifdef _WIN32
#include "mega/autocomplete.h"
#include <filesystem>
#define getcwd _getcwd
void usleep(int n) 
{
    Sleep(n / 1000);
}
#endif

// helper functions and struct/classes 
namespace
{

    bool buildLocalFolders(fs::path targetfolder, const string& prefix, int n, int recurselevel, int filesperfolder)
    {
        fs::path p = targetfolder / fs::u8path(prefix);
        if (!fs::create_directory(p))
            return false;

        for (int i = 0; i < filesperfolder; ++i)
        {
            string filename = "file" + to_string(i) + "_" + prefix;
            fs::path fp = p / fs::u8path(filename);
#if (__cplusplus >= 201700L)
            ofstream fs(fp/*, ios::binary*/);
#else
            ofstream fs(fp.u8string()/*, ios::binary*/);
#endif
            fs << filename;
        }

        if (recurselevel > 0)
        {
            for (int i = 0; i < n; ++i)
            {
                if (!buildLocalFolders(p, prefix + "_" + to_string(i), n, recurselevel - 1, filesperfolder))
                    return false;
            }
        }

        return true;
    }

    bool createLocalFile(fs::path path, const char *name)
    {
        if (!name)
        {
           return false;
        }

        fs::path fp = path / fs::u8path(name);
#if (__cplusplus >= 201700L)
        ofstream fs(fp/*, ios::binary*/);
#else
        ofstream fs(fp.u8string()/*, ios::binary*/);
#endif
        fs << name;
        return true;
    }
}


void SdkTest::SetUp()
{
    // do some initialization
    if (megaApi.size() < 2)
    {
        megaApi.resize(2);
        mApi.resize(2);
    }
    char *buf = getenv("MEGA_EMAIL");
    if (buf)
        mApi[0].email.assign(buf);
    ASSERT_LT((size_t)0, mApi[0].email.length()) << "Set your username at the environment variable $MEGA_EMAIL";

    buf = getenv("MEGA_PWD");
    if (buf)
        mApi[0].pwd.assign(buf);
    ASSERT_LT((size_t)0, mApi[0].pwd.length()) << "Set your password at the environment variable $MEGA_PWD";

    gTestingInvalidArgs = false;

    if (megaApi[0].get() == NULL)
    {
        megaApi[0].reset(new MegaApi(APP_KEY.c_str(), megaApiCacheFolder(0).c_str(), USER_AGENT.c_str(), THREADS_PER_MEGACLIENT));
        mApi[0].megaApi = megaApi[0].get();

        megaApi[0]->setLoggingName("0");
        megaApi[0]->addListener(this);

        LOG_info << "___ Initializing test (SetUp()) ___";

        ASSERT_NO_FATAL_FAILURE( login(0) );
        ASSERT_NO_FATAL_FAILURE( fetchnodes(0) );
    }
}

void SdkTest::TearDown()
{
    // do some cleanup

    gTestingInvalidArgs = false;

    deleteFile(UPFILE);
    deleteFile(DOWNFILE);
    deleteFile(PUBLICFILE);
    deleteFile(AVATARDST);

    releaseMegaApi(1);
    releaseMegaApi(2);

    if (megaApi[0])
    {        
        LOG_info << "___ Cleaning up test (TearDown()) ___";

        // Remove nodes in Cloud & Rubbish
        purgeTree(std::unique_ptr<MegaNode>{megaApi[0]->getRootNode()}.get(), false);
        purgeTree(std::unique_ptr<MegaNode>{megaApi[0]->getRubbishNode()}.get(), false);
//        megaApi[0]->cleanRubbishBin();

        // Remove auxiliar contact
        std::unique_ptr<MegaUserList> ul{megaApi[0]->getContacts()};
        for (int i = 0; i < ul->size(); i++)
        {
            removeContact(ul->get(i)->getEmail());
        }

        // Remove pending contact requests
        std::unique_ptr<MegaContactRequestList> crl{megaApi[0]->getOutgoingContactRequests()};
        for (int i = 0; i < crl->size(); i++)
        {
            MegaContactRequest *cr = crl->get(i);
            megaApi[0]->inviteContact(cr->getTargetEmail(), "Removing you", MegaContactRequest::INVITE_ACTION_DELETE);
        }

        releaseMegaApi(0);
    }
}

int SdkTest::getApiIndex(MegaApi* api)
{
    int apiIndex = -1;
    for (int i = int(megaApi.size()); i--; )  if (megaApi[i].get() == api) apiIndex = i;
    if (apiIndex == -1)
    {
<<<<<<< HEAD
        LOG_warn << "Instance of MegaApi not recognized";  // this can occur during MegaApi deletion due to callbacks on shutdown
=======
        LOG_warn << "Instance of MegaApi not recognized";   // does happen during shutdown
>>>>>>> 05cfeacc
    }
    return apiIndex;
}

void SdkTest::onRequestFinish(MegaApi *api, MegaRequest *request, MegaError *e)
{
    if (request->getType() == MegaRequest::TYPE_DELETE)
    {
        return;
    }
    int apiIndex = getApiIndex(api);
    if (apiIndex < 0) return;
    mApi[apiIndex].requestFlags[request->getType()] = true;
    mApi[apiIndex].lastError = e->getErrorCode();

    // there could be a race on these getting set?
    LOG_info << "lastError (by request) for MegaApi " << apiIndex << ": " << mApi[apiIndex].lastError;

    switch(request->getType())
    {
    case MegaRequest::TYPE_CREATE_FOLDER:
        mApi[apiIndex].h = request->getNodeHandle();
        break;

    case MegaRequest::TYPE_COPY:
        mApi[apiIndex].h = request->getNodeHandle();
        break;

    case MegaRequest::TYPE_EXPORT:
        if (mApi[apiIndex].lastError == API_OK)
        {
            mApi[apiIndex].h = request->getNodeHandle();
            if (request->getAccess())
            {
                link.assign(request->getLink());
            }
        }
        break;

    case MegaRequest::TYPE_GET_PUBLIC_NODE:
        if (mApi[apiIndex].lastError == API_OK)
        {
            publicNode = request->getPublicMegaNode();
        }
        break;

    case MegaRequest::TYPE_IMPORT_LINK:
        mApi[apiIndex].h = request->getNodeHandle();
        break;

    case MegaRequest::TYPE_GET_ATTR_USER:
        if ( (mApi[apiIndex].lastError == API_OK) && (request->getParamType() != MegaApi::USER_ATTR_AVATAR) )
        {
            attributeValue = request->getText();
        }

        if (request->getParamType() == MegaApi::USER_ATTR_AVATAR)
        {
            if (mApi[apiIndex].lastError == API_OK)
            {
                attributeValue = "Avatar changed";
            }

            if (mApi[apiIndex].lastError == API_ENOENT)
            {
                attributeValue = "Avatar not found";
            }
        }
        break;

#ifdef ENABLE_CHAT

    case MegaRequest::TYPE_CHAT_CREATE:
        if (mApi[apiIndex].lastError == API_OK)
        {
            MegaTextChat *chat = request->getMegaTextChatList()->get(0)->copy();

            mApi[apiIndex].chatid = chat->getHandle();
            mApi[apiIndex].chats[mApi[apiIndex].chatid].reset(chat);
        }
        break;

    case MegaRequest::TYPE_CHAT_INVITE:
        if (mApi[apiIndex].lastError == API_OK)
        {
            mApi[apiIndex].chatid = request->getNodeHandle();
            if (mApi[apiIndex].chats.find(mApi[apiIndex].chatid) != mApi[apiIndex].chats.end())
            {
                MegaTextChat *chat = mApi[apiIndex].chats[mApi[apiIndex].chatid].get();
                MegaHandle uh = request->getParentHandle();
                int priv = request->getAccess();
                unique_ptr<userpriv_vector> privsbuf{new userpriv_vector};

                const MegaTextChatPeerList *privs = chat->getPeerList();
                if (privs)
                {
                    for (int i = 0; i < privs->size(); i++)
                    {
                        if (privs->getPeerHandle(i) != uh)
                        {
                            privsbuf->push_back(userpriv_pair(privs->getPeerHandle(i), (privilege_t) privs->getPeerPrivilege(i)));
                        }
                    }
                }
                privsbuf->push_back(userpriv_pair(uh, (privilege_t) priv));
                privs = new MegaTextChatPeerListPrivate(privsbuf.get());
                chat->setPeerList(privs);
                delete privs;
            }
            else
            {
                LOG_err << "Trying to remove a peer from unknown chat";
            }
        }
        break;

    case MegaRequest::TYPE_CHAT_REMOVE:
        if (mApi[apiIndex].lastError == API_OK)
        {
            mApi[apiIndex].chatid = request->getNodeHandle();
            if (mApi[apiIndex].chats.find(mApi[apiIndex].chatid) != mApi[apiIndex].chats.end())
            {
                MegaTextChat *chat = mApi[apiIndex].chats[mApi[apiIndex].chatid].get();
                MegaHandle uh = request->getParentHandle();
                std::unique_ptr<userpriv_vector> privsbuf{new userpriv_vector};

                const MegaTextChatPeerList *privs = chat->getPeerList();
                if (privs)
                {
                    for (int i = 0; i < privs->size(); i++)
                    {
                        if (privs->getPeerHandle(i) != uh)
                        {
                            privsbuf->push_back(userpriv_pair(privs->getPeerHandle(i), (privilege_t) privs->getPeerPrivilege(i)));
                        }
                    }
                }
                privs = new MegaTextChatPeerListPrivate(privsbuf.get());
                chat->setPeerList(privs);
                delete privs;
            }
            else
            {
                LOG_err << "Trying to remove a peer from unknown chat";
            }
        }
        break;

    case MegaRequest::TYPE_CHAT_URL:
        if (mApi[apiIndex].lastError == API_OK)
        {
            link.assign(request->getLink());
        }
        break;
#endif

    case MegaRequest::TYPE_CREATE_ACCOUNT:
        if (mApi[apiIndex].lastError == API_OK)
        {
            sid = request->getSessionKey();
        }
        break;

    case MegaRequest::TYPE_FETCH_NODES:
        if (apiIndex == 0)
        {
            megaApi[0]->enableTransferResumption();
        }
        break;

    case MegaRequest::TYPE_GET_REGISTERED_CONTACTS:
        if (mApi[apiIndex].lastError == API_OK)
        {
            stringTable.reset(request->getMegaStringTable()->copy());
        }
        break;

    case MegaRequest::TYPE_GET_COUNTRY_CALLING_CODES:
        if (mApi[apiIndex].lastError == API_OK)
        {
            stringListMap.reset(request->getMegaStringListMap()->copy());
        }
        break;

    }
}

void SdkTest::onTransferFinish(MegaApi* api, MegaTransfer *transfer, MegaError* e)
{
    int apiIndex = getApiIndex(api);
    if (apiIndex < 0) return;

    mApi[apiIndex].transferFlags[transfer->getType()] = true;
    mApi[apiIndex].lastError = e->getErrorCode();   // todo: change the rest of the transfer test code to use lastTransferError instead.
    mApi[apiIndex].lastTransferError = e->getErrorCode();

    // there could be a race on these getting set?
    LOG_info << "lastError (by transfer) for MegaApi " << apiIndex << ": " << mApi[apiIndex].lastError;

    onTranferFinishedCount += 1;

    if (mApi[apiIndex].lastError == MegaError::API_OK)
        mApi[apiIndex].h = transfer->getNodeHandle();
}

void SdkTest::onTransferUpdate(MegaApi *api, MegaTransfer *transfer)
{
    onTransferUpdate_progress = transfer->getTransferredBytes();
    onTransferUpdate_filesize = transfer->getTotalBytes();
}

void SdkTest::onAccountUpdate(MegaApi* api)
{
    int apiIndex = getApiIndex(api);
    if (apiIndex < 0) return;

    mApi[apiIndex].accountUpdated = true;
}

void SdkTest::onUsersUpdate(MegaApi* api, MegaUserList *users)
{
    int apiIndex = getApiIndex(api);
    if (apiIndex < 0) return;

    if (!users)
        return;

    for (int i = 0; i < users->size(); i++)
    {
        MegaUser *u = users->get(i);

        if (u->hasChanged(MegaUser::CHANGE_TYPE_AVATAR)
                || u->hasChanged(MegaUser::CHANGE_TYPE_FIRSTNAME)
                || u->hasChanged(MegaUser::CHANGE_TYPE_LASTNAME))
        {
            mApi[apiIndex].userUpdated = true;
        }
        else
        {
            // Contact is removed from main account
            mApi[apiIndex].requestFlags[MegaRequest::TYPE_REMOVE_CONTACT] = true;
            mApi[apiIndex].userUpdated = true;
        }
    }
}

void SdkTest::onNodesUpdate(MegaApi* api, MegaNodeList *nodes)
{
    int apiIndex = getApiIndex(api);
    if (apiIndex < 0) return;

    mApi[apiIndex].nodeUpdated = true;
}

void SdkTest::onContactRequestsUpdate(MegaApi* api, MegaContactRequestList* requests)
{
    int apiIndex = getApiIndex(api);
    if (apiIndex < 0) return;

    mApi[apiIndex].contactRequestUpdated = true;
}

#ifdef ENABLE_CHAT
void SdkTest::onChatsUpdate(MegaApi *api, MegaTextChatList *chats)
{
    int apiIndex = getApiIndex(api);
    if (apiIndex < 0) return;

    MegaTextChatList *list = NULL;
    if (chats)
    {
        list = chats->copy();
    }
    else
    {
        list = megaApi[apiIndex]->getChatList();
    }
    for (int i = 0; i < list->size(); i++)
    {
        handle chatid = list->get(i)->getHandle();
        if (mApi[apiIndex].chats.find(chatid) != mApi[apiIndex].chats.end())
        {
            mApi[apiIndex].chats[chatid].reset(list->get(i)->copy());
        }
        else
        {
            mApi[apiIndex].chats[chatid].reset(list->get(i)->copy());
        }
    }
    delete list;

    mApi[apiIndex].chatUpdated = true;
}

void SdkTest::createChat(bool group, MegaTextChatPeerList *peers, int timeout)
{
    int apiIndex = 0;
    mApi[apiIndex].requestFlags[MegaRequest::TYPE_CHAT_CREATE] = false;
    megaApi[0]->createChat(group, peers);
    waitForResponse(&mApi[apiIndex].requestFlags[MegaRequest::TYPE_CHAT_CREATE], timeout);
    if (timeout)
    {
        ASSERT_TRUE(mApi[apiIndex].requestFlags[MegaRequest::TYPE_CHAT_CREATE]) << "Chat creation not finished after " << timeout  << " seconds";
    }

    ASSERT_EQ(MegaError::API_OK, mApi[apiIndex].lastError) << "Chat creation failed (error: " << mApi[apiIndex].lastError << ")";
}

#endif

void SdkTest::onEvent(MegaApi*, MegaEvent *event)
{
    std::lock_guard<std::mutex> lock{lastEventMutex};
    lastEvent.reset(event->copy());
}

void SdkTest::login(unsigned int apiIndex, int timeout)
{
    mApi[apiIndex].requestFlags[MegaRequest::TYPE_LOGIN] = false;
    mApi[apiIndex].megaApi->login(mApi[apiIndex].email.data(), mApi[apiIndex].pwd.data());

    ASSERT_TRUE(waitForResponse(&mApi[apiIndex].requestFlags[MegaRequest::TYPE_LOGIN], timeout))
        << "Login failed after " << timeout << " seconds";
    ASSERT_EQ(MegaError::API_OK, mApi[apiIndex].lastError) << "Login failed (error: " << mApi[apiIndex].lastError << ")";
    ASSERT_TRUE(mApi[apiIndex].megaApi->isLoggedIn());
}

void SdkTest::loginBySessionId(unsigned int apiIndex, const std::string& sessionId, int timeout)
{
    mApi[apiIndex].requestFlags[MegaRequest::TYPE_LOGIN] = false;
    mApi[apiIndex].megaApi->fastLogin(sessionId.c_str());

    ASSERT_TRUE(waitForResponse(&mApi[apiIndex].requestFlags[MegaRequest::TYPE_LOGIN], timeout))
        << "Login failed after " << timeout << " seconds";
    ASSERT_EQ(MegaError::API_OK, mApi[apiIndex].lastError) << "Login failed (error: " << mApi[apiIndex].lastError << ")";
    ASSERT_TRUE(mApi[apiIndex].megaApi->isLoggedIn());
}

void SdkTest::fetchnodes(unsigned int apiIndex, int timeout, bool resumeSyncs)
{
    mApi[apiIndex].requestFlags[MegaRequest::TYPE_FETCH_NODES] = false;
    if (resumeSyncs)
    {
        mApi[apiIndex].megaApi->fetchNodesAndResumeSyncs();
    }
    else
    {
        mApi[apiIndex].megaApi->fetchNodes();
    }

    ASSERT_TRUE( waitForResponse(&mApi[apiIndex].requestFlags[MegaRequest::TYPE_FETCH_NODES], timeout) )
            << "Fetchnodes failed after " << timeout  << " seconds";
    ASSERT_EQ(MegaError::API_OK, mApi[apiIndex].lastError) << "Fetchnodes failed (error: " << mApi[apiIndex].lastError << ")";
}

void SdkTest::logout(unsigned int apiIndex, int timeout)
{
    mApi[apiIndex].requestFlags[MegaRequest::TYPE_LOGOUT] = false;
    mApi[apiIndex].megaApi->logout(this);

    EXPECT_TRUE( waitForResponse(&mApi[apiIndex].requestFlags[MegaRequest::TYPE_LOGOUT], timeout) )
            << "Logout failed after " << timeout  << " seconds";

    // if the connection was closed before the response of the request was received, the result is ESID
    if (mApi[apiIndex].lastError == MegaError::API_ESID) mApi[apiIndex].lastError = MegaError::API_OK;

    EXPECT_EQ(MegaError::API_OK, mApi[apiIndex].lastError) << "Logout failed (error: " << mApi[apiIndex].lastError << ")";
}

char* SdkTest::dumpSession()
{
    return megaApi[0]->dumpSession();
}

void SdkTest::locallogout(int timeout)
{
    int apiIndex = 0;
    mApi[apiIndex].requestFlags[MegaRequest::TYPE_LOGOUT] = false;
    megaApi[apiIndex]->localLogout(this);

    EXPECT_TRUE( waitForResponse(&mApi[apiIndex].requestFlags[MegaRequest::TYPE_LOGOUT], timeout) )
            << "Local logout failed after " << timeout  << " seconds";
    ASSERT_EQ(MegaError::API_OK, mApi[apiIndex].lastError) << "Local logout failed (error: " << mApi[apiIndex].lastError << ")";
}

void SdkTest::resumeSession(const char *session, int timeout)
{
    int apiIndex = 0;
    ASSERT_EQ(MegaError::API_OK, synchronousFastLogin(apiIndex, session, this)) << "Resume session failed (error: " << mApi[apiIndex].lastError << ")";
}

void SdkTest::purgeTree(MegaNode *p, bool depthfirst)
{
    int apiIndex = 0;
    std::unique_ptr<MegaNodeList> children{megaApi[0]->getChildren(p)};

    for (int i = 0; i < children->size(); i++)
    {
        MegaNode *n = children->get(i);

        // removing the folder removes the children anyway
        if (depthfirst && n->isFolder())
            purgeTree(n);

        ASSERT_EQ(MegaError::API_OK, synchronousRemove(apiIndex, n)) << "Remove node operation failed (error: " << mApi[apiIndex].lastError << ")";
    }
}

bool SdkTest::waitForResponse(bool *responseReceived, unsigned int timeout)
{
    timeout *= 1000000; // convert to micro-seconds
    unsigned int tWaited = 0;    // microseconds
    bool connRetried = false;
    while(!(*responseReceived))
    {
        WaitMillisec(pollingT / 1000);

        if (timeout)
        {
            tWaited += pollingT;
            if (tWaited >= timeout)
            {
                return false;   // timeout is expired
            }
            // if no response after 2 minutes...
            else if (!connRetried && tWaited > (pollingT * 240))
            {
                megaApi[0]->retryPendingConnections(true);
                if (megaApi[1] && megaApi[1]->isLoggedIn())
                {
                    megaApi[1]->retryPendingConnections(true);
                }
                connRetried = true;
            }
        }
    }

    return true;    // response is received
}

bool SdkTest::synchronousTransfer(unsigned apiIndex, int type, std::function<void()> f, unsigned int timeout)
{
    auto& flag = mApi[apiIndex].transferFlags[type];
    flag = false;
    f();
    auto result = waitForResponse(&flag, timeout);
    EXPECT_TRUE(result) << "Transfer (type " << type << ") not finished yet after " << timeout << " seconds";
    if (!result) mApi[apiIndex].lastError = -999; // local timeout
    if (!result) mApi[apiIndex].lastTransferError = -999; // local timeout    TODO: switch all transfer code to use lastTransferError .  Some still uses lastError
    return result;
}

bool SdkTest::synchronousRequest(unsigned apiIndex, int type, std::function<void()> f, unsigned int timeout)
{
    auto& flag = mApi[apiIndex].requestFlags[type];
    flag = false;
    f();
    auto result = waitForResponse(&flag, timeout);
    EXPECT_TRUE(result) << "Request (type " << type << ") failed after " << timeout << " seconds";
    if (!result) mApi[apiIndex].lastError = -999;
    return result;
}

void SdkTest::createFile(string filename, bool largeFile)
{
    FILE *fp;
    fp = fopen(filename.c_str(), "w");

    if (fp)
    {
        int limit = 2000;

        // create a file large enough for long upload/download times (5-10MB)
        if (largeFile)
            limit = 1000000 + rand() % 1000000;

        for (int i = 0; i < limit; i++)
        {
            fprintf(fp, "test ");
        }

        fclose(fp);
    }
}

int64_t SdkTest::getFilesize(string filename)
{
    struct stat stat_buf;
    int rc = stat(filename.c_str(), &stat_buf);

    return rc == 0 ? int64_t(stat_buf.st_size) : int64_t(-1);
}

void SdkTest::deleteFile(string filename)
{
    remove(filename.c_str());
}


void SdkTest::getMegaApiAux(unsigned index)
{
    if (index >= megaApi.size())
    {
        megaApi.resize(index + 1);
        mApi.resize(index + 1);
    }
    if (megaApi[index].get() == NULL)
    {
        string strIndex = index > 1 ? to_string(index) : "";
        if (const char *buf = getenv(("MEGA_EMAIL_AUX" + strIndex).c_str()))
        {
            mApi[index].email.assign(buf);
        }
        ASSERT_LT((size_t) 0, mApi[index].email.length()) << "Set auxiliar username at the environment variable $MEGA_EMAIL_AUX" << strIndex;

        if (const char* buf = getenv(("MEGA_PWD_AUX" + strIndex).c_str()))
        {
            mApi[index].pwd.assign(buf);
        }
        ASSERT_LT((size_t) 0, mApi[index].pwd.length()) << "Set the auxiliar password at the environment variable $MEGA_PWD_AUX" << strIndex;

        megaApi[index].reset(new MegaApi(APP_KEY.c_str(), megaApiCacheFolder(index).c_str(), USER_AGENT.c_str(), THREADS_PER_MEGACLIENT));
        mApi[index].megaApi = megaApi[index].get();

        megaApi[index]->setLoggingName(to_string(index).c_str());
        megaApi[index]->setLogLevel(MegaApi::LOG_LEVEL_DEBUG);
        megaApi[index]->addListener(this);    // TODO: really should be per api

        ASSERT_NO_FATAL_FAILURE( login(index) );
        ASSERT_NO_FATAL_FAILURE( fetchnodes(index) );
    }
}

void SdkTest::releaseMegaApi(unsigned int apiIndex)
{
    if (mApi.size() <= apiIndex)
    {
        return;
    }

    assert(megaApi[apiIndex].get() == mApi[apiIndex].megaApi);
    if (mApi[apiIndex].megaApi)
    {
        if (mApi[apiIndex].megaApi->isLoggedIn())
        {
            ASSERT_NO_FATAL_FAILURE( logout(apiIndex) );
        }

        megaApi[apiIndex].reset();
        mApi[apiIndex].megaApi = NULL;
    }
}

void SdkTest::inviteContact(string email, string message, int action)
{
    int apiIndex = 0;
    ASSERT_EQ(MegaError::API_OK, synchronousInviteContact(apiIndex, email.data(), message.data(), action)) << "Contact invitation failed";
}

void SdkTest::replyContact(MegaContactRequest *cr, int action)
{
    int apiIndex = 1;
    ASSERT_EQ(MegaError::API_OK, synchronousReplyContactRequest(apiIndex, cr, action)) << "Contact reply failed";
}

void SdkTest::removeContact(string email, int timeout)
{
    int apiIndex = 0;
    MegaUser *u = megaApi[apiIndex]->getContact(email.data());
    bool null_pointer = (u == NULL);
    ASSERT_FALSE(null_pointer) << "Cannot find the specified contact (" << email << ")";

    if (u->getVisibility() != MegaUser::VISIBILITY_VISIBLE)
    {
        mApi[apiIndex].userUpdated = true;  // nothing to do
        delete u;
        return;
    }

    ASSERT_EQ(MegaError::API_OK, synchronousRemoveContact(apiIndex, u)) << "Contact deletion failed";

    delete u;
}

void SdkTest::shareFolder(MegaNode *n, const char *email, int action, int timeout)
{
    int apiIndex = 0;
    ASSERT_EQ(MegaError::API_OK, synchronousShare(apiIndex, n, email, action)) << "Folder sharing failed" << endl << "User: " << email << " Action: " << action;
}

void SdkTest::createPublicLink(unsigned apiIndex, MegaNode *n, m_time_t expireDate, int timeout)
{
    mApi[apiIndex].requestFlags[MegaRequest::TYPE_EXPORT] = false;
    
    auto err = synchronousExportNode(apiIndex, n, expireDate);

    if (!expireDate)
    {
        ASSERT_EQ(MegaError::API_OK, err) << "Public link creation failed (error: " << mApi[apiIndex].lastError << ")";
    }
    else
    {
        bool res = MegaError::API_OK != err && err != -999;
        ASSERT_TRUE(res) << "Public link creation with expire time on free account (" << mApi[apiIndex].email << ") succeed, and it mustn't";
    }
}

void SdkTest::importPublicLink(unsigned apiIndex, string link, MegaNode *parent, int timeout)
{
    mApi[apiIndex].requestFlags[MegaRequest::TYPE_IMPORT_LINK] = false;
    mApi[apiIndex].megaApi->importFileLink(link.data(), parent);

    ASSERT_TRUE(waitForResponse(&mApi[apiIndex].requestFlags[MegaRequest::TYPE_IMPORT_LINK], timeout) )
            << "Public link import not finished after " << timeout  << " seconds";
    ASSERT_EQ(MegaError::API_OK, mApi[apiIndex].lastError) << "Public link import failed (error: " << mApi[apiIndex].lastError << ")";
}

void SdkTest::getPublicNode(unsigned apiIndex, string link, int timeout)
{
    mApi[apiIndex].requestFlags[MegaRequest::TYPE_GET_PUBLIC_NODE] = false;
    mApi[apiIndex].megaApi->getPublicNode(link.data());

    ASSERT_TRUE(waitForResponse(&mApi[apiIndex].requestFlags[MegaRequest::TYPE_GET_PUBLIC_NODE], timeout) )
            << "Public link retrieval not finished after " << timeout  << " seconds";
    ASSERT_EQ(MegaError::API_OK, mApi[apiIndex].lastError) << "Public link retrieval failed (error: " << mApi[apiIndex].lastError << ")";
}

void SdkTest::removePublicLink(unsigned apiIndex, MegaNode *n, int timeout)
{
    mApi[apiIndex].requestFlags[MegaRequest::TYPE_EXPORT] = false;
    mApi[apiIndex].megaApi->disableExport(n);

    ASSERT_TRUE( waitForResponse(&mApi[apiIndex].requestFlags[MegaRequest::TYPE_EXPORT], timeout) )
            << "Public link removal not finished after " << timeout  << " seconds";
    ASSERT_EQ(MegaError::API_OK, mApi[apiIndex].lastError) << "Public link removal failed (error: " << mApi[apiIndex].lastError << ")";
}

void SdkTest::getContactRequest(unsigned int apiIndex, bool outgoing, int expectedSize)
{
    MegaContactRequestList *crl;

    if (outgoing)
    {
        crl = mApi[apiIndex].megaApi->getOutgoingContactRequests();
        ASSERT_EQ(expectedSize, crl->size()) << "Too many outgoing contact requests in account " << apiIndex;
        if (expectedSize)
            mApi[apiIndex].cr.reset(crl->get(0)->copy());
    }
    else
    {
        crl = mApi[apiIndex].megaApi->getIncomingContactRequests();
        ASSERT_EQ(expectedSize, crl->size()) << "Too many incoming contact requests in account " << apiIndex;
        if (expectedSize)
            mApi[apiIndex].cr.reset(crl->get(0)->copy());
    }

    delete crl;
}

void SdkTest::createFolder(unsigned int apiIndex, const char *name, MegaNode *n, int timeout)
{
    mApi[apiIndex].requestFlags[MegaRequest::TYPE_CREATE_FOLDER] = false;
    mApi[apiIndex].megaApi->createFolder(name, n);

    ASSERT_TRUE( waitForResponse(&mApi[apiIndex].requestFlags[MegaRequest::TYPE_CREATE_FOLDER], timeout) )
            << "Folder creation failed after " << timeout  << " seconds";
    ASSERT_EQ(MegaError::API_OK, mApi[apiIndex].lastError) << "Cannot create a folder (error: " << mApi[apiIndex].lastError << ")";
}

void SdkTest::getRegisteredContacts(const std::map<std::string, std::string>& contacts)
{
    int apiIndex = 0;

    auto contactsStringMap = std::unique_ptr<MegaStringMap>{MegaStringMap::createInstance()};
    for  (const auto& pair : contacts)
    {
        contactsStringMap->set(pair.first.c_str(), pair.second.c_str());
    }

    ASSERT_EQ(MegaError::API_OK, synchronousGetRegisteredContacts(apiIndex, contactsStringMap.get(), this)) << "Get registered contacts failed";
}

void SdkTest::getCountryCallingCodes(const int timeout)
{
    int apiIndex = 0;
    ASSERT_EQ(MegaError::API_OK, synchronousGetCountryCallingCodes(apiIndex, this)) << "Get country calling codes failed";
}

void SdkTest::setUserAttribute(int type, string value, int timeout)
{
    int apiIndex = 0;
    mApi[apiIndex].requestFlags[MegaRequest::TYPE_SET_ATTR_USER] = false;

    if (type == MegaApi::USER_ATTR_AVATAR)
    {
        megaApi[apiIndex]->setAvatar(value.empty() ? NULL : value.c_str());
    }
    else
    {
        megaApi[apiIndex]->setUserAttribute(type, value.c_str());
    }

    ASSERT_TRUE( waitForResponse(&mApi[apiIndex].requestFlags[MegaRequest::TYPE_SET_ATTR_USER], timeout) )
            << "User attribute setup not finished after " << timeout  << " seconds";
    ASSERT_EQ(MegaError::API_OK, mApi[apiIndex].lastError) << "User attribute setup failed (error: " << mApi[apiIndex].lastError << ")";
}

void SdkTest::getUserAttribute(MegaUser *u, int type, int timeout, int apiIndex)
{
    mApi[apiIndex].requestFlags[MegaRequest::TYPE_GET_ATTR_USER] = false;

    int err;
    if (type == MegaApi::USER_ATTR_AVATAR)
    {
        err = synchronousGetUserAvatar(apiIndex, u, AVATARDST.data());
    }
    else
    {
        err = synchronousGetUserAttribute(apiIndex, u, type);
    }
    bool result = (err == MegaError::API_OK) || (err == MegaError::API_ENOENT);
    ASSERT_TRUE(result) << "User attribute retrieval failed (error: " << err << ")";
}

///////////////////////////__ Tests using SdkTest __//////////////////////////////////

/**
 * @brief TEST_F SdkTestCreateAccount
 *
 * It tests the creation of a new account for a random user.
 *  - Create account and send confirmation link
 *  - Logout and resume the create-account process
 *  - Send the confirmation link to a different email address
 *  - Wait for confirmation of account by a different client
 */
TEST_F(SdkTest, DISABLED_SdkTestCreateAccount)
{
    string email1 = "user@domain.com";
    string pwd = "pwd";
    string email2 = "other-user@domain.com";

    LOG_info << "___TEST Create account___";

    // Create an ephemeral session internally and send a confirmation link to email
    ASSERT_TRUE(synchronousCreateAccount(0, email1.c_str(), pwd.c_str(), "MyFirstname", "MyLastname"))
            << "Account creation has failed after " << maxTimeout << " seconds";
    ASSERT_EQ(MegaError::API_OK, mApi[0].lastError) << "Account creation failed (error: " << mApi[0].lastError << ")";

    // Logout from ephemeral session and resume session
    ASSERT_NO_FATAL_FAILURE( locallogout() );
    ASSERT_TRUE(synchronousResumeCreateAccount(0, sid.c_str()))
            << "Account creation has failed after " << maxTimeout << " seconds";
    ASSERT_EQ(MegaError::API_OK, mApi[0].lastError) << "Account creation failed (error: " << mApi[0].lastError << ")";

    // Send the confirmation link to a different email address
    ASSERT_TRUE(synchronousSendSignupLink(0, email2.c_str(), "MyFirstname", pwd.c_str()))
            << "Send confirmation link to another email failed after " << maxTimeout << " seconds";
    ASSERT_EQ(MegaError::API_OK, mApi[0].lastError) << "Send confirmation link to another email address failed (error: " << mApi[0].lastError << ")";

    // Now, confirm the account by using a different client...

    // ...and wait for the AP notifying the confirmation
    bool *flag = &mApi[0].accountUpdated; *flag = false;
    ASSERT_TRUE( waitForResponse(flag) )
            << "Account confirmation not received after " << maxTimeout << " seconds";
}

bool veryclose(double a, double b)
{
    double diff = b - a;
    double denom = fabs(a) + fabs(b);
    if (denom == 0)
    {
        return diff == 0;
    }
    double ratio = fabs(diff / denom);
    return ratio * 1000000 < 1;
}

/**
 * @brief TEST_F SdkTestNodeAttributes
 *
 *
 */
TEST_F(SdkTest, SdkTestNodeAttributes)
{
    LOG_info << "___TEST Node attributes___";

    std::unique_ptr<MegaNode> rootnode{megaApi[0]->getRootNode()};

    string filename1 = UPFILE;
    createFile(filename1, false);

    ASSERT_EQ(MegaError::API_OK, synchronousStartUpload(0, filename1.data(), rootnode.get())) << "Cannot upload a test file";

    MegaNode *n1 = megaApi[0]->getNodeByHandle(mApi[0].h);
    bool null_pointer = (n1 == NULL);
    ASSERT_FALSE(null_pointer) << "Cannot initialize test scenario (error: " << mApi[0].lastError << ")";


    // ___ Set invalid duration of a node ___

    gTestingInvalidArgs = true;

    ASSERT_EQ(MegaError::API_EARGS, synchronousSetNodeDuration(0, n1, -14)) << "Unexpected error setting invalid node duration";

    gTestingInvalidArgs = false;


    // ___ Set duration of a node ___

    ASSERT_EQ(MegaError::API_OK, synchronousSetNodeDuration(0, n1, 929734)) << "Cannot set node duration";

    delete n1;
    n1 = megaApi[0]->getNodeByHandle(mApi[0].h);
    ASSERT_EQ(929734, n1->getDuration()) << "Duration value does not match";


    // ___ Reset duration of a node ___

    ASSERT_EQ(MegaError::API_OK, synchronousSetNodeDuration(0, n1, -1)) << "Cannot reset node duration";

    delete n1;
    n1 = megaApi[0]->getNodeByHandle(mApi[0].h);
    ASSERT_EQ(-1, n1->getDuration()) << "Duration value does not match";


    // ___ Set invalid coordinates of a node (out of range) ___

    gTestingInvalidArgs = true;

    ASSERT_EQ(MegaError::API_EARGS, synchronousSetNodeCoordinates(0, n1, -1523421.8719987255814, +6349.54)) << "Unexpected error setting invalid node coordinates";


    // ___ Set invalid coordinates of a node (out of range) ___

    ASSERT_EQ(MegaError::API_EARGS, synchronousSetNodeCoordinates(0, n1, -160.8719987255814, +49.54)) << "Unexpected error setting invalid node coordinates";


    // ___ Set invalid coordinates of a node (out of range) ___

    ASSERT_EQ(MegaError::API_EARGS, synchronousSetNodeCoordinates(0, n1, MegaNode::INVALID_COORDINATE, +69.54)) << "Unexpected error trying to reset only one coordinate";

    gTestingInvalidArgs = false;

    // ___ Set coordinates of a node ___

    double lat = -51.8719987255814;
    double lon = +179.54;

    ASSERT_EQ(MegaError::API_OK, synchronousSetNodeCoordinates(0, n1, lat, lon)) << "Cannot set node coordinates";

    delete n1;
    n1 = megaApi[0]->getNodeByHandle(mApi[0].h);

    // do same conversions to lose the same precision
    int buf = int(((lat + 90) / 180) * 0xFFFFFF);
    double res = -90 + 180 * (double) buf / 0xFFFFFF;

    ASSERT_EQ(res, n1->getLatitude()) << "Latitude value does not match";

    buf = int((lon == 180) ? 0 : (lon + 180) / 360 * 0x01000000);
    res = -180 + 360 * (double) buf / 0x01000000;

    ASSERT_EQ(res, n1->getLongitude()) << "Longitude value does not match";


    // ___ Set coordinates of a node to origin (0,0) ___

    lon = 0;
    lat = 0;

    ASSERT_EQ(MegaError::API_OK, synchronousSetNodeCoordinates(0, n1, 0, 0)) << "Cannot set node coordinates";

    delete n1;
    n1 = megaApi[0]->getNodeByHandle(mApi[0].h);

    // do same conversions to lose the same precision
    buf = int(((lat + 90) / 180) * 0xFFFFFF);
    res = -90 + 180 * (double) buf / 0xFFFFFF;

    ASSERT_EQ(res, n1->getLatitude()) << "Latitude value does not match";
    ASSERT_EQ(lon, n1->getLongitude()) << "Longitude value does not match";


    // ___ Set coordinates of a node to border values (90,180) ___

    lat = 90;
    lon = 180;

    ASSERT_EQ(MegaError::API_OK, synchronousSetNodeCoordinates(0, n1, lat, lon)) << "Cannot set node coordinates";

    delete n1;
    n1 = megaApi[0]->getNodeByHandle(mApi[0].h);

    ASSERT_EQ(lat, n1->getLatitude()) << "Latitude value does not match";
    bool value_ok = ((n1->getLongitude() == lon) || (n1->getLongitude() == -lon));
    ASSERT_TRUE(value_ok) << "Longitude value does not match";


    // ___ Set coordinates of a node to border values (-90,-180) ___

    lat = -90;
    lon = -180;

    ASSERT_EQ(MegaError::API_OK, synchronousSetNodeCoordinates(0, n1, lat, lon)) << "Cannot set node coordinates";

    delete n1;
    n1 = megaApi[0]->getNodeByHandle(mApi[0].h);

    ASSERT_EQ(lat, n1->getLatitude()) << "Latitude value does not match";
    value_ok = ((n1->getLongitude() == lon) || (n1->getLongitude() == -lon));
    ASSERT_TRUE(value_ok) << "Longitude value does not match";


    // ___ Reset coordinates of a node ___

    lat = lon = MegaNode::INVALID_COORDINATE;

    synchronousSetNodeCoordinates(0, n1, lat, lon);

    delete n1;
    n1 = megaApi[0]->getNodeByHandle(mApi[0].h);
    ASSERT_EQ(lat, n1->getLatitude()) << "Latitude value does not match";
    ASSERT_EQ(lon, n1->getLongitude()) << "Longitude value does not match";

    
    // ******************    also test shareable / unshareable versions: 
    
    // ___ set the coords  (shareable)
    lat = -51.8719987255814;
    lon = +179.54;
    ASSERT_EQ(MegaError::API_OK, synchronousSetNodeCoordinates(0, n1, lat, lon)) << "Cannot set node coordinates";

    // ___ get a link to the file node
    ASSERT_NO_FATAL_FAILURE(createPublicLink(0, n1));
    // The created link is stored in this->link at onRequestFinish()
    string nodelink = this->link;

    // ___ log in to the other account
    ASSERT_NO_FATAL_FAILURE(getMegaApiAux());    // login + fetchnodes

    // ___ import the link
    ASSERT_NO_FATAL_FAILURE(importPublicLink(1, nodelink, std::unique_ptr<MegaNode>{megaApi[1]->getRootNode()}.get()));
    std::unique_ptr<MegaNode> nimported{megaApi[1]->getNodeByHandle(mApi[1].h)};

    ASSERT_TRUE(veryclose(lat, nimported->getLatitude())) << "Latitude " << n1->getLatitude() << " value does not match " << lat;
    ASSERT_TRUE(veryclose(lon, nimported->getLongitude())) << "Longitude " << n1->getLongitude() << " value does not match " << lon;

    // ___ remove the imported node, for a clean next test
    mApi[1].requestFlags[MegaRequest::TYPE_REMOVE] = false;
    megaApi[1]->remove(nimported.get());
    ASSERT_TRUE(waitForResponse(&mApi[1].requestFlags[MegaRequest::TYPE_REMOVE]))
        << "Remove operation failed after " << maxTimeout << " seconds";
    ASSERT_EQ(MegaError::API_OK, mApi[1].lastError) << "Cannot remove a node (error: " << mApi[1].lastError << ")";


    // ___ again but unshareable this time - totally separate new node - set the coords  (unshareable)

    string filename2 = "a"+UPFILE;
    createFile(filename2, false);
    ASSERT_EQ(MegaError::API_OK, synchronousStartUpload(0, filename2.data(), rootnode.get())) << "Cannot upload a test file";
    MegaNode *n2 = megaApi[0]->getNodeByHandle(mApi[0].h);
    ASSERT_NE(n2, ((void*)NULL)) << "Cannot initialize second node for scenario (error: " << mApi[0].lastError << ")";

    lat = -5 + -51.8719987255814;
    lon = -5 + +179.54;
    mApi[0].requestFlags[MegaRequest::TYPE_SET_ATTR_NODE] = false;
    megaApi[0]->setUnshareableNodeCoordinates(n2, lat, lon);
    waitForResponse(&mApi[0].requestFlags[MegaRequest::TYPE_SET_ATTR_NODE]);
    ASSERT_EQ(MegaError::API_OK, mApi[0].lastError) << "Cannot set unshareable node coordinates (error: " << mApi[0].lastError << ")";

    // ___ confirm this user can read them
    MegaNode* selfread = megaApi[0]->getNodeByHandle(n2->getHandle());
    ASSERT_TRUE(veryclose(lat, selfread->getLatitude())) << "Latitude " << n2->getLatitude() << " value does not match " << lat;
    ASSERT_TRUE(veryclose(lon, selfread->getLongitude())) << "Longitude " << n2->getLongitude() << " value does not match " << lon;

    // ___ get a link to the file node
    this->link.clear();
    ASSERT_NO_FATAL_FAILURE(createPublicLink(0, n2));
    // The created link is stored in this->link at onRequestFinish()
    string nodelink2 = this->link;

    // ___ import the link
    ASSERT_NO_FATAL_FAILURE(importPublicLink(1, nodelink2, std::unique_ptr<MegaNode>{megaApi[1]->getRootNode()}.get()));
    nimported = std::unique_ptr<MegaNode>{megaApi[1]->getNodeByHandle(mApi[1].h)};

    // ___ confirm other user cannot read them
    lat = nimported->getLatitude();
    lon = nimported->getLongitude();
    ASSERT_EQ(MegaNode::INVALID_COORDINATE, lat) << "Latitude value does not match";
    ASSERT_EQ(MegaNode::INVALID_COORDINATE, lon) << "Longitude value does not match";
    delete n1;
}

/**
 * @brief TEST_F SdkTestResumeSession
 *
 * It creates a local cache, logs out of the current session and tries to resume it later.
 */
TEST_F(SdkTest, SdkTestResumeSession)
{
    LOG_info << "___TEST Resume session___";

    unique_ptr<char[]> session(dumpSession());

    ASSERT_NO_FATAL_FAILURE( locallogout() );
    ASSERT_NO_FATAL_FAILURE( resumeSession(session.get()) );
    ASSERT_NO_FATAL_FAILURE( fetchnodes(0) );
}

/**
 * @brief TEST_F SdkTestNodeOperations
 *
 * It performs different operations with nodes, assuming the Cloud folder is empty at the beginning.
 *
 * - Create a new folder
 * - Rename a node
 * - Copy a node
 * - Get child nodes of given node
 * - Get child node by name
 * - Get node by path
 * - Get node by name
 * - Move a node
 * - Get parent node
 * - Move a node to Rubbish bin
 * - Remove a node
 */
TEST_F(SdkTest, SdkTestNodeOperations)
{
    LOG_info <<  "___TEST Node operations___";

    // --- Create a new folder ---

    MegaNode *rootnode = megaApi[0]->getRootNode();
    char name1[64] = "New folder";

    ASSERT_NO_FATAL_FAILURE( createFolder(0, name1, rootnode) );


    // --- Rename a node ---

    MegaNode *n1 = megaApi[0]->getNodeByHandle(mApi[0].h);
    strcpy(name1, "Folder renamed");

    mApi[0].requestFlags[MegaRequest::TYPE_RENAME] = false;
    megaApi[0]->renameNode(n1, name1);
    ASSERT_TRUE( waitForResponse(&mApi[0].requestFlags[MegaRequest::TYPE_RENAME]) )
            << "Rename operation failed after " << maxTimeout << " seconds";
    ASSERT_EQ(MegaError::API_OK, mApi[0].lastError) << "Cannot rename a node (error: " << mApi[0].lastError << ")";


    // --- Copy a node ---

    MegaNode *n2;
    char name2[64] = "Folder copy";

    mApi[0].requestFlags[MegaRequest::TYPE_COPY] = false;
    megaApi[0]->copyNode(n1, rootnode, name2);
    ASSERT_TRUE( waitForResponse(&mApi[0].requestFlags[MegaRequest::TYPE_COPY]) )
            << "Copy operation failed after " << maxTimeout << " seconds";
    ASSERT_EQ(MegaError::API_OK, mApi[0].lastError) << "Cannot create a copy of a node (error: " << mApi[0].lastError << ")";
    n2 = megaApi[0]->getNodeByHandle(mApi[0].h);


    // --- Get child nodes ---

    MegaNodeList *children;
    children = megaApi[0]->getChildren(rootnode);

    EXPECT_EQ(megaApi[0]->getNumChildren(rootnode), children->size()) << "Wrong number of child nodes";
    ASSERT_LE(2, children->size()) << "Wrong number of children nodes found";
    EXPECT_STREQ(name2, children->get(0)->getName()) << "Wrong name of child node"; // "Folder copy"
    EXPECT_STREQ(name1, children->get(1)->getName()) << "Wrong name of child node"; // "Folder rename"

    delete children;


    // --- Get child node by name ---

    MegaNode *n3;
    n3 = megaApi[0]->getChildNode(rootnode, name2);

    bool null_pointer = (n3 == NULL);
    EXPECT_FALSE(null_pointer) << "Child node by name not found";
//    ASSERT_EQ(n2->getHandle(), n3->getHandle());  This test may fail due to multiple nodes with the same name


    // --- Get node by path ---

    char path[128] = "/Folder copy";
    MegaNode *n4;
    n4 = megaApi[0]->getNodeByPath(path);

    null_pointer = (n4 == NULL);
    EXPECT_FALSE(null_pointer) << "Node by path not found";


    // --- Search for a node ---
    MegaNodeList *nlist;
    nlist = megaApi[0]->search(rootnode, "copy");

    ASSERT_EQ(1, nlist->size());
    EXPECT_EQ(n4->getHandle(), nlist->get(0)->getHandle()) << "Search node by pattern failed";

    delete nlist;


    // --- Move a node ---

    mApi[0].requestFlags[MegaRequest::TYPE_MOVE] = false;
    megaApi[0]->moveNode(n1, n2);
    ASSERT_TRUE( waitForResponse(&mApi[0].requestFlags[MegaRequest::TYPE_MOVE]) )
            << "Move operation failed after " << maxTimeout << " seconds";
    ASSERT_EQ(MegaError::API_OK, mApi[0].lastError) << "Cannot move node (error: " << mApi[0].lastError << ")";


    // --- Get parent node ---

    MegaNode *n5;
    n5 = megaApi[0]->getParentNode(n1);

    ASSERT_EQ(n2->getHandle(), n5->getHandle()) << "Wrong parent node";


    // --- Send to Rubbish bin ---

    mApi[0].requestFlags[MegaRequest::TYPE_MOVE] = false;
    megaApi[0]->moveNode(n2, megaApi[0]->getRubbishNode());
    ASSERT_TRUE( waitForResponse(&mApi[0].requestFlags[MegaRequest::TYPE_MOVE]) )
            << "Move operation failed after " << maxTimeout << " seconds";
    ASSERT_EQ(MegaError::API_OK, mApi[0].lastError) << "Cannot move node to Rubbish bin (error: " << mApi[0].lastError << ")";


    // --- Remove a node ---

    mApi[0].requestFlags[MegaRequest::TYPE_REMOVE] = false;
    megaApi[0]->remove(n2);
    ASSERT_TRUE( waitForResponse(&mApi[0].requestFlags[MegaRequest::TYPE_REMOVE]) )
            << "Remove operation failed after " << maxTimeout << " seconds";
    ASSERT_EQ(MegaError::API_OK, mApi[0].lastError) << "Cannot remove a node (error: " << mApi[0].lastError << ")";

    delete rootnode;
    delete n1;
    delete n2;
    delete n3;
    delete n4;
    delete n5;
}

/**
 * @brief TEST_F SdkTestTransfers
 *
 * It performs different operations related to transfers in both directions: up and down.
 *
 * - Starts an upload transfer and cancel it
 * - Starts an upload transfer, pause it, resume it and complete it
 * - Get node by fingerprint
 * - Get size of a node
 * - Download a file
 */
TEST_F(SdkTest, SdkTestTransfers)
{
    LOG_info << "___TEST Transfers___";

    
    LOG_info << cwd();

    MegaNode *rootnode = megaApi[0]->getRootNode();
    string filename1 = UPFILE;
    createFile(filename1);


    // --- Cancel a transfer ---

    mApi[0].requestFlags[MegaRequest::TYPE_CANCEL_TRANSFERS] = false;
    megaApi[0]->startUpload(filename1.data(), rootnode);
    megaApi[0]->cancelTransfers(MegaTransfer::TYPE_UPLOAD);
    ASSERT_TRUE( waitForResponse(&mApi[0].requestFlags[MegaRequest::TYPE_CANCEL_TRANSFERS]) )
            << "Cancellation of transfers failed after " << maxTimeout << " seconds";
    EXPECT_EQ(MegaError::API_OK, mApi[0].lastError) << "Transfer cancellation failed (error: " << mApi[0].lastError << ")";


    // --- Upload a file (part 1) ---

    mApi[0].transferFlags[MegaTransfer::TYPE_UPLOAD] = false;
    megaApi[0]->startUpload(filename1.data(), rootnode);
    // do not wait yet for completion


    // --- Pause a transfer ---

    mApi[0].requestFlags[MegaRequest::TYPE_PAUSE_TRANSFERS] = false;
    megaApi[0]->pauseTransfers(true, MegaTransfer::TYPE_UPLOAD);
    ASSERT_TRUE( waitForResponse(&mApi[0].requestFlags[MegaRequest::TYPE_PAUSE_TRANSFERS]) )
            << "Pause of transfers failed after " << maxTimeout << " seconds";
    EXPECT_EQ(MegaError::API_OK, mApi[0].lastError) << "Cannot pause transfer (error: " << mApi[0].lastError << ")";
    EXPECT_TRUE(megaApi[0]->areTransfersPaused(MegaTransfer::TYPE_UPLOAD)) << "Upload transfer not paused";


    // --- Resume a transfer ---

    mApi[0].requestFlags[MegaRequest::TYPE_PAUSE_TRANSFERS] = false;
    megaApi[0]->pauseTransfers(false, MegaTransfer::TYPE_UPLOAD);
    ASSERT_TRUE( waitForResponse(&mApi[0].requestFlags[MegaRequest::TYPE_PAUSE_TRANSFERS]) )
            << "Resumption of transfers after pause has failed after " << maxTimeout << " seconds";
    EXPECT_EQ(MegaError::API_OK, mApi[0].lastError) << "Cannot resume transfer (error: " << mApi[0].lastError << ")";
    EXPECT_FALSE(megaApi[0]->areTransfersPaused(MegaTransfer::TYPE_UPLOAD)) << "Upload transfer not resumed";


    // --- Upload a file (part 2) ---


    ASSERT_TRUE( waitForResponse(&mApi[0].transferFlags[MegaTransfer::TYPE_UPLOAD], 600) )
            << "Upload transfer failed after " << 600 << " seconds";
    ASSERT_EQ(MegaError::API_OK, mApi[0].lastError) << "Cannot upload file (error: " << mApi[0].lastError << ")";

    MegaNode *n1 = megaApi[0]->getNodeByHandle(mApi[0].h);
    bool null_pointer = (n1 == NULL);

    ASSERT_FALSE(null_pointer) << "Cannot upload file (error: " << mApi[0].lastError << ")";
    ASSERT_STREQ(filename1.data(), n1->getName()) << "Uploaded file with wrong name (error: " << mApi[0].lastError << ")";


    // --- Get node by fingerprint (needs to be a file, not a folder) ---

    std::unique_ptr<char[]> fingerprint{megaApi[0]->getFingerprint(n1)};
    MegaNode *n2 = megaApi[0]->getNodeByFingerprint(fingerprint.get());

    null_pointer = (n2 == NULL);
    EXPECT_FALSE(null_pointer) << "Node by fingerprint not found";
//    ASSERT_EQ(n2->getHandle(), n4->getHandle());  This test may fail due to multiple nodes with the same name

    // --- Get the size of a file ---

    int64_t filesize = getFilesize(filename1);
    int64_t nodesize = megaApi[0]->getSize(n2);
    EXPECT_EQ(filesize, nodesize) << "Wrong size of uploaded file";


    // --- Download a file ---

    string filename2 = "./" + DOWNFILE;

    mApi[0].transferFlags[MegaTransfer::TYPE_DOWNLOAD] = false;
    megaApi[0]->startDownload(n2, filename2.c_str());
    ASSERT_TRUE( waitForResponse(&mApi[0].transferFlags[MegaTransfer::TYPE_DOWNLOAD], 600) )
            << "Download transfer failed after " << maxTimeout << " seconds";
    ASSERT_EQ(MegaError::API_OK, mApi[0].lastError) << "Cannot download the file (error: " << mApi[0].lastError << ")";

    MegaNode *n3 = megaApi[0]->getNodeByHandle(mApi[0].h);
    null_pointer = (n3 == NULL);

    ASSERT_FALSE(null_pointer) << "Cannot download node";
    ASSERT_EQ(n2->getHandle(), n3->getHandle()) << "Cannot download node (error: " << mApi[0].lastError << ")";


    // --- Upload a 0-bytes file ---

    string filename3 = EMPTYFILE;
    FILE *fp = fopen(filename3.c_str(), "w");
    fclose(fp);

    ASSERT_EQ(MegaError::API_OK, synchronousStartUpload(0, filename3.c_str(), rootnode)) << "Cannot upload a test file";

    MegaNode *n4 = megaApi[0]->getNodeByHandle(mApi[0].h);
    null_pointer = (n4 == NULL);

    ASSERT_FALSE(null_pointer) << "Cannot upload file (error: " << mApi[0].lastError << ")";
    ASSERT_STREQ(filename3.data(), n4->getName()) << "Uploaded file with wrong name (error: " << mApi[0].lastError << ")";


    // --- Download a 0-byte file ---

    filename3 = "./" + EMPTYFILE;
    mApi[0].transferFlags[MegaTransfer::TYPE_DOWNLOAD] = false;
    megaApi[0]->startDownload(n4, filename3.c_str());
    ASSERT_TRUE( waitForResponse(&mApi[0].transferFlags[MegaTransfer::TYPE_DOWNLOAD], 600) )
            << "Download 0-byte file failed after " << maxTimeout << " seconds";
    ASSERT_EQ(MegaError::API_OK, mApi[0].lastError) << "Cannot download the file (error: " << mApi[0].lastError << ")";

    MegaNode *n5 = megaApi[0]->getNodeByHandle(mApi[0].h);
    null_pointer = (n5 == NULL);

    ASSERT_FALSE(null_pointer) << "Cannot download node";
    ASSERT_EQ(n4->getHandle(), n5->getHandle()) << "Cannot download node (error: " << mApi[0].lastError << ")";


    delete rootnode;
    delete n1;
    delete n2;
    delete n3;
    delete n4;
    delete n5;
}

/**
 * @brief TEST_F SdkTestContacts
 *
 * Creates an auxiliar 'MegaApi' object to interact with the main MEGA account.
 *
 * - Invite a contact
 * = Ignore the invitation
 * - Delete the invitation
 *
 * - Invite a contact
 * = Deny the invitation
 *
 * - Invite a contact
 * = Accept the invitation
 *
 * - Modify firstname
 * = Check firstname of a contact
 * = Set master key as exported
 * = Get preferred language
 * - Load avatar
 * = Check avatar of a contact
 * - Delete avatar
 * = Check non-existing avatar of a contact
 *
 * - Remove contact
 *
 * TODO:
 * - Invite a contact not registered in MEGA yet (requires validation of account)
 * - Remind an existing invitation (requires 2 weeks wait)
 */
TEST_F(SdkTest, SdkTestContacts)
{
    LOG_info << "___TEST Contacts___";

    ASSERT_NO_FATAL_FAILURE( getMegaApiAux() );    // login + fetchnodes


    // --- Check my email and the email of the contact ---

    EXPECT_STREQ(mApi[0].email.data(), std::unique_ptr<char[]>{megaApi[0]->getMyEmail()}.get());
    EXPECT_STREQ(mApi[1].email.data(), std::unique_ptr<char[]>{megaApi[1]->getMyEmail()}.get());


    // --- Send a new contact request ---

    string message = "Hi contact. This is a testing message";

    mApi[0].contactRequestUpdated = mApi[1].contactRequestUpdated = false;
    ASSERT_NO_FATAL_FAILURE( inviteContact(mApi[1].email, message, MegaContactRequest::INVITE_ACTION_ADD) );
    // if there were too many invitations within a short period of time, the invitation can be rejected by
    // the API with `API_EOVERQUOTA = -17` as counter spamming meassure (+500 invites in the last 50 days)


    // --- Check the sent contact request ---

    ASSERT_TRUE( waitForResponse(&mApi[0].contactRequestUpdated) )   // at the source side (main account)
            << "Contact request update not received after " << maxTimeout << " seconds";

    ASSERT_NO_FATAL_FAILURE( getContactRequest(0, true) );

    ASSERT_STREQ(message.data(), mApi[0].cr->getSourceMessage()) << "Message sent is corrupted";
    ASSERT_STREQ(mApi[0].email.data(), mApi[0].cr->getSourceEmail()) << "Wrong source email";
    ASSERT_STREQ(mApi[1].email.data(), mApi[0].cr->getTargetEmail()) << "Wrong target email";
    ASSERT_EQ(MegaContactRequest::STATUS_UNRESOLVED, mApi[0].cr->getStatus()) << "Wrong contact request status";
    ASSERT_TRUE(mApi[0].cr->isOutgoing()) << "Wrong direction of the contact request";

    mApi[0].cr.reset();


    // --- Check received contact request ---

    ASSERT_TRUE( waitForResponse(&mApi[1].contactRequestUpdated) )   // at the target side (auxiliar account)
            << "Contact request update not received after " << maxTimeout << " seconds";

    ASSERT_NO_FATAL_FAILURE( getContactRequest(1, false) );

    // There isn't message when a user invites the same user too many times, to avoid spamming
    if (mApi[1].cr->getSourceMessage())
    {
        ASSERT_STREQ(message.data(), mApi[1].cr->getSourceMessage()) << "Message received is corrupted";
    }
    ASSERT_STREQ(mApi[0].email.data(), mApi[1].cr->getSourceEmail()) << "Wrong source email";
    ASSERT_STREQ(NULL, mApi[1].cr->getTargetEmail()) << "Wrong target email";    // NULL according to MegaApi documentation
    ASSERT_EQ(MegaContactRequest::STATUS_UNRESOLVED, mApi[1].cr->getStatus()) << "Wrong contact request status";
    ASSERT_FALSE(mApi[1].cr->isOutgoing()) << "Wrong direction of the contact request";

    mApi[1].cr.reset();


    // --- Ignore received contact request ---

    ASSERT_NO_FATAL_FAILURE( getContactRequest(1, false) );

    mApi[1].contactRequestUpdated = false;
    ASSERT_NO_FATAL_FAILURE( replyContact(mApi[1].cr.get(), MegaContactRequest::REPLY_ACTION_IGNORE) );
    ASSERT_TRUE( waitForResponse(&mApi[1].contactRequestUpdated) )   // at the target side (auxiliar account)
            << "Contact request update not received after " << maxTimeout << " seconds";

    // Ignoring a PCR does not generate actionpackets for the account sending the invitation

    mApi[1].cr.reset();

    ASSERT_NO_FATAL_FAILURE( getContactRequest(1, false, 0) );
    mApi[1].cr.reset();


    // --- Cancel the invitation ---

    message = "I don't wanna be your contact anymore";

    mApi[0].contactRequestUpdated = false;
    ASSERT_NO_FATAL_FAILURE( inviteContact(mApi[1].email, message, MegaContactRequest::INVITE_ACTION_DELETE) );
    ASSERT_TRUE( waitForResponse(&mApi[0].contactRequestUpdated) )   // at the target side (auxiliar account), where the deletion is checked
            << "Contact request update not received after " << maxTimeout << " seconds";

    ASSERT_NO_FATAL_FAILURE( getContactRequest(0, true, 0) );
    mApi[0].cr.reset();
    

    // --- Remind a contact invitation (cannot until 2 weeks after invitation/last reminder) ---

//    mApi[1].contactRequestUpdated = false;
//    megaApi->inviteContact(mApi[1].email.data(), message.data(), MegaContactRequest::INVITE_ACTION_REMIND);
//    waitForResponse(&mApi[1].contactRequestUpdated, 0);    // only at auxiliar account, where the deletion is checked

//    ASSERT_TRUE(mApi[1].contactRequestUpdated) << "Contact invitation reminder not received after " << timeout  << " seconds";


    // --- Invite a new contact (again) ---

    mApi[1].contactRequestUpdated = false;
    ASSERT_NO_FATAL_FAILURE( inviteContact(mApi[1].email, message, MegaContactRequest::INVITE_ACTION_ADD) );
    ASSERT_TRUE( waitForResponse(&mApi[1].contactRequestUpdated) )   // at the target side (auxiliar account)
            << "Contact request creation not received after " << maxTimeout << " seconds";


    // --- Deny a contact invitation ---

    ASSERT_NO_FATAL_FAILURE( getContactRequest(1, false) );

    mApi[0].contactRequestUpdated = mApi[1].contactRequestUpdated = false;
    ASSERT_NO_FATAL_FAILURE( replyContact(mApi[1].cr.get(), MegaContactRequest::REPLY_ACTION_DENY) );
    ASSERT_TRUE( waitForResponse(&mApi[1].contactRequestUpdated) )   // at the target side (auxiliar account)
            << "Contact request creation not received after " << maxTimeout << " seconds";
    ASSERT_TRUE( waitForResponse(&mApi[0].contactRequestUpdated) )   // at the source side (main account)
            << "Contact request creation not received after " << maxTimeout << " seconds";

    mApi[1].cr.reset();

    ASSERT_NO_FATAL_FAILURE( getContactRequest(0, true, 0) );
    mApi[0].cr.reset();

    ASSERT_NO_FATAL_FAILURE( getContactRequest(1, false, 0) );
    mApi[1].cr.reset();


    // --- Invite a new contact (again) ---

    mApi[1].contactRequestUpdated = false;
    ASSERT_NO_FATAL_FAILURE( inviteContact(mApi[1].email, message, MegaContactRequest::INVITE_ACTION_ADD) );
    ASSERT_TRUE( waitForResponse(&mApi[1].contactRequestUpdated) )   // at the target side (auxiliar account)
            << "Contact request creation not received after " << maxTimeout << " seconds";


    // --- Accept a contact invitation ---

    ASSERT_NO_FATAL_FAILURE( getContactRequest(1, false) );

    mApi[0].contactRequestUpdated = mApi[1].contactRequestUpdated = false;
    ASSERT_NO_FATAL_FAILURE( replyContact(mApi[1].cr.get(), MegaContactRequest::REPLY_ACTION_ACCEPT) );
    ASSERT_TRUE( waitForResponse(&mApi[0].contactRequestUpdated) )   // at the target side (main account)
            << "Contact request creation not received after " << maxTimeout << " seconds";
    ASSERT_TRUE( waitForResponse(&mApi[1].contactRequestUpdated) )   // at the target side (auxiliar account)
            << "Contact request creation not received after " << maxTimeout << " seconds";

    mApi[1].cr.reset();

    ASSERT_NO_FATAL_FAILURE( getContactRequest(0, true, 0) );
    mApi[0].cr.reset();

    ASSERT_NO_FATAL_FAILURE( getContactRequest(1, false, 0) );
    mApi[1].cr.reset();


    // --- Modify firstname ---

    string firstname = "My firstname";

    mApi[1].userUpdated = false;
    ASSERT_NO_FATAL_FAILURE( setUserAttribute(MegaApi::USER_ATTR_FIRSTNAME, firstname));
    ASSERT_TRUE( waitForResponse(&mApi[1].userUpdated) )   // at the target side (auxiliar account)
            << "User attribute update not received after " << maxTimeout << " seconds";


    // --- Check firstname of a contact

    MegaUser *u = megaApi[0]->getMyUser();

    bool null_pointer = (u == NULL);
    ASSERT_FALSE(null_pointer) << "Cannot find the MegaUser for email: " << mApi[0].email;

    ASSERT_NO_FATAL_FAILURE( getUserAttribute(u, MegaApi::USER_ATTR_FIRSTNAME));
    ASSERT_EQ( firstname, attributeValue) << "Firstname is wrong";

    delete u;


    // --- Set master key already as exported

    u = megaApi[0]->getMyUser();

    mApi[0].requestFlags[MegaRequest::TYPE_SET_ATTR_USER] = false;
    megaApi[0]->masterKeyExported();
    ASSERT_TRUE( waitForResponse(&mApi[0].requestFlags[MegaRequest::TYPE_SET_ATTR_USER]) );

    ASSERT_NO_FATAL_FAILURE( getUserAttribute(u, MegaApi::USER_ATTR_PWD_REMINDER, maxTimeout, 0));
    string pwdReminder = attributeValue;
    size_t offset = pwdReminder.find(':');
    offset += pwdReminder.find(':', offset+1);
    ASSERT_EQ( pwdReminder.at(offset), '1' ) << "Password reminder attribute not updated";

    delete u;


    // --- Get language preference

    u = megaApi[0]->getMyUser();

    string langCode = "es";
    ASSERT_NO_FATAL_FAILURE( setUserAttribute(MegaApi::USER_ATTR_LANGUAGE, langCode));
    ASSERT_NO_FATAL_FAILURE( getUserAttribute(u, MegaApi::USER_ATTR_LANGUAGE, maxTimeout, 0));
    string language = attributeValue;
    ASSERT_TRUE(!strcmp(langCode.c_str(), language.c_str())) << "Language code is wrong";

    delete u;


    // --- Load avatar ---

    ASSERT_TRUE(fileexists(AVATARSRC)) <<  "File " +AVATARSRC+ " is needed in folder " << cwd();

    mApi[1].userUpdated = false;
    ASSERT_NO_FATAL_FAILURE( setUserAttribute(MegaApi::USER_ATTR_AVATAR, AVATARSRC));
    ASSERT_TRUE( waitForResponse(&mApi[1].userUpdated) )   // at the target side (auxiliar account)
            << "User attribute update not received after " << maxTimeout << " seconds";


    // --- Get avatar of a contact ---

    u = megaApi[0]->getMyUser();

    null_pointer = (u == NULL);
    ASSERT_FALSE(null_pointer) << "Cannot find the MegaUser for email: " << mApi[0].email;

    attributeValue = "";

    ASSERT_NO_FATAL_FAILURE( getUserAttribute(u, MegaApi::USER_ATTR_AVATAR));
    ASSERT_STREQ( "Avatar changed", attributeValue.data()) << "Failed to change avatar";

    int64_t filesizeSrc = getFilesize(AVATARSRC);
    int64_t filesizeDst = getFilesize(AVATARDST);
    ASSERT_EQ(filesizeDst, filesizeSrc) << "Received avatar differs from uploaded avatar";

    delete u;


    // --- Delete avatar ---

    mApi[1].userUpdated = false;
    ASSERT_NO_FATAL_FAILURE( setUserAttribute(MegaApi::USER_ATTR_AVATAR, ""));
    ASSERT_TRUE( waitForResponse(&mApi[1].userUpdated) )   // at the target side (auxiliar account)
            << "User attribute update not received after " << maxTimeout << " seconds";


    // --- Get non-existing avatar of a contact ---

    u = megaApi[0]->getMyUser();

    null_pointer = (u == NULL);
    ASSERT_FALSE(null_pointer) << "Cannot find the MegaUser for email: " << mApi[0].email;

    attributeValue = "";

    ASSERT_NO_FATAL_FAILURE( getUserAttribute(u, MegaApi::USER_ATTR_AVATAR));
    ASSERT_STREQ("Avatar not found", attributeValue.data()) << "Failed to remove avatar";

    delete u;


    // --- Delete an existing contact ---

    mApi[0].userUpdated = false;
    ASSERT_NO_FATAL_FAILURE( removeContact(mApi[1].email) );
    ASSERT_TRUE( waitForResponse(&mApi[0].userUpdated) )   // at the target side (main account)
            << "User attribute update not received after " << maxTimeout << " seconds";

    u = megaApi[0]->getContact(mApi[1].email.data());
    null_pointer = (u == NULL);

    ASSERT_FALSE(null_pointer) << "Cannot find the MegaUser for email: " << mApi[1].email;
    ASSERT_EQ(MegaUser::VISIBILITY_HIDDEN, u->getVisibility()) << "New contact is still visible";

    delete u;
}

bool SdkTest::checkAlert(int apiIndex, const string& title, const string& path)
{
    bool ok = false;
    for (int i = 0; !ok && i < 10; ++i)
    {

        MegaUserAlertList* list = mApi[apiIndex].megaApi->getUserAlerts();
        if (list->size() > 0)
        {
            MegaUserAlert* a = list->get(list->size() - 1);
            ok = title == a->getTitle() && path == a->getPath() && !ISUNDEF(a->getNodeHandle());

            if (!ok && i == 9)
            {
                EXPECT_STREQ(title.c_str(), a->getTitle());
                EXPECT_STREQ(path.c_str(), a->getPath());
                EXPECT_NE(a->getNodeHandle(), UNDEF);
            }
        }
        delete list;

        if (!ok)
        {
            LOG_info << "Waiting some more for the alert";
            WaitMillisec(USERALERT_ARRIVAL_MILLISEC);
        }
    }
    return ok;
}

bool SdkTest::checkAlert(int apiIndex, const string& title, handle h, int n)
{
    bool ok = false;
    for (int i = 0; !ok && i < 10; ++i)
    {

        MegaUserAlertList* list = megaApi[apiIndex]->getUserAlerts();
        if (list->size() > 0)
        {
            MegaUserAlert* a = list->get(list->size() - 1);
            ok = title == a->getTitle() && a->getNodeHandle() == h && a->getNumber(0) == n;

            if (!ok && i == 9)
            {
                EXPECT_STREQ(a->getTitle(), title.c_str());
                EXPECT_EQ(a->getNodeHandle(), h);
                EXPECT_EQ(a->getNumber(0), n); // 0 for number of folders
            }
        }
        delete list;

        if (!ok)
        {
            LOG_info << "Waiting some more for the alert";
            WaitMillisec(USERALERT_ARRIVAL_MILLISEC);
        }
    }
    return ok;
}

/**
 * @brief TEST_F SdkTestShares
 *
 * Initialize a test scenario by:
 *
 * - Creating/uploading some folders/files to share
 * - Creating a new contact to share to
 *
 * Performs different operations related to sharing:
 *
 * - Share a folder with an existing contact
 * - Check the correctness of the outgoing share
 * - Check the reception and correctness of the incoming share
 * - Modify the access level
 * - Revoke the access to the share
 * - Share a folder with a non registered email
 * - Check the correctness of the pending outgoing share
 * - Create a file public link
 * - Import a file public link
 * - Get a node from a file public link
 * - Remove a public link
 * - Create a folder public link
 */
TEST_F(SdkTest, SdkTestShares)
{
    LOG_info << "___TEST Shares___";

    MegaShareList *sl;
    MegaShare *s;
    MegaNodeList *nl;
    MegaNode *n;
    MegaNode *n1;

    ASSERT_NO_FATAL_FAILURE( getMegaApiAux() );    // login + fetchnodes


    // Initialize a test scenario : create some folders/files to share

    // Create some nodes to share
    //  |--Shared-folder
    //    |--subfolder
    //    |--file.txt

    std::unique_ptr<MegaNode> rootnode{megaApi[0]->getRootNode()};
    char foldername1[64] = "Shared-folder";
    MegaHandle hfolder1;

    ASSERT_NO_FATAL_FAILURE( createFolder(0, foldername1, rootnode.get()) );

    hfolder1 = mApi[0].h;     // 'h' is set in 'onRequestFinish()'
    n1 = megaApi[0]->getNodeByHandle(hfolder1);

    char foldername2[64] = "subfolder";
    MegaHandle hfolder2;

    ASSERT_NO_FATAL_FAILURE( createFolder(0, foldername2, std::unique_ptr<MegaNode>{megaApi[0]->getNodeByHandle(hfolder1)}.get()) );

    hfolder2 = mApi[0].h;

    MegaHandle hfile1;
    createFile(PUBLICFILE.data(), false);   // not a large file since don't need to test transfers here

    ASSERT_EQ(MegaError::API_OK, synchronousStartUpload(0, PUBLICFILE.data(), std::unique_ptr<MegaNode>{megaApi[0]->getNodeByHandle(hfolder1)}.get())) << "Cannot upload a test file";

    hfile1 = mApi[0].h;


    // --- Download authorized node from another account ---

    MegaNode *nNoAuth = megaApi[0]->getNodeByHandle(hfile1);

    int transferError = synchronousStartDownload(1, nNoAuth, "unauthorized_node");

    bool hasFailed = (transferError != API_OK);
    ASSERT_TRUE(hasFailed) << "Download of node without authorization successful! (it should fail)";

    MegaNode *nAuth = megaApi[0]->authorizeNode(nNoAuth);

    transferError = synchronousStartDownload(1, nAuth, "authorized_node");
    ASSERT_EQ(MegaError::API_OK, transferError) << "Cannot download authorized node (error: " << mApi[1].lastError << ")";

    delete nNoAuth;
    delete nAuth;

    // Initialize a test scenario: create a new contact to share to

    string message = "Hi contact. Let's share some stuff";

    mApi[1].contactRequestUpdated = false;
    ASSERT_NO_FATAL_FAILURE( inviteContact(mApi[1].email, message, MegaContactRequest::INVITE_ACTION_ADD) );
    ASSERT_TRUE( waitForResponse(&mApi[1].contactRequestUpdated) )   // at the target side (auxiliar account)
            << "Contact request creation not received after " << maxTimeout << " seconds";


    ASSERT_NO_FATAL_FAILURE( getContactRequest(1, false) );

    mApi[0].contactRequestUpdated = mApi[1].contactRequestUpdated = false;
    ASSERT_NO_FATAL_FAILURE( replyContact(mApi[1].cr.get(), MegaContactRequest::REPLY_ACTION_ACCEPT) );
    ASSERT_TRUE( waitForResponse(&mApi[1].contactRequestUpdated) )   // at the target side (auxiliar account)
            << "Contact request creation not received after " << maxTimeout << " seconds";
    ASSERT_TRUE( waitForResponse(&mApi[0].contactRequestUpdated) )   // at the source side (main account)
            << "Contact request creation not received after " << maxTimeout << " seconds";

    mApi[1].cr.reset();


    // --- Create a new outgoing share ---

    mApi[0].nodeUpdated = mApi[1].nodeUpdated = false;
    ASSERT_NO_FATAL_FAILURE( shareFolder(n1, mApi[1].email.data(), MegaShare::ACCESS_READ) );
    ASSERT_TRUE( waitForResponse(&mApi[0].nodeUpdated) )   // at the target side (main account)
            << "Node update not received after " << maxTimeout << " seconds";
    ASSERT_TRUE( waitForResponse(&mApi[1].nodeUpdated) )   // at the target side (auxiliar account)
            << "Node update not received after " << maxTimeout << " seconds";


    // --- Check the outgoing share ---

    sl = megaApi[0]->getOutShares();
    ASSERT_EQ(1, sl->size()) << "Outgoing share failed";
    s = sl->get(0);

    n1 = megaApi[0]->getNodeByHandle(hfolder1);    // get an updated version of the node

    ASSERT_EQ(MegaShare::ACCESS_READ, s->getAccess()) << "Wrong access level of outgoing share";
    ASSERT_EQ(hfolder1, s->getNodeHandle()) << "Wrong node handle of outgoing share";
    ASSERT_STREQ(mApi[1].email.data(), s->getUser()) << "Wrong email address of outgoing share";
    ASSERT_TRUE(n1->isShared()) << "Wrong sharing information at outgoing share";
    ASSERT_TRUE(n1->isOutShare()) << "Wrong sharing information at outgoing share";

    delete sl;


    // --- Check the incoming share ---

    sl = megaApi[1]->getInSharesList();
    ASSERT_EQ(1, sl->size()) << "Incoming share not received in auxiliar account";

    nl = megaApi[1]->getInShares(megaApi[1]->getContact(mApi[0].email.data()));
    ASSERT_EQ(1, nl->size()) << "Incoming share not received in auxiliar account";
    n = nl->get(0);

    ASSERT_EQ(hfolder1, n->getHandle()) << "Wrong node handle of incoming share";
    ASSERT_STREQ(foldername1, n->getName()) << "Wrong folder name of incoming share";
    ASSERT_EQ(MegaError::API_OK, megaApi[1]->checkAccess(n, MegaShare::ACCESS_READ).getErrorCode()) << "Wrong access level of incoming share";
    ASSERT_TRUE(n->isInShare()) << "Wrong sharing information at incoming share";
    ASSERT_TRUE(n->isShared()) << "Wrong sharing information at incoming share";

    delete nl;

    // check the corresponding user alert
    ASSERT_TRUE(checkAlert(1, "New shared folder from " + mApi[0].email, mApi[0].email + ":Shared-folder"));

    // add a folder under the share
    char foldernameA[64] = "dummyname1";
    char foldernameB[64] = "dummyname2";
    ASSERT_NO_FATAL_FAILURE(createFolder(0, foldernameA, std::unique_ptr<MegaNode>{megaApi[0]->getNodeByHandle(hfolder2)}.get()));
    ASSERT_NO_FATAL_FAILURE(createFolder(0, foldernameB, std::unique_ptr<MegaNode>{megaApi[0]->getNodeByHandle(hfolder2)}.get()));

    // check the corresponding user alert
    ASSERT_TRUE(checkAlert(1, mApi[0].email + " added 2 folders", std::unique_ptr<MegaNode>{megaApi[0]->getNodeByHandle(hfolder2)}->getHandle(), 2));

    // --- Modify the access level of an outgoing share ---

    mApi[0].nodeUpdated = mApi[1].nodeUpdated = false;
    ASSERT_NO_FATAL_FAILURE( shareFolder(megaApi[0]->getNodeByHandle(hfolder1), mApi[1].email.data(), MegaShare::ACCESS_READWRITE) );
    ASSERT_TRUE( waitForResponse(&mApi[0].nodeUpdated) )   // at the target side (main account)
            << "Node update not received after " << maxTimeout << " seconds";
    ASSERT_TRUE( waitForResponse(&mApi[1].nodeUpdated) )   // at the target side (auxiliar account)
            << "Node update not received after " << maxTimeout << " seconds";

    nl = megaApi[1]->getInShares(megaApi[1]->getContact(mApi[0].email.data()));
    ASSERT_EQ(1, nl->size()) << "Incoming share not received in auxiliar account";
    n = nl->get(0);

    ASSERT_EQ(MegaError::API_OK, megaApi[1]->checkAccess(n, MegaShare::ACCESS_READWRITE).getErrorCode()) << "Wrong access level of incoming share";

    delete nl;


    // --- Revoke access to an outgoing share ---

    mApi[0].nodeUpdated = mApi[1].nodeUpdated = false;
    ASSERT_NO_FATAL_FAILURE( shareFolder(n1, mApi[1].email.data(), MegaShare::ACCESS_UNKNOWN) );
    ASSERT_TRUE( waitForResponse(&mApi[0].nodeUpdated) )   // at the target side (main account)
            << "Node update not received after " << maxTimeout << " seconds";
    ASSERT_TRUE( waitForResponse(&mApi[1].nodeUpdated) )   // at the target side (auxiliar account)
            << "Node update not received after " << maxTimeout << " seconds";

    delete sl;
    sl = megaApi[0]->getOutShares();
    ASSERT_EQ(0, sl->size()) << "Outgoing share revocation failed";
    delete sl;

    nl = megaApi[1]->getInShares(megaApi[1]->getContact(mApi[0].email.data()));
    ASSERT_EQ(0, nl->size()) << "Incoming share revocation failed";
    delete nl;

    // check the corresponding user alert
    {
        MegaUserAlertList* list = megaApi[1]->getUserAlerts();
        ASSERT_TRUE(list->size() > 0);
        MegaUserAlert* a = list->get(list->size() - 1);
        ASSERT_STREQ(a->getTitle(), ("Access to folders shared by " + mApi[0].email + " was removed").c_str());
        ASSERT_STREQ(a->getPath(), (mApi[0].email + ":Shared-folder").c_str());
        ASSERT_NE(a->getNodeHandle(), UNDEF);
        delete list;
    }

    // --- Get pending outgoing shares ---

    char emailfake[64];
    srand(unsigned(time(NULL)));
    sprintf(emailfake, "%d@nonexistingdomain.com", rand()%1000000);
    // carefull, antispam rejects too many tries without response for the same address

    n = megaApi[0]->getNodeByHandle(hfolder2);

    mApi[0].contactRequestUpdated = false;
    mApi[0].nodeUpdated = false;
    ASSERT_NO_FATAL_FAILURE( shareFolder(n, emailfake, MegaShare::ACCESS_FULL) );
    ASSERT_TRUE( waitForResponse(&mApi[0].nodeUpdated) )   // at the target side (main account)
            << "Node update not received after " << maxTimeout << " seconds";
    ASSERT_TRUE( waitForResponse(&mApi[0].contactRequestUpdated) )   // at the target side (main account)
            << "Contact request update not received after " << maxTimeout << " seconds";

    sl = megaApi[0]->getPendingOutShares(n);   delete n;
    ASSERT_EQ(1, sl->size()) << "Pending outgoing share failed";
    s = sl->get(0);
    n = megaApi[0]->getNodeByHandle(s->getNodeHandle());

//    ASSERT_STREQ(emailfake, s->getUser()) << "Wrong email address of outgoing share"; User is not created yet
    ASSERT_FALSE(n->isShared()) << "Node is already shared, must be pending";
    ASSERT_FALSE(n->isOutShare()) << "Node is already shared, must be pending";
    ASSERT_FALSE(n->isInShare()) << "Node is already shared, must be pending";

    delete sl;
    delete n;


    // --- Create a file public link ---

    std::unique_ptr<MegaNode> nfile1{megaApi[0]->getNodeByHandle(hfile1)};

    ASSERT_NO_FATAL_FAILURE( createPublicLink(0, nfile1.get()) );
    // The created link is stored in this->link at onRequestFinish()

    // Get a fresh snapshot of the node and check it's actually exported
    nfile1 = std::unique_ptr<MegaNode>{megaApi[0]->getNodeByHandle(hfile1)};
    ASSERT_TRUE(nfile1->isExported()) << "Node is not exported, must be exported";
    ASSERT_FALSE(nfile1->isTakenDown()) << "Public link is taken down, it mustn't";

    // Regenerate the same link should not trigger a new request
    string oldLink = link;
    link = "";
    nfile1 = std::unique_ptr<MegaNode>{megaApi[0]->getNodeByHandle(hfile1)};
    ASSERT_NO_FATAL_FAILURE( createPublicLink(0, nfile1.get()) );
    ASSERT_STREQ(oldLink.c_str(), link.c_str()) << "Wrong public link after link update";


    // Try to update the expiration time of an existing link (only for PRO accounts are allowed, otherwise -11
    ASSERT_NO_FATAL_FAILURE( createPublicLink(0, nfile1.get(), 1577836800) );     // Wed, 01 Jan 2020 00:00:00 GMT
    nfile1 = std::unique_ptr<MegaNode>{megaApi[0]->getNodeByHandle(hfile1)};
    ASSERT_EQ(0, nfile1->getExpirationTime()) << "Expiration time successfully set, when it shouldn't";
    ASSERT_FALSE(nfile1->isExpired()) << "Public link is expired, it mustn't";


    // --- Import a file public link ---

    ASSERT_NO_FATAL_FAILURE( importPublicLink(0, link, rootnode.get()) );

    MegaNode *nimported = megaApi[0]->getNodeByHandle(mApi[0].h);

    ASSERT_STREQ(nfile1->getName(), nimported->getName()) << "Imported file with wrong name";
    ASSERT_EQ(rootnode->getHandle(), nimported->getParentHandle()) << "Imported file in wrong path";


    // --- Get node from file public link ---

    ASSERT_NO_FATAL_FAILURE( getPublicNode(1, link) );

    ASSERT_TRUE(publicNode->isPublic()) << "Cannot get a node from public link";


    // --- Remove a public link ---

    ASSERT_NO_FATAL_FAILURE( removePublicLink(0, nfile1.get()) );

    nfile1 = std::unique_ptr<MegaNode>{megaApi[0]->getNodeByHandle(mApi[0].h)};
    ASSERT_FALSE(nfile1->isPublic()) << "Public link removal failed (still public)";

    delete nimported;


    // --- Create a folder public link ---

    MegaNode *nfolder1 = megaApi[0]->getNodeByHandle(hfolder1);

    ASSERT_NO_FATAL_FAILURE( createPublicLink(0, nfolder1) );
    // The created link is stored in this->link at onRequestFinish()

    delete nfolder1;

    // Get a fresh snapshot of the node and check it's actually exported
    nfolder1 = megaApi[0]->getNodeByHandle(hfolder1);
    ASSERT_TRUE(nfolder1->isExported()) << "Node is not exported, must be exported";
    ASSERT_FALSE(nfolder1->isTakenDown()) << "Public link is taken down, it mustn't";

    delete nfolder1;

    oldLink = link;
    link = "";
    nfolder1 = megaApi[0]->getNodeByHandle(hfolder1);
    ASSERT_STREQ(oldLink.c_str(), nfolder1->getPublicLink()) << "Wrong public link from MegaNode";

    // Regenerate the same link should not trigger a new request
    ASSERT_NO_FATAL_FAILURE( createPublicLink(0, nfolder1) );
    ASSERT_STREQ(oldLink.c_str(), link.c_str()) << "Wrong public link after link update";

    delete nfolder1;

}


TEST_F(SdkTest, SdkTestShareKeys)
{
    LOG_info << "___TEST ShareKeys___";

    // Three user scenario, with nested shares and new nodes created that need keys to be shared to the other users.
    // User A creates folder and shares it with user B
    // User A creates folders / subfolder and shares it with user C
    // When user C adds files to subfolder, does B receive the keys ?

    ASSERT_NO_FATAL_FAILURE(getMegaApiAux());    // login + fetchnodes
    ASSERT_NO_FATAL_FAILURE(getMegaApiAux(2));    // login + fetchnodes

    unique_ptr<MegaNode> rootnodeA(megaApi[0]->getRootNode());
    unique_ptr<MegaNode> rootnodeB(megaApi[1]->getRootNode());
    unique_ptr<MegaNode> rootnodeC(megaApi[2]->getRootNode());

    ASSERT_TRUE(rootnodeA &&rootnodeB &&rootnodeC);

    ASSERT_NO_FATAL_FAILURE(createFolder(0, "share-folder-A", rootnodeA.get()));
    unique_ptr<MegaNode> shareFolderA(megaApi[0]->getNodeByHandle(mApi[0].h));
    ASSERT_TRUE(!!shareFolderA);

    ASSERT_NO_FATAL_FAILURE(createFolder(0, "sub-folder-A", shareFolderA.get()));
    unique_ptr<MegaNode> subFolderA(megaApi[0]->getNodeByHandle(mApi[0].h));
    ASSERT_TRUE(!!subFolderA);

    // Initialize a test scenario: create a new contact to share to

    ASSERT_EQ(MegaError::API_OK, synchronousInviteContact(0, mApi[1].email.c_str(), "SdkTestShareKeys contact request A to B", MegaContactRequest::INVITE_ACTION_ADD));
    ASSERT_EQ(MegaError::API_OK, synchronousInviteContact(0, mApi[2].email.c_str(), "SdkTestShareKeys contact request A to C", MegaContactRequest::INVITE_ACTION_ADD));

    ASSERT_TRUE(WaitFor([this]() {return unique_ptr<MegaContactRequestList>(megaApi[1]->getIncomingContactRequests())->size() == 1 
                                      && unique_ptr<MegaContactRequestList>(megaApi[2]->getIncomingContactRequests())->size() == 1;}, 60000));
    ASSERT_NO_FATAL_FAILURE(getContactRequest(1, false));
    ASSERT_NO_FATAL_FAILURE(getContactRequest(2, false));
    

    ASSERT_EQ(MegaError::API_OK, synchronousReplyContactRequest(1, mApi[1].cr.get(), MegaContactRequest::REPLY_ACTION_ACCEPT));
    ASSERT_EQ(MegaError::API_OK, synchronousReplyContactRequest(2, mApi[2].cr.get(), MegaContactRequest::REPLY_ACTION_ACCEPT));

    WaitMillisec(3000);

    ASSERT_EQ(MegaError::API_OK, synchronousShare(0, shareFolderA.get(), mApi[1].email.c_str(), MegaShare::ACCESS_READ));
    ASSERT_EQ(MegaError::API_OK, synchronousShare(0, subFolderA.get(), mApi[2].email.c_str(), MegaShare::ACCESS_FULL));

    ASSERT_TRUE(WaitFor([this]() { return unique_ptr<MegaShareList>(megaApi[1]->getInSharesList())->size() == 1
                           && unique_ptr<MegaShareList>(megaApi[2]->getInSharesList())->size() == 1; }, 60000));

    unique_ptr<MegaNodeList> nl1(megaApi[1]->getInShares(megaApi[1]->getContact(mApi[0].email.c_str())));
    unique_ptr<MegaNodeList> nl2(megaApi[2]->getInShares(megaApi[2]->getContact(mApi[0].email.c_str())));
    
    ASSERT_EQ(1, nl1->size());
    ASSERT_EQ(1, nl2->size());

    MegaNode* receivedShareNodeB = nl1->get(0);
    MegaNode* receivedShareNodeC = nl2->get(0);

    ASSERT_NO_FATAL_FAILURE(createFolder(2, "folderByC1", receivedShareNodeC));
    ASSERT_NO_FATAL_FAILURE(createFolder(2, "folderByC2", receivedShareNodeC));

    ASSERT_TRUE(WaitFor([this, &subFolderA]() { unique_ptr<MegaNodeList> aView(megaApi[0]->getChildren(subFolderA.get()));
                                   return aView->size() == 2; }, 60000));

    WaitMillisec(10000);  // make it shorter once we do actually get the keys (seems to need a bug fix)

    // can A see the added folders?    
    
    unique_ptr<MegaNodeList> aView(megaApi[0]->getChildren(subFolderA.get()));
    ASSERT_EQ(2, aView->size());
    ASSERT_STREQ(aView->get(0)->getName(), "folderByC1");
    ASSERT_STREQ(aView->get(1)->getName(), "folderByC2");

    // Can B see the added folders?
    unique_ptr<MegaNodeList> bView(megaApi[1]->getChildren(receivedShareNodeB));
    ASSERT_EQ(1, bView->size());
    ASSERT_STREQ(bView->get(0)->getName(), "sub-folder-A");
    unique_ptr<MegaNodeList> bView2(megaApi[1]->getChildren(bView->get(0)));
    ASSERT_EQ(2, bView2->size());
    ASSERT_STREQ(bView2->get(0)->getName(), "NO_KEY");  // TODO: This is technically not correct but a current side effect of avoiding going back to the servers frequently - to be fixed soon.  For now choose the value that matches production
    ASSERT_STREQ(bView2->get(1)->getName(), "NO_KEY");
}

string localpathToUtf8Leaf(const LocalPath& itemlocalname, FSACCESS_CLASS& fsa)
{
    size_t lastpart = itemlocalname.lastpartlocal(fsa);
    LocalPath name(itemlocalname.subpathFrom(lastpart));
    return name.toPath(fsa);
}

LocalPath fspathToLocal(const fs::path& p, FSACCESS_CLASS& fsa)
{
    string path(p.u8string());
    return LocalPath::fromPath(path, fsa);
}
    


TEST_F(SdkTest, SdkTestFolderIteration)
{

    for (int testcombination = 0; testcombination < 2; testcombination++)
    {
        bool openWithNameOrUseFileAccess = testcombination == 0;

        error_code ec;
        if (fs::exists("test_SdkTestFolderIteration")) 
        {
            fs::remove_all("test_SdkTestFolderIteration", ec);
            ASSERT_TRUE(!ec) << "could not remove old test folder";
        }

        fs::create_directory("test_SdkTestFolderIteration", ec);
        ASSERT_TRUE(!ec) << "could not create test folder";

        fs::path iteratePath = fs::current_path() / "test_SdkTestFolderIteration";

        // make a directory
        fs::create_directory(iteratePath / "folder");

        // make a file
        {
            ofstream f( (iteratePath / "file.txt").u8string().c_str());
            f << "file content";
        }

        // make some content to test the glob flag
        {
            fs::create_directory(iteratePath / "glob1folder");
            fs::create_directory(iteratePath / "glob2folder");
            ofstream f1( (iteratePath / "glob1file.txt").u8string().c_str());
            ofstream f2( (iteratePath / "glob2file.txt").u8string().c_str());
            f1 << "file content";
            f2 << "file content";
        }
        unsigned glob_entries = 4;

        // make a symlink to a folder (not recoginised by our dnext() on windows currently)
        fs::create_directory_symlink(iteratePath / "folder", iteratePath / "folderlink", ec);
        ASSERT_TRUE(!ec) << "could not create folder symlink";

        // make a symlinnk to a file
        fs::create_symlink(iteratePath / "file.txt", iteratePath / "filelink.txt", ec);
        ASSERT_TRUE(!ec) << "could not create folder symlink";

        // note on windows:  symlinks are excluded by skipAttributes for FILE_ATTRIBUTE_REPARSE_POINT (also see https://docs.microsoft.com/en-us/windows/win32/fileio/determining-whether-a-directory-is-a-volume-mount-point)

        struct FileAccessFields
        {
            m_off_t size = -2;
            m_time_t mtime = 2;
            handle fsid = 3;
            bool fsidvalid = false;
            nodetype_t type = (nodetype_t)-9;
            bool mIsSymLink = false;
            bool retry = false;
            int errorcode = -998;

            FileAccessFields() = default;

            FileAccessFields(const FileAccess& f) 
            {
                size = f.size;
                mtime = f.mtime;
                fsid = f.fsid;
                fsidvalid = f.fsidvalid;
                type = f.type;
                mIsSymLink = f.mIsSymLink;
                retry = f.retry;
                errorcode = f.errorcode;
            }
            bool operator == (const FileAccessFields& f) const
            {
                if (size != f.size) { EXPECT_EQ(size, f.size); return false; }
                if (mtime != f.mtime) { EXPECT_EQ(mtime, f.mtime); return false; }
                
                if (!mIsSymLink)
                {
                    // do we need fsid to be correct for symlink?  Seems on mac plain vs iterated differ
                    if (fsid != f.fsid) { EXPECT_EQ(fsid, f.fsid); return false; }
                }
                
                if (fsidvalid != f.fsidvalid) { EXPECT_EQ(fsidvalid, f.fsidvalid); return false; }
                if (type != f.type) { EXPECT_EQ(type, f.type); return false; }
                if (mIsSymLink != f.mIsSymLink) { EXPECT_EQ(mIsSymLink, f.mIsSymLink); return false; }
                if (retry != f.retry) { EXPECT_EQ(retry, f.retry); return false; }
                if (errorcode != f.errorcode) { EXPECT_EQ(errorcode, f.errorcode); return false; }
                return true;
            }
        };

        // capture results from the ways of gettnig the file info
        std::map<std::string, FileAccessFields > plain_fopen;
        std::map<std::string, FileAccessFields > iterate_fopen;
        std::map<std::string, FileAccessFields > plain_follow_fopen;
        std::map<std::string, FileAccessFields > iterate_follow_fopen;

        FSACCESS_CLASS fsa;
        auto localdir = fspathToLocal(iteratePath, fsa);

        std::unique_ptr<FileAccess> fopen_directory(fsa.newfileaccess(false));  // false = don't follow symlinks
        ASSERT_TRUE(fopen_directory->fopen(localdir, true, false));

        // now open and iterate the directory, not following symlinks (either by name or fopen'd directory)
        std::unique_ptr<DirAccess> da(fsa.newdiraccess());
        if (da->dopen(openWithNameOrUseFileAccess ? &localdir : NULL, openWithNameOrUseFileAccess ? NULL : fopen_directory.get(), false))
        {
            nodetype_t type;
            LocalPath itemlocalname;
            while (da->dnext(localdir, itemlocalname, false, &type))
            {
                string leafNameUtf8 = localpathToUtf8Leaf(itemlocalname, fsa);

                std::unique_ptr<FileAccess> plain_fopen_fa(fsa.newfileaccess(false));
                std::unique_ptr<FileAccess> iterate_fopen_fa(fsa.newfileaccess(false));

                LocalPath localpath = localdir;
                localpath.separatorAppend(itemlocalname, fsa, true); 

                ASSERT_TRUE(plain_fopen_fa->fopen(localpath, true, false));
                plain_fopen[leafNameUtf8] = *plain_fopen_fa;

                ASSERT_TRUE(iterate_fopen_fa->fopen(localpath, true, false, da.get()));
                iterate_fopen[leafNameUtf8] = *iterate_fopen_fa;
            }
        }

        std::unique_ptr<FileAccess> fopen_directory2(fsa.newfileaccess(true));  // true = follow symlinks
        ASSERT_TRUE(fopen_directory2->fopen(localdir, true, false));

        // now open and iterate the directory, following symlinks (either by name or fopen'd directory)
        std::unique_ptr<DirAccess> da_follow(fsa.newdiraccess());
        if (da_follow->dopen(openWithNameOrUseFileAccess ? &localdir : NULL, openWithNameOrUseFileAccess ? NULL : fopen_directory2.get(), false))
        {
            nodetype_t type;
            LocalPath itemlocalname;
            while (da_follow->dnext(localdir, itemlocalname, true, &type))
            {
                string leafNameUtf8 = localpathToUtf8Leaf(itemlocalname, fsa);

                std::unique_ptr<FileAccess> plain_follow_fopen_fa(fsa.newfileaccess(true));
                std::unique_ptr<FileAccess> iterate_follow_fopen_fa(fsa.newfileaccess(true));
            
                LocalPath localpath = localdir;
                localpath.separatorAppend(itemlocalname, fsa, true); 

                ASSERT_TRUE(plain_follow_fopen_fa->fopen(localpath, true, false));
                plain_follow_fopen[leafNameUtf8] = *plain_follow_fopen_fa;

                ASSERT_TRUE(iterate_follow_fopen_fa->fopen(localpath, true, false, da_follow.get()));
                iterate_follow_fopen[leafNameUtf8] = *iterate_follow_fopen_fa;
            }
        }

    #ifdef WIN32
        std::set<std::string> plain_names { "folder", "file.txt" }; // currently on windows, any type of symlink is ignored when iterating directories
        std::set<std::string> follow_names { "folder", "file.txt"};
    #else
        std::set<std::string> plain_names { "folder", "file.txt" };
        std::set<std::string> follow_names { "folder", "file.txt", "folderlink", "filelink.txt" };
    #endif

        ASSERT_EQ(plain_fopen.size(), plain_names.size() + glob_entries);
        ASSERT_EQ(iterate_fopen.size(), plain_names.size() + glob_entries);
        ASSERT_EQ(plain_follow_fopen.size(), follow_names.size() + glob_entries);
        ASSERT_EQ(iterate_follow_fopen.size(), follow_names.size() + glob_entries);

        for (auto& name : follow_names)
        {
            bool expected_non_follow = plain_names.find(name) != plain_names.end();
            bool issymlink = name.find("link") != string::npos;
            
            if (expected_non_follow)
            {
                ASSERT_TRUE(plain_fopen.find(name) != plain_fopen.end()) << name;
                ASSERT_TRUE(iterate_fopen.find(name) != iterate_fopen.end()) << name;

                auto& plain = plain_fopen[name];
                auto& iterate = iterate_fopen[name];

                ASSERT_EQ(plain, iterate)  << name;
                ASSERT_TRUE(plain.mIsSymLink == issymlink);
            }
            
            ASSERT_TRUE(plain_follow_fopen.find(name) != plain_follow_fopen.end()) << name;
            ASSERT_TRUE(iterate_follow_fopen.find(name) != iterate_follow_fopen.end()) << name;

            auto& plain_follow = plain_follow_fopen[name];
            auto& iterate_follow = iterate_follow_fopen[name];

            ASSERT_EQ(plain_follow, iterate_follow) << name;
            ASSERT_TRUE(plain_follow.mIsSymLink == issymlink);
        }

        //ASSERT_EQ(plain_fopen["folder"].size, 0);  size field is not set for folders
        ASSERT_EQ(plain_fopen["folder"].type, FOLDERNODE);
        ASSERT_EQ(plain_fopen["folder"].fsidvalid, true);
        ASSERT_EQ(plain_fopen["folder"].mIsSymLink, false);

        ASSERT_EQ(plain_fopen["file.txt"].size, 12);
        ASSERT_EQ(plain_fopen["file.txt"].fsidvalid, true);
        ASSERT_EQ(plain_fopen["file.txt"].type, FILENODE);
        ASSERT_EQ(plain_fopen["file.txt"].mIsSymLink, false);

// on windows and mac and linux, without the follow flag on, directory iteration does not report symlinks (currently)
//
//        //ASSERT_EQ(plain_fopen["folder"].size, 0);  size field is not set for folders
//        ASSERT_EQ(plain_fopen["folderlink"].type, FOLDERNODE);
//        ASSERT_EQ(plain_fopen["folderlink"].fsidvalid, true);
//        ASSERT_EQ(plain_fopen["folderlink"].mIsSymLink, true);
//
//        ASSERT_EQ(plain_fopen["filelink.txt"].size, 12);
//        ASSERT_EQ(plain_fopen["filelink.txt"].fsidvalid, true);
//        ASSERT_EQ(plain_fopen["filelink.txt"].type, FILENODE);
//        ASSERT_EQ(plain_fopen["filelink.txt"].mIsSymLink, true);
//
        ASSERT_TRUE(plain_fopen.find("folderlink") == plain_fopen.end());
        ASSERT_TRUE(plain_fopen.find("filelink.txt") == plain_fopen.end());
        
        // check the glob flag
        auto localdirGlob = fspathToLocal(iteratePath / "glob1*", fsa);
        std::unique_ptr<DirAccess> da2(fsa.newdiraccess());
        if (da2->dopen(&localdirGlob, NULL, true))
        {
            nodetype_t type;
            LocalPath itemlocalname;
            set<string> remainingExpected { "glob1folder", "glob1file.txt" };
            while (da2->dnext(localdir, itemlocalname, true, &type))
            {
                string leafNameUtf8 = localpathToUtf8Leaf(itemlocalname, fsa);
                ASSERT_EQ(leafNameUtf8.substr(0, 5), string("glob1"));
                ASSERT_TRUE(remainingExpected.find(leafNameUtf8) != remainingExpected.end());
                remainingExpected.erase(leafNameUtf8);
            }
            ASSERT_EQ(remainingExpected.size(), 0u);
        }

    }
}



/**
* @brief TEST_F SdkTestConsoleAutocomplete
*
* Run various tests confirming the console autocomplete will work as expected
*
*/
#ifdef _WIN32

bool cmp(const autocomplete::CompletionState& c, std::vector<std::string>& s)
{
    bool result = true;
    if (c.completions.size() != s.size())
    {
        result = false;
    }
    else
    {
        std::sort(s.begin(), s.end());
        for (size_t i = c.completions.size(); i--; )
        {
            if (c.completions[i].s != s[i])
            {
                result = false;
                break;
            }
        }
    }
    if (!result)
    {
        for (size_t i = 0; i < c.completions.size() || i < s.size(); ++i)
        {
            cout << (i < s.size() ? s[i] : "") << "/" << (i < c.completions.size() ? c.completions[i].s : "") << endl;
        }
    }
    return result;
}

TEST_F(SdkTest, SdkTestConsoleAutocomplete)
{
    using namespace autocomplete;

    {
        std::unique_ptr<Either> p(new Either);
        p->Add(sequence(text("cd")));
        p->Add(sequence(text("lcd")));
        p->Add(sequence(text("ls"), opt(flag("-R"))));
        p->Add(sequence(text("lls"), opt(flag("-R")), param("folder")));
        ACN syntax(std::move(p));

        {
            auto r = autoComplete("", 0, syntax, false);
            std::vector<std::string> e{ "cd", "lcd", "ls", "lls" };
            ASSERT_TRUE(cmp(r, e));
        }

        {
            auto r = autoComplete("l", 1, syntax, false);
            std::vector<std::string> e{ "lcd", "ls", "lls" };
            ASSERT_TRUE(cmp(r, e));
        }

        {
            auto r = autoComplete("ll", 2, syntax, false);
            std::vector<std::string> e{ "lls" };
            ASSERT_TRUE(cmp(r, e));
        }

        {
            auto r = autoComplete("lls", 3, syntax, false);
            std::vector<std::string> e{ "lls" };
            ASSERT_TRUE(cmp(r, e));
        }

        {
            auto r = autoComplete("lls ", 4, syntax, false);
            std::vector<std::string> e{ "<folder>" };
            ASSERT_TRUE(cmp(r, e));
        }

        {
            auto r = autoComplete("lls -", 5, syntax, false);
            std::vector<std::string> e{ "-R" };
            ASSERT_TRUE(cmp(r, e));
        }

        {
            auto r = autoComplete("x", 1, syntax, false);
            std::vector<std::string> e{};
            ASSERT_TRUE(cmp(r, e));
        }

        {
            auto r = autoComplete("x ", 2, syntax, false);
            std::vector<std::string> e{};
            ASSERT_TRUE(cmp(r, e));
        }
    }

    ::mega::handle megaCurDir = UNDEF;

    MegaApiImpl* impl = *((MegaApiImpl**)(((char*)megaApi[0].get()) + sizeof(*megaApi[0].get())) - 1); //megaApi[0]->pImpl;
    MegaClient* client = impl->getMegaClient();


    std::unique_ptr<Either> p(new Either);
    p->Add(sequence(text("cd")));
    p->Add(sequence(text("lcd")));
    p->Add(sequence(text("ls"), opt(flag("-R")), opt(ACN(new MegaFS(true, true, client, &megaCurDir, "")))));
    p->Add(sequence(text("lls"), opt(flag("-R")), opt(ACN(new LocalFS(true, true, "")))));
    ACN syntax(std::move(p));

    error_code e;
    fs::remove_all("test_autocomplete_files", e);

    fs::create_directory("test_autocomplete_files");
    fs::path old_cwd = fs::current_path();
    fs::current_path("test_autocomplete_files");

    fs::create_directory("dir1");
    fs::create_directory("dir1\\sub11");
    fs::create_directory("dir1\\sub12");
    fs::create_directory("dir2");
    fs::create_directory("dir2\\sub21");
    fs::create_directory("dir2\\sub22");
    fs::create_directory("dir2a");
    fs::create_directory("dir2a\\dir space");
    fs::create_directory("dir2a\\dir space\\next");
    fs::create_directory("dir2a\\dir space2");
    fs::create_directory("dir2a\\nospace");

    {
        auto r = autoComplete("ls -R", 5, syntax, false);
        std::vector<std::string> e{"-R"};
        ASSERT_TRUE(cmp(r, e));
    }

    // dos style file completion, local fs
    CompletionTextOut s;

    {
        auto r = autoComplete("lls ", 4, syntax, false);
        std::vector<std::string> e{ "dir1", "dir2", "dir2a" };
        ASSERT_TRUE(cmp(r, e));
        applyCompletion(r, true, 100, s);
        ASSERT_EQ(r.line, "lls dir1");
    }

    {
        auto r = autoComplete("lls di", 6, syntax, false);
        std::vector<std::string> e{ "dir1", "dir2", "dir2a" };
        ASSERT_TRUE(cmp(r, e));
    }

    {
        auto r = autoComplete("lls dir2", 8, syntax, false);
        std::vector<std::string> e{ "dir2", "dir2a" };
        ASSERT_TRUE(cmp(r, e));
    }

    {
        auto r = autoComplete("lls dir2a", 9, syntax, false);
        std::vector<std::string> e{ "dir2a" };
        ASSERT_TRUE(cmp(r, e));
    }

    {
        auto r = autoComplete("lls dir2 something after", 8, syntax, false);
        std::vector<std::string> e{ "dir2", "dir2a" };
        ASSERT_TRUE(cmp(r, e));
    }

    {
        auto r = autoComplete("lls dir2something immeditely after", 8, syntax, false);
        std::vector<std::string> e{ "dir2", "dir2a" };
        ASSERT_TRUE(cmp(r, e));
    }

    {
        auto r = autoComplete("lls dir2\\", 9, syntax, false);
        std::vector<std::string> e{ "dir2\\sub21", "dir2\\sub22" };
        ASSERT_TRUE(cmp(r, e));
    }

    {
        auto r = autoComplete("lls dir2\\.\\", 11, syntax, false);
        std::vector<std::string> e{ "dir2\\.\\sub21", "dir2\\.\\sub22" };
        ASSERT_TRUE(cmp(r, e));
    }

    {
        auto r = autoComplete("lls dir2\\..", 11, syntax, false);
        std::vector<std::string> e{ "dir2\\.." };
        ASSERT_TRUE(cmp(r, e));
    }

    {
        auto r = autoComplete("lls dir2\\..\\", 12, syntax, false);
        std::vector<std::string> e{ "dir2\\..\\dir1", "dir2\\..\\dir2", "dir2\\..\\dir2a" };
        ASSERT_TRUE(cmp(r, e));
        applyCompletion(r, true, 100, s);
        ASSERT_EQ(r.line, "lls dir2\\..\\dir1");
        applyCompletion(r, true, 100, s);
        ASSERT_EQ(r.line, "lls dir2\\..\\dir2");
        applyCompletion(r, true, 100, s);
        ASSERT_EQ(r.line, "lls dir2\\..\\dir2a");
        applyCompletion(r, true, 100, s);
        ASSERT_EQ(r.line, "lls dir2\\..\\dir1");
        applyCompletion(r, false, 100, s);
        ASSERT_EQ(r.line, "lls dir2\\..\\dir2a");
        applyCompletion(r, false, 100, s);
        ASSERT_EQ(r.line, "lls dir2\\..\\dir2");
    }

    {
        auto r = autoComplete("lls dir2a\\", 10, syntax, false);
        applyCompletion(r, false, 100, s);
        ASSERT_EQ(r.line, "lls dir2a\\nospace");
        applyCompletion(r, false, 100, s);
        ASSERT_EQ(r.line, "lls \"dir2a\\dir space2\"");
        applyCompletion(r, false, 100, s);
        ASSERT_EQ(r.line, "lls \"dir2a\\dir space\"");
        applyCompletion(r, false, 100, s);
        ASSERT_EQ(r.line, "lls dir2a\\nospace");
    }

    {
        auto r = autoComplete("lls \"dir\"1\\", 11, syntax, false);
        applyCompletion(r, true, 100, s);
        ASSERT_EQ(r.line, "lls \"dir1\\sub11\"");
    }

    {
        auto r = autoComplete("lls dir1\\\"..\\dir2\\\"", std::string::npos, syntax, false);
        applyCompletion(r, true, 100, s);
        ASSERT_EQ(r.line, "lls \"dir1\\..\\dir2\\sub21\"");
    }

    {
        auto r = autoComplete("lls c:\\prog", std::string::npos, syntax, false);
        applyCompletion(r, true, 100, s);
        ASSERT_EQ(r.line, "lls \"c:\\Program Files\"");
        applyCompletion(r, true, 100, s);
        ASSERT_EQ(r.line, "lls \"c:\\Program Files (x86)\"");
    }

    {
        auto r = autoComplete("lls \"c:\\program files \"", std::string::npos, syntax, false);
        applyCompletion(r, true, 100, s);
        ASSERT_EQ(r.line, "lls \"c:\\Program Files (x86)\"");
    }

    // unix style completions, local fs

    {
        auto r = autoComplete("lls ", 4, syntax, true);
        std::vector<std::string> e{ "dir1\\", "dir2\\", "dir2a\\" };
        ASSERT_TRUE(cmp(r, e));
        applyCompletion(r, true, 100, s);
        ASSERT_EQ(r.line, "lls dir");
    }

    {
        auto r = autoComplete("lls di", 6, syntax, true);
        std::vector<std::string> e{ "dir1\\", "dir2\\", "dir2a\\" };
        ASSERT_TRUE(cmp(r, e));
        applyCompletion(r, true, 100, s);
        ASSERT_EQ(r.line, "lls dir");
    }

    {
        auto r = autoComplete("lls dir2", 8, syntax, true);
        std::vector<std::string> e{ "dir2\\", "dir2a\\" };
        ASSERT_TRUE(cmp(r, e));
        applyCompletion(r, true, 100, s);
        ASSERT_EQ(r.line, "lls dir2");
    }

    {
        auto r = autoComplete("lls dir2a", 9, syntax, true);
        std::vector<std::string> e{ "dir2a\\" };
        ASSERT_TRUE(cmp(r, e));
        applyCompletion(r, true, 100, s);
        ASSERT_EQ(r.line, "lls dir2a\\");
    }

    {
        auto r = autoComplete("lls dir2 something after", 8, syntax, true);
        std::vector<std::string> e{ "dir2\\", "dir2a\\" };
        ASSERT_TRUE(cmp(r, e));
        applyCompletion(r, true, 100, s);
        ASSERT_EQ(r.line, "lls dir2 something after");
    }

    {
        auto r = autoComplete("lls dir2asomething immediately after", 9, syntax, true);
        std::vector<std::string> e{ "dir2a\\" };
        ASSERT_TRUE(cmp(r, e));
        applyCompletion(r, true, 100, s);
        ASSERT_EQ(r.line, "lls dir2a\\something immediately after");
    }

    {
        auto r = autoComplete("lls dir2\\", 9, syntax, true);
        std::vector<std::string> e{ "dir2\\sub21\\", "dir2\\sub22\\" };
        ASSERT_TRUE(cmp(r, e));
        applyCompletion(r, true, 100, s);
        ASSERT_EQ(r.line, "lls dir2\\sub2");
        auto rr = autoComplete("lls dir2\\sub22", 14, syntax, true);
        applyCompletion(rr, true, 100, s);
        ASSERT_EQ(rr.line, "lls dir2\\sub22\\");
    }

    {
        auto r = autoComplete("lls dir2\\.\\", 11, syntax, true);
        std::vector<std::string> e{ "dir2\\.\\sub21\\", "dir2\\.\\sub22\\" };
        ASSERT_TRUE(cmp(r, e));
        applyCompletion(r, true, 100, s);
        ASSERT_EQ(r.line, "lls dir2\\.\\sub2");
    }

    {
        auto r = autoComplete("lls dir2\\..", 11, syntax, true);
        std::vector<std::string> e{ "dir2\\..\\" };
        ASSERT_TRUE(cmp(r, e));
        applyCompletion(r, true, 100, s);
        ASSERT_EQ(r.line, "lls dir2\\..\\");
    }

    {
        auto r = autoComplete("lls dir2\\..\\", 12, syntax, true);
        std::vector<std::string> e{ "dir2\\..\\dir1\\", "dir2\\..\\dir2\\", "dir2\\..\\dir2a\\" };
        ASSERT_TRUE(cmp(r, e));
        applyCompletion(r, true, 100, s);
        ASSERT_EQ(r.line, "lls dir2\\..\\dir");
    }

    {
        auto r = autoComplete("lls dir2\\..\\", 12, syntax, true);
        std::vector<std::string> e{ "dir2\\..\\dir1\\", "dir2\\..\\dir2\\", "dir2\\..\\dir2a\\" };
        ASSERT_TRUE(cmp(r, e));
        applyCompletion(r, true, 100, s);
        ASSERT_EQ(r.line, "lls dir2\\..\\dir");
    }

    {
        auto r = autoComplete("lls dir2a\\d", 11, syntax, true);
        applyCompletion(r, true, 100, s);
        ASSERT_EQ(r.line, "lls \"dir2a\\dir space\"");
        auto rr = autoComplete("lls \"dir2a\\dir space\"\\", std::string::npos, syntax, false);
        applyCompletion(rr, true, 100, s);
        ASSERT_EQ(rr.line, "lls \"dir2a\\dir space\\next\"");
    }

    {
        auto r = autoComplete("lls \"dir\"1\\", std::string::npos, syntax, true);
        applyCompletion(r, true, 100, s);
        ASSERT_EQ(r.line, "lls \"dir1\\sub1\"");
    }

    {
        auto r = autoComplete("lls dir1\\\"..\\dir2\\\"", std::string::npos, syntax, true);
        applyCompletion(r, true, 100, s);
        ASSERT_EQ(r.line, "lls \"dir1\\..\\dir2\\sub2\"");
    }

    {
        auto r = autoComplete("lls c:\\prog", std::string::npos, syntax, true);
        applyCompletion(r, true, 100, s);
        ASSERT_EQ(r.line, "lls c:\\program");
    }

    {
        auto r = autoComplete("lls \"c:\\program files \"", std::string::npos, syntax, true);
        applyCompletion(r, true, 100, s);
        ASSERT_EQ(r.line, "lls \"c:\\program files (x86)\\\"");
    }

    {
        auto r = autoComplete("lls 'c:\\program files '", std::string::npos, syntax, true);
        applyCompletion(r, true, 100, s);
        ASSERT_EQ(r.line, "lls 'c:\\program files (x86)\\'");
    }

    // mega dir setup

    MegaNode *rootnode = megaApi[0]->getRootNode();
    ASSERT_NO_FATAL_FAILURE(createFolder(0, "test_autocomplete_megafs", rootnode));
    MegaNode *n0 = megaApi[0]->getNodeByHandle(mApi[0].h);

    megaCurDir = mApi[0].h;

    ASSERT_NO_FATAL_FAILURE(createFolder(0, "dir1", n0));
    MegaNode *n1 = megaApi[0]->getNodeByHandle(mApi[0].h);
    ASSERT_NO_FATAL_FAILURE(createFolder(0, "sub11", n1));
    ASSERT_NO_FATAL_FAILURE(createFolder(0, "sub12", n1));

    ASSERT_NO_FATAL_FAILURE(createFolder(0, "dir2", n0));
    MegaNode *n2 = megaApi[0]->getNodeByHandle(mApi[0].h);
    ASSERT_NO_FATAL_FAILURE(createFolder(0, "sub21", n2));
    ASSERT_NO_FATAL_FAILURE(createFolder(0, "sub22", n2));

    ASSERT_NO_FATAL_FAILURE(createFolder(0, "dir2a", n0));
    MegaNode *n3 = megaApi[0]->getNodeByHandle(mApi[0].h);
    ASSERT_NO_FATAL_FAILURE(createFolder(0, "dir space", n3));
    MegaNode *n31 = megaApi[0]->getNodeByHandle(mApi[0].h);
    ASSERT_NO_FATAL_FAILURE(createFolder(0, "dir space2", n3));
    ASSERT_NO_FATAL_FAILURE(createFolder(0, "nospace", n3));
    ASSERT_NO_FATAL_FAILURE(createFolder(0, "next", n31));


    // dos style mega FS completions

    {
        auto r = autoComplete("ls ", std::string::npos, syntax, false);
        std::vector<std::string> e{ "dir1", "dir2", "dir2a" };
        ASSERT_TRUE(cmp(r, e));
        applyCompletion(r, true, 100, s);
        ASSERT_EQ(r.line, "ls dir1");
    }

    {
        auto r = autoComplete("ls di", std::string::npos, syntax, false);
        std::vector<std::string> e{ "dir1", "dir2", "dir2a" };
        ASSERT_TRUE(cmp(r, e));
    }

    {
        auto r = autoComplete("ls dir2", std::string::npos, syntax, false);
        std::vector<std::string> e{ "dir2", "dir2a" };
        ASSERT_TRUE(cmp(r, e));
    }

    {
        auto r = autoComplete("ls dir2a", std::string::npos, syntax, false);
        std::vector<std::string> e{ "dir2a" };
        ASSERT_TRUE(cmp(r, e));
    }

    {
        auto r = autoComplete("ls dir2 something after", 7, syntax, false);
        std::vector<std::string> e{ "dir2", "dir2a" };
        ASSERT_TRUE(cmp(r, e));
    }

    {
        auto r = autoComplete("ls dir2something immeditely after", 7, syntax, false);
        std::vector<std::string> e{ "dir2", "dir2a" };
        ASSERT_TRUE(cmp(r, e));
    }

    {
        auto r = autoComplete("ls dir2/", std::string::npos, syntax, false);
        std::vector<std::string> e{ "dir2/sub21", "dir2/sub22" };
        ASSERT_TRUE(cmp(r, e));
    }

    {
        auto r = autoComplete("ls dir2/./", std::string::npos, syntax, false);
        std::vector<std::string> e{ "dir2/./sub21", "dir2/./sub22" };
        ASSERT_TRUE(cmp(r, e));
    }

    {
        auto r = autoComplete("ls dir2/..", std::string::npos, syntax, false);
        std::vector<std::string> e{ "dir2/.." };
        ASSERT_TRUE(cmp(r, e));
    }

    {
        auto r = autoComplete("ls dir2/../", std::string::npos, syntax, false);
        std::vector<std::string> e{ "dir2/../dir1", "dir2/../dir2", "dir2/../dir2a" };
        ASSERT_TRUE(cmp(r, e));
        applyCompletion(r, true, 100, s);
        ASSERT_EQ(r.line, "ls dir2/../dir1");
        applyCompletion(r, true, 100, s);
        ASSERT_EQ(r.line, "ls dir2/../dir2");
        applyCompletion(r, true, 100, s);
        ASSERT_EQ(r.line, "ls dir2/../dir2a");
        applyCompletion(r, true, 100, s);
        ASSERT_EQ(r.line, "ls dir2/../dir1");
        applyCompletion(r, false, 100, s);
        ASSERT_EQ(r.line, "ls dir2/../dir2a");
        applyCompletion(r, false, 100, s);
        ASSERT_EQ(r.line, "ls dir2/../dir2");
    }

    {
        auto r = autoComplete("ls dir2a/", std::string::npos, syntax, false);
        applyCompletion(r, false, 100, s);
        ASSERT_EQ(r.line, "ls dir2a/nospace");
        applyCompletion(r, false, 100, s);
        ASSERT_EQ(r.line, "ls \"dir2a/dir space2\"");
        applyCompletion(r, false, 100, s);
        ASSERT_EQ(r.line, "ls \"dir2a/dir space\"");
        applyCompletion(r, false, 100, s);
        ASSERT_EQ(r.line, "ls dir2a/nospace");
    }

    {
        auto r = autoComplete("ls \"dir\"1/", std::string::npos, syntax, false);
        applyCompletion(r, true, 100, s);
        ASSERT_EQ(r.line, "ls \"dir1/sub11\"");
    }

    {
        auto r = autoComplete("ls dir1/\"../dir2/\"", std::string::npos, syntax, false);
        applyCompletion(r, true, 100, s);
        ASSERT_EQ(r.line, "ls \"dir1/../dir2/sub21\"");
    }

    {
        auto r = autoComplete("ls /test_autocomplete_meg", std::string::npos, syntax, false);
        applyCompletion(r, true, 100, s);
        ASSERT_EQ(r.line, "ls /test_autocomplete_megafs");
    }

    // unix style mega FS completions

    {
        auto r = autoComplete("ls ", std::string::npos, syntax, true);
        std::vector<std::string> e{ "dir1/", "dir2/", "dir2a/" };
        ASSERT_TRUE(cmp(r, e));
        applyCompletion(r, true, 100, s);
        ASSERT_EQ(r.line, "ls dir");
    }

    {
        auto r = autoComplete("ls di", std::string::npos, syntax, true);
        std::vector<std::string> e{ "dir1/", "dir2/", "dir2a/" };
        ASSERT_TRUE(cmp(r, e));
        applyCompletion(r, true, 100, s);
        ASSERT_EQ(r.line, "ls dir");
    }

    {
        auto r = autoComplete("ls dir2", std::string::npos, syntax, true);
        std::vector<std::string> e{ "dir2/", "dir2a/" };
        ASSERT_TRUE(cmp(r, e));
        applyCompletion(r, true, 100, s);
        ASSERT_EQ(r.line, "ls dir2");
    }

    {
        auto r = autoComplete("ls dir2a", std::string::npos, syntax, true);
        std::vector<std::string> e{ "dir2a/" };
        ASSERT_TRUE(cmp(r, e));
        applyCompletion(r, true, 100, s);
        ASSERT_EQ(r.line, "ls dir2a/");
    }

    {
        auto r = autoComplete("ls dir2 something after", 7, syntax, true);
        std::vector<std::string> e{ "dir2/", "dir2a/" };
        ASSERT_TRUE(cmp(r, e));
        applyCompletion(r, true, 100, s);
        ASSERT_EQ(r.line, "ls dir2 something after");
    }

    {
        auto r = autoComplete("ls dir2asomething immediately after", 8, syntax, true);
        std::vector<std::string> e{ "dir2a/" };
        ASSERT_TRUE(cmp(r, e));
        applyCompletion(r, true, 100, s);
        ASSERT_EQ(r.line, "ls dir2a/something immediately after");
    }

    {
        auto r = autoComplete("ls dir2/", std::string::npos, syntax, true);
        std::vector<std::string> e{ "dir2/sub21/", "dir2/sub22/" };
        ASSERT_TRUE(cmp(r, e));
        applyCompletion(r, true, 100, s);
        ASSERT_EQ(r.line, "ls dir2/sub2");
        auto rr = autoComplete("ls dir2/sub22", std::string::npos, syntax, true);
        applyCompletion(rr, true, 100, s);
        ASSERT_EQ(rr.line, "ls dir2/sub22/");
    }

    {
        auto r = autoComplete("ls dir2/./", std::string::npos, syntax, true);
        std::vector<std::string> e{ "dir2/./sub21/", "dir2/./sub22/" };
        ASSERT_TRUE(cmp(r, e));
        applyCompletion(r, true, 100, s);
        ASSERT_EQ(r.line, "ls dir2/./sub2");
    }

    {
        auto r = autoComplete("ls dir2/..", std::string::npos, syntax, true);
        std::vector<std::string> e{ "dir2/../" };
        ASSERT_TRUE(cmp(r, e));
        applyCompletion(r, true, 100, s);
        ASSERT_EQ(r.line, "ls dir2/../");
    }

    {
        auto r = autoComplete("ls dir2/../", std::string::npos, syntax, true);
        std::vector<std::string> e{ "dir2/../dir1/", "dir2/../dir2/", "dir2/../dir2a/" };
        ASSERT_TRUE(cmp(r, e));
        applyCompletion(r, true, 100, s);
        ASSERT_EQ(r.line, "ls dir2/../dir");
    }

    {
        auto r = autoComplete("ls dir2/../", std::string::npos, syntax, true);
        std::vector<std::string> e{ "dir2/../dir1/", "dir2/../dir2/", "dir2/../dir2a/" };
        ASSERT_TRUE(cmp(r, e));
        applyCompletion(r, true, 100, s);
        ASSERT_EQ(r.line, "ls dir2/../dir");
    }

    {
        auto r = autoComplete("ls dir2a/d", std::string::npos, syntax, true);
        applyCompletion(r, true, 100, s);
        ASSERT_EQ(r.line, "ls \"dir2a/dir space\"");
        auto rr = autoComplete("ls \"dir2a/dir space\"/", std::string::npos, syntax, false);
        applyCompletion(rr, true, 100, s);
        ASSERT_EQ(rr.line, "ls \"dir2a/dir space/next\"");
    }

    {
        auto r = autoComplete("ls \"dir\"1/", std::string::npos, syntax, true);
        applyCompletion(r, true, 100, s);
        ASSERT_EQ(r.line, "ls \"dir1/sub1\"");
    }

    {
        auto r = autoComplete("ls dir1/\"../dir2/\"", std::string::npos, syntax, true);
        applyCompletion(r, true, 100, s);
        ASSERT_EQ(r.line, "ls \"dir1/../dir2/sub2\"");
    }

    {
        auto r = autoComplete("ls /test_autocomplete_meg", std::string::npos, syntax, true);
        applyCompletion(r, true, 100, s);
        ASSERT_EQ(r.line, "ls /test_autocomplete_megafs/");
        r = autoComplete(r.line + "dir2a", std::string::npos, syntax, true);
        applyCompletion(r, true, 100, s);
        ASSERT_EQ(r.line, "ls /test_autocomplete_megafs/dir2a/");
        r = autoComplete(r.line + "d", std::string::npos, syntax, true);
        applyCompletion(r, true, 100, s);
        ASSERT_EQ(r.line, "ls \"/test_autocomplete_megafs/dir2a/dir space\"");
    }

    fs::current_path(old_cwd);

}
#endif

#ifdef ENABLE_CHAT

/**
 * @brief TEST_F SdkTestChat
 *
 * Initialize a test scenario by:
 *
 * - Setting a new contact to chat with
 *
 * Performs different operations related to chats:
 *
 * - Fetch the list of available chats
 * - Create a group chat
 * - Remove a peer from the chat
 * - Invite a contact to a chat
 * - Get the user-specific URL for the chat
 * - Update permissions of an existing peer in a chat
 */
TEST_F(SdkTest, SdkTestChat)
{
    LOG_info << "___TEST Chat___";

    ASSERT_NO_FATAL_FAILURE( getMegaApiAux() );    // login + fetchnodes    

    // --- Send a new contact request ---

    string message = "Hi contact. This is a testing message";

    mApi[1].contactRequestUpdated = false;
    ASSERT_NO_FATAL_FAILURE( inviteContact(mApi[1].email, message, MegaContactRequest::INVITE_ACTION_ADD) );
    ASSERT_TRUE( waitForResponse(&mApi[1].contactRequestUpdated) )   // at the target side (auxiliar account)
            << "Contact request update not received after " << maxTimeout << " seconds";    
    // if there were too many invitations within a short period of time, the invitation can be rejected by
    // the API with `API_EOVERQUOTA = -17` as counter spamming meassure (+500 invites in the last 50 days)

    // --- Accept a contact invitation ---

    ASSERT_NO_FATAL_FAILURE( getContactRequest(1, false) );

    mApi[0].contactRequestUpdated = mApi[1].contactRequestUpdated = false;
    ASSERT_NO_FATAL_FAILURE( replyContact(mApi[1].cr.get(), MegaContactRequest::REPLY_ACTION_ACCEPT) );
    ASSERT_TRUE( waitForResponse(&mApi[1].contactRequestUpdated) )   // at the target side (auxiliar account)
            << "Contact request update not received after " << maxTimeout << " seconds";
    ASSERT_TRUE( waitForResponse(&mApi[0].contactRequestUpdated) )   // at the target side (main account)
            << "Contact request update not received after " << maxTimeout << " seconds";

    mApi[1].cr.reset();


    // --- Check list of available chats --- (fetch is done at SetUp())

    size_t numChats = mApi[0].chats.size();      // permanent chats cannot be deleted, so they're kept forever


    // --- Create a group chat ---

    MegaTextChatPeerList *peers;
    handle h;
    bool group;

    h = megaApi[1]->getMyUser()->getHandle();
    peers = MegaTextChatPeerList::createInstance();//new MegaTextChatPeerListPrivate();
    peers->addPeer(h, PRIV_STANDARD);
    group = true;

    mApi[1].chatUpdated = false;
    mApi[0].requestFlags[MegaRequest::TYPE_CHAT_CREATE] = false;
    ASSERT_NO_FATAL_FAILURE( createChat(group, peers) );    
    ASSERT_TRUE( waitForResponse(&mApi[0].requestFlags[MegaRequest::TYPE_CHAT_CREATE]) )
            << "Cannot create a new chat";
    ASSERT_EQ(MegaError::API_OK, mApi[0].lastError) << "Chat creation failed (error: " << mApi[0].lastError << ")";
    ASSERT_TRUE( waitForResponse(&mApi[1].chatUpdated ))   // at the target side (auxiliar account)
            << "Chat update not received after " << maxTimeout << " seconds";

    MegaHandle chatid = mApi[0].chatid;   // set at onRequestFinish() of chat creation request

    delete peers;

    // check the new chat information
    ASSERT_EQ(mApi[0].chats.size(), ++numChats) << "Unexpected received number of chats";
    ASSERT_TRUE(mApi[1].chatUpdated) << "The peer didn't receive notification of the chat creation";


    // --- Remove a peer from the chat ---

    mApi[1].chatUpdated = false;
    mApi[0].requestFlags[MegaRequest::TYPE_CHAT_REMOVE] = false;
    megaApi[0]->removeFromChat(chatid, h);
    ASSERT_TRUE( waitForResponse(&mApi[0].requestFlags[MegaRequest::TYPE_CHAT_REMOVE]) )
            << "Chat remove failed after " << maxTimeout << " seconds";
    ASSERT_EQ(MegaError::API_OK, mApi[0].lastError) << "Removal of chat peer failed (error: " << mApi[0].lastError << ")";
    int numpeers = mApi[0].chats[chatid]->getPeerList() ? mApi[0].chats[chatid]->getPeerList()->size() : 0;
    ASSERT_EQ(numpeers, 0) << "Wrong number of peers in the list of peers";
    ASSERT_TRUE( waitForResponse(&mApi[1].chatUpdated) )   // at the target side (auxiliar account)
            << "Didn't receive notification of the peer removal after " << maxTimeout << " seconds";


    // --- Invite a contact to a chat ---

    mApi[1].chatUpdated = false;
    mApi[0].requestFlags[MegaRequest::TYPE_CHAT_INVITE] = false;
    megaApi[0]->inviteToChat(chatid, h, PRIV_STANDARD);
    ASSERT_TRUE( waitForResponse(&mApi[0].requestFlags[MegaRequest::TYPE_CHAT_INVITE]) )
            << "Chat invitation failed after " << maxTimeout << " seconds";
    ASSERT_EQ(MegaError::API_OK, mApi[0].lastError) << "Invitation of chat peer failed (error: " << mApi[0].lastError << ")";
    numpeers = mApi[0].chats[chatid]->getPeerList() ? mApi[0].chats[chatid]->getPeerList()->size() : 0;
    ASSERT_EQ(numpeers, 1) << "Wrong number of peers in the list of peers";
    ASSERT_TRUE( waitForResponse(&mApi[1].chatUpdated) )   // at the target side (auxiliar account)
            << "The peer didn't receive notification of the invitation after " << maxTimeout << " seconds";


    // --- Get the user-specific URL for the chat ---

    mApi[0].requestFlags[MegaRequest::TYPE_CHAT_URL] = false;
    megaApi[0]->getUrlChat(chatid);
    ASSERT_TRUE( waitForResponse(&mApi[0].requestFlags[MegaRequest::TYPE_CHAT_URL]) )
            << "Retrieval of chat URL failed after " << maxTimeout << " seconds";
    ASSERT_EQ(MegaError::API_OK, mApi[0].lastError) << "Retrieval of chat URL failed (error: " << mApi[0].lastError << ")";


    // --- Update Permissions of an existing peer in the chat

    mApi[1].chatUpdated = false;
    mApi[0].requestFlags[MegaRequest::TYPE_CHAT_UPDATE_PERMISSIONS] = false;
    megaApi[0]->updateChatPermissions(chatid, h, PRIV_RO);
    ASSERT_TRUE( waitForResponse(&mApi[0].requestFlags[MegaRequest::TYPE_CHAT_UPDATE_PERMISSIONS]) )
            << "Update chat permissions failed after " << maxTimeout << " seconds";
    ASSERT_EQ(MegaError::API_OK, mApi[0].lastError) << "Update of chat permissions failed (error: " << mApi[0].lastError << ")";
    ASSERT_TRUE( waitForResponse(&mApi[1].chatUpdated) )   // at the target side (auxiliar account)
            << "The peer didn't receive notification of the invitation after " << maxTimeout << " seconds";

}
#endif

class myMIS : public MegaInputStream
{
public:
    int64_t size;
    ifstream ifs;

    myMIS(const char* filename)
        : ifs(filename, ios::binary)
    {
        ifs.seekg(0, ios::end);
        size = ifs.tellg();
        ifs.seekg(0, ios::beg);
    }
    virtual int64_t getSize() { return size; }

    virtual bool read(char *buffer, size_t size) {
        if (buffer)
        {
            ifs.read(buffer, size);
        }
        else
        {
            ifs.seekg(size, ios::cur);
        }
        return !ifs.fail();
    }
};


TEST_F(SdkTest, SdkTestFingerprint)
{
    LOG_info << "___TEST fingerprint stream/file___";

    int filesizes[] = { 10, 100, 1000, 10000, 100000, 10000000 };
    string expected[] = {
        "DAQoBAMCAQQDAgEEAwAAAAAAAAQAypo7",
        "DAWQjMO2LBXoNwH_agtF8CX73QQAypo7",
        "EAugDFlhW_VTCMboWWFb9VMIxugQAypo7",
        "EAhAnWCqOGBx0gGOWe7N6wznWRAQAypo7",
        "GA6CGAQFLOwb40BGchttx22PvhZ5gQAypo7",
        "GA4CWmAdW1TwQ-bddEIKTmSDv0b2QQAypo7",
    };

    FSACCESS_CLASS fsa;
    string name = "testfile";
    LocalPath localname = LocalPath::fromPath(name, fsa);

    int value = 0x01020304;
    for (int i = sizeof filesizes / sizeof filesizes[0]; i--; )
    {

        {
            ofstream ofs(name.c_str(), ios::binary);
            char s[8192];
            ofs.rdbuf()->pubsetbuf(s, sizeof s);
            for (int j = filesizes[i] / sizeof(value); j-- ; ) ofs.write((char*)&value, sizeof(value));
            ofs.write((char*)&value, filesizes[i] % sizeof(value));
        }

        fsa.setmtimelocal(localname, 1000000000);

        string streamfp, filefp;
        {
            m_time_t mtime = 0;
            {
                auto nfa = fsa.newfileaccess();
                nfa->fopen(localname);
                mtime = nfa->mtime;
            }

            myMIS mis(name.c_str());
            streamfp.assign(megaApi[0]->getFingerprint(&mis, mtime));
        }

        filefp = megaApi[0]->getFingerprint(name.c_str());

        ASSERT_EQ(streamfp, filefp);
        ASSERT_EQ(streamfp, expected[i]);
    }
}



static void incrementFilename(string& s)
{
    if (s.size() > 2)
    {
        if (isdigit(s[s.size() - 2]) | !isdigit(s[s.size() - 1]))
        {
            s += "00";
        }
        else
        {
            s[s.size() - 1] += 1;
            if (s[s.size() - 1] > '9')
            {
                s[s.size() - 1] -= 1;
                s[s.size() - 2] += 1;
            }
        }
    }
}

struct second_timer 
{
    m_time_t t;
    m_time_t pause_t;
    second_timer() { t = m_time(); }
    void reset () { t = m_time(); }
    void pause() { pause_t = m_time(); }
    void resume() { t += m_time() - pause_t; }
    size_t elapsed() { return size_t(m_time() - t); }
};

namespace mega
{
    class DebugTestHook
    {
    public:
        static int countdownToOverquota;
        static int countdownTo404;
        static int countdownTo403;
        static int countdownToTimeout;
        static bool isRaid;
        static bool isRaidKnown;

        static void onSetIsRaid_morechunks(::mega::RaidBufferManager* tbm)
        {

            unsigned oldvalue = tbm->raidLinesPerChunk;
            tbm->raidLinesPerChunk /= 4;
            LOG_info << "adjusted raidlinesPerChunk from " << oldvalue << " to " << tbm->raidLinesPerChunk;
        }

        static bool  onHttpReqPost509(HttpReq* req)
        {
            if (req->type == REQ_BINARY)
            {
                if (countdownToOverquota-- == 0) {
                    req->httpstatus = 509;
                    req->timeleft = 30;  // in seconds
                    req->status = REQ_FAILURE;

                    LOG_info << "SIMULATING HTTP GET 509 OVERQUOTA";
                    return true;
                }
            }
            return false;
        }

        static bool  onHttpReqPost404Or403(HttpReq* req)
        {
            if (req->type == REQ_BINARY)
            {
                if (countdownTo404-- == 0) {
                    req->httpstatus = 404;
                    req->status = REQ_FAILURE;

                    LOG_info << "SIMULATING HTTP GET 404";
                    return true;
                }
                if (countdownTo403-- == 0) {
                    req->httpstatus = 403;
                    req->status = REQ_FAILURE;

                    LOG_info << "SIMULATING HTTP GET 403";
                    return true;
                }
            }
            return false;
        }


        static bool  onHttpReqPostTimeout(HttpReq* req)
        {
            if (req->type == REQ_BINARY)
            {
                if (countdownToTimeout-- == 0) {
                    req->lastdata = Waiter::ds;
                    req->status = REQ_INFLIGHT;

                    LOG_info << "SIMULATING HTTP TIMEOUT (timeout period begins now)";
                    return true;
                }
            }
            return false;
        }

        static void onSetIsRaid(::mega::RaidBufferManager* tbm)
        {
            isRaid = tbm->isRaid();
            isRaidKnown = true;
        }

        static bool resetForTests()
        {
#ifdef MEGASDK_DEBUG_TEST_HOOKS_ENABLED
            globalMegaTestHooks = MegaTestHooks(); // remove any callbacks set in other tests
            countdownToOverquota = 3;
            countdownTo404 = 5;
            countdownTo403 = 10;
            countdownToTimeout = 15;
            isRaid = false;
            isRaidKnown = false;
            return true;
#else
            return false;
#endif
        }

        static void onSetIsRaid_smallchunks10(::mega::RaidBufferManager* tbm)
        {
            tbm->raidLinesPerChunk = 10;
        }

    };

    int DebugTestHook::countdownToOverquota = 3;
    bool DebugTestHook::isRaid = false;
    bool DebugTestHook::isRaidKnown = false;
    int DebugTestHook::countdownTo404 = 5;
    int DebugTestHook::countdownTo403 = 10;
    int DebugTestHook::countdownToTimeout = 15;

}


/**
* @brief TEST_F SdkTestCloudraidTransfers
*
* - Download our well-known cloudraid file with standard settings
* - Download our well-known cloudraid file, but this time with small chunk sizes and periodically pausing and unpausing
* - Download our well-known cloudraid file, but this time with small chunk sizes and periodically destrying the megaApi object, then recreating and Resuming (with session token)
*
*/

#ifdef DEBUG
TEST_F(SdkTest, SdkTestCloudraidTransfers)
{
    LOG_info << "___TEST Cloudraid transfers___";

    ASSERT_TRUE(DebugTestHook::resetForTests()) << "SDK test hooks are not enabled in release mode";

    MegaNode *rootnode = megaApi[0]->getRootNode();

    ASSERT_NO_FATAL_FAILURE(importPublicLink(0, "https://mega.nz/#!zAJnUTYD!8YE5dXrnIEJ47NdDfFEvqtOefhuDMphyae0KY5zrhns", rootnode));
    MegaHandle imported_file_handle = mApi[0].h;

    MegaNode *nimported = megaApi[0]->getNodeByHandle(imported_file_handle);


    string filename = "./cloudraid_downloaded_file.sdktest";
    deleteFile(filename.c_str());

    // plain cloudraid download
    mApi[0].transferFlags[MegaTransfer::TYPE_DOWNLOAD] = false;
    megaApi[0]->startDownload(nimported, filename.c_str());
    ASSERT_TRUE(waitForResponse(&mApi[0].transferFlags[MegaTransfer::TYPE_DOWNLOAD], 600))
        << "Download cloudraid transfer failed after " << maxTimeout << " seconds";
    ASSERT_EQ(MegaError::API_OK, mApi[0].lastError) << "Cannot download the cloudraid file (error: " << mApi[0].lastError << ")";


    // cloudraid download with periodic pause and resume

    incrementFilename(filename);
    deleteFile(filename.c_str());

    // smaller chunk sizes so we can get plenty of pauses
    #ifdef MEGASDK_DEBUG_TEST_HOOKS_ENABLED
    globalMegaTestHooks.onSetIsRaid = ::mega::DebugTestHook::onSetIsRaid_morechunks;
    #endif

    // plain cloudraid download
    {
        onTransferUpdate_progress = 0;
        onTransferUpdate_filesize = 0;
        mApi[0].transferFlags[MegaTransfer::TYPE_DOWNLOAD] = false;
        megaApi[0]->startDownload(nimported, filename.c_str());

        m_off_t lastprogress = 0, pausecount = 0;
        second_timer t;
        while (t.elapsed() < 60 && (onTransferUpdate_filesize == 0 || onTransferUpdate_progress < onTransferUpdate_filesize))
        {
            if (onTransferUpdate_progress > lastprogress)
            {
                megaApi[0]->pauseTransfers(true);
                pausecount += 1;
                WaitMillisec(100);
                megaApi[0]->pauseTransfers(false);
                lastprogress = onTransferUpdate_progress;
            }
            WaitMillisec(100);
        }
        ASSERT_LT(t.elapsed(), 60u) << "timed out downloading cloudraid file";
        ASSERT_GE(onTransferUpdate_filesize, 0u);
        ASSERT_TRUE(onTransferUpdate_progress == onTransferUpdate_filesize);
        ASSERT_GE(pausecount, 3);
        ASSERT_TRUE(waitForResponse(&mApi[0].transferFlags[MegaTransfer::TYPE_DOWNLOAD], 30))<< "Download cloudraid transfer with pauses failed";
        ASSERT_EQ(MegaError::API_OK, mApi[0].lastError) << "Cannot download the cloudraid file (error: " << mApi[0].lastError << ")";
    }


    incrementFilename(filename);
    deleteFile(filename.c_str());

    // cloudraid download with periodic full exit and resume from session ID
    // plain cloudraid download
    {
        megaApi[0]->setMaxDownloadSpeed(32 * 1024 * 1024 * 8 / 30); // should take 30 seconds, not counting exit/resume session
        mApi[0].transferFlags[MegaTransfer::TYPE_DOWNLOAD] = false;
        megaApi[0]->startDownload(nimported, filename.c_str());

        std::string sessionId = megaApi[0]->dumpSession();

        onTransferUpdate_progress = 0;// updated in callbacks
        onTransferUpdate_filesize = 0;
        m_off_t lastprogress = 0;
        unsigned exitresumecount = 0;
        second_timer t;
        auto initialOnTranferFinishedCount = onTranferFinishedCount;
        auto lastOnTranferFinishedCount = onTranferFinishedCount;
        while (t.elapsed() < 180 && onTranferFinishedCount < initialOnTranferFinishedCount + 2)
        {
            if (onTransferUpdate_progress > lastprogress + onTransferUpdate_filesize/6)
            {
                megaApi[0].reset();
                exitresumecount += 1;
                WaitMillisec(100);
                
                megaApi[0].reset(new MegaApi(APP_KEY.c_str(), megaApiCacheFolder(0).c_str(), USER_AGENT.c_str(), THREADS_PER_MEGACLIENT));
                mApi[0].megaApi = megaApi[0].get();
                megaApi[0]->setLogLevel(MegaApi::LOG_LEVEL_DEBUG);
                megaApi[0]->addListener(this);
                megaApi[0]->setMaxDownloadSpeed(32 * 1024 * 1024 * 8 / 30); // should take 30 seconds, not counting exit/resume session

                t.pause();
                ASSERT_NO_FATAL_FAILURE(resumeSession(sessionId.c_str()));
                ASSERT_NO_FATAL_FAILURE(fetchnodes(0));
                t.resume();

                lastprogress = onTransferUpdate_progress;
            }
            else if (onTranferFinishedCount > lastOnTranferFinishedCount)
            {
                t.reset();
                lastOnTranferFinishedCount = onTranferFinishedCount;
                deleteFile(filename.c_str());
                onTransferUpdate_progress = 0;
                onTransferUpdate_filesize = 0;
                lastprogress = 0;
                mApi[0].transferFlags[MegaTransfer::TYPE_DOWNLOAD] = false;
                megaApi[0]->startDownload(nimported, filename.c_str());
            }
            WaitMillisec(1);
        }
        ASSERT_EQ(onTransferUpdate_progress, onTransferUpdate_filesize);
        ASSERT_EQ(initialOnTranferFinishedCount + 2, onTranferFinishedCount);
        ASSERT_GE(exitresumecount, 6u);
        ASSERT_TRUE(waitForResponse(&mApi[0].transferFlags[MegaTransfer::TYPE_DOWNLOAD], 1)) << "Download cloudraid transfer with pauses failed";
        ASSERT_EQ(MegaError::API_OK, mApi[0].lastError) << "Cannot download the cloudraid file (error: " << mApi[0].lastError << ")";
    }

    ASSERT_TRUE(DebugTestHook::resetForTests()) << "SDK test hooks are not enabled in release mode";
}
#endif


/**
* @brief TEST_F SdkTestCloudraidTransferWithConnectionFailures
*
* Download a cloudraid file but with a connection failing with http errors 404 and 403.   The download should recover from the problems in 5 channel mode
*
*/

#ifdef DEBUG
TEST_F(SdkTest, SdkTestCloudraidTransferWithConnectionFailures)
{
    LOG_info << "___TEST Cloudraid transfers___";

    ASSERT_TRUE(DebugTestHook::resetForTests()) << "SDK test hooks are not enabled in release mode";

    std::unique_ptr<MegaNode> rootnode{megaApi[0]->getRootNode()};

    ASSERT_NO_FATAL_FAILURE(importPublicLink(0, "https://mega.nz/#!zAJnUTYD!8YE5dXrnIEJ47NdDfFEvqtOefhuDMphyae0KY5zrhns", rootnode.get()));
    MegaHandle imported_file_handle = mApi[0].h;
    std::unique_ptr<MegaNode> nimported{megaApi[0]->getNodeByHandle(imported_file_handle)};


    string filename = "./cloudraid_downloaded_file.sdktest";
    deleteFile(filename.c_str());

    // set up for 404 and 403 errors
    // smaller chunk sizes so we can get plenty of pauses
    DebugTestHook::countdownTo404 = 5;
    DebugTestHook::countdownTo403 = 12;
#ifdef MEGASDK_DEBUG_TEST_HOOKS_ENABLED
    globalMegaTestHooks.onHttpReqPost = DebugTestHook::onHttpReqPost404Or403;
    globalMegaTestHooks.onSetIsRaid = DebugTestHook::onSetIsRaid_morechunks;
#endif

    // plain cloudraid download
    {
        onTransferUpdate_progress = 0;
        onTransferUpdate_filesize = 0;
        mApi[0].transferFlags[MegaTransfer::TYPE_DOWNLOAD] = false;
        megaApi[0]->startDownload(nimported.get(), filename.c_str());

        ASSERT_TRUE(waitForResponse(&mApi[0].transferFlags[MegaTransfer::TYPE_DOWNLOAD], 180)) << "Cloudraid download with 404 and 403 errors time out (180 seconds)";
        ASSERT_EQ(MegaError::API_OK, mApi[0].lastError) << "Cannot download the cloudraid file (error: " << mApi[0].lastError << ")";
        ASSERT_GE(onTransferUpdate_filesize, 0u);
        ASSERT_TRUE(onTransferUpdate_progress == onTransferUpdate_filesize);
        ASSERT_LT(DebugTestHook::countdownTo404, 0);
        ASSERT_LT(DebugTestHook::countdownTo403, 0);
    }


    ASSERT_TRUE(DebugTestHook::resetForTests()) << "SDK test hooks are not enabled in release mode";
}
#endif


/**
* @brief TEST_F SdkTestCloudraidTransferWithConnectionFailures
*
* Download a cloudraid file but with a connection failing with http errors 404 and 403.   The download should recover from the problems in 5 channel mode
*
*/

#ifdef DEBUG
TEST_F(SdkTest, SdkTestCloudraidTransferWithSingleChannelTimeouts)
{
    LOG_info << "___TEST Cloudraid transfers___";

    ASSERT_TRUE(DebugTestHook::resetForTests()) << "SDK test hooks are not enabled in release mode";

    std::unique_ptr<MegaNode> rootnode{megaApi[0]->getRootNode()};

    ASSERT_NO_FATAL_FAILURE(importPublicLink(0, "https://mega.nz/#!zAJnUTYD!8YE5dXrnIEJ47NdDfFEvqtOefhuDMphyae0KY5zrhns", rootnode.get()));
    MegaHandle imported_file_handle = mApi[0].h;
    std::unique_ptr<MegaNode> nimported{megaApi[0]->getNodeByHandle(imported_file_handle)};


    string filename = "./cloudraid_downloaded_file.sdktest";
    deleteFile(filename.c_str());

    // set up for 404 and 403 errors
    // smaller chunk sizes so we can get plenty of pauses
    DebugTestHook::countdownToTimeout = 15;
#ifdef MEGASDK_DEBUG_TEST_HOOKS_ENABLED
    globalMegaTestHooks.onHttpReqPost = DebugTestHook::onHttpReqPostTimeout;
    globalMegaTestHooks.onSetIsRaid = DebugTestHook::onSetIsRaid_morechunks;
#endif

    // plain cloudraid download
    {
        onTransferUpdate_progress = 0;
        onTransferUpdate_filesize = 0;
        mApi[0].transferFlags[MegaTransfer::TYPE_DOWNLOAD] = false;
        megaApi[0]->startDownload(nimported.get(), filename.c_str());

        ASSERT_TRUE(waitForResponse(&mApi[0].transferFlags[MegaTransfer::TYPE_DOWNLOAD], 180)) << "Cloudraid download with timeout errors timed out (180 seconds)";
        ASSERT_EQ(MegaError::API_OK, mApi[0].lastError) << "Cannot download the cloudraid file (error: " << mApi[0].lastError << ")";
        ASSERT_GE(onTransferUpdate_filesize, 0u);
        ASSERT_EQ(onTransferUpdate_progress, onTransferUpdate_filesize);
        ASSERT_LT(DebugTestHook::countdownToTimeout, 0);
    }
    ASSERT_TRUE(DebugTestHook::resetForTests()) << "SDK test hooks are not enabled in release mode";
}
#endif



/**
* @brief TEST_F SdkTestOverquotaNonCloudraid
*
* Induces a simulated overquota error during a conventional download.  Confirms the download stops, pauses, and resumes.
* 
*/

#ifdef DEBUG
TEST_F(SdkTest, SdkTestOverquotaNonCloudraid)
{
    LOG_info << "___TEST SdkTestOverquotaNonCloudraid";

    ASSERT_TRUE(DebugTestHook::resetForTests()) << "SDK test hooks are not enabled in release mode";

    // make a file to download, and upload so we can pull it down
    std::unique_ptr<MegaNode> rootnode{megaApi[0]->getRootNode()};
    deleteFile(UPFILE);
    createFile(UPFILE, true);
    mApi[0].transferFlags[MegaTransfer::TYPE_UPLOAD] = false;
    megaApi[0]->startUpload(UPFILE.c_str(), rootnode.get());
    ASSERT_TRUE(waitForResponse(&mApi[0].transferFlags[MegaTransfer::TYPE_UPLOAD], 600))
        << "Upload transfer failed after " << 600 << " seconds";
    std::unique_ptr<MegaNode> n1{megaApi[0]->getNodeByHandle(mApi[0].h)};
    ASSERT_NE(n1.get(), ((::mega::MegaNode *)NULL));

    // set up to simulate 509 error
    DebugTestHook::isRaid = false;
    DebugTestHook::isRaidKnown = false;
    DebugTestHook::countdownToOverquota = 3;
    #ifdef MEGASDK_DEBUG_TEST_HOOKS_ENABLED
    globalMegaTestHooks.onHttpReqPost = DebugTestHook::onHttpReqPost509;
    globalMegaTestHooks.onSetIsRaid = DebugTestHook::onSetIsRaid;
    #endif

    // download - we should see a 30 second pause for 509 processing in the middle
    string filename2 = "./" + DOWNFILE;
    deleteFile(filename2);
    mApi[0].transferFlags[MegaTransfer::TYPE_DOWNLOAD] = false;
    megaApi[0]->startDownload(n1.get(), filename2.c_str());

    // get to 30 sec pause point
    second_timer t;
    while (t.elapsed() < 30 && DebugTestHook::countdownToOverquota >= 0)
    {
        WaitMillisec(1000);
    }
    ASSERT_TRUE(DebugTestHook::isRaidKnown);
    ASSERT_FALSE(DebugTestHook::isRaid);

    // ok so now we should see no more http requests sent for 30 seconds. Test 20 for reliable testing
    int originalcount = DebugTestHook::countdownToOverquota;
    second_timer t2;
    while (t2.elapsed() < 20)
    {
        WaitMillisec(1000);
    }
    ASSERT_TRUE(DebugTestHook::countdownToOverquota == originalcount);

    // Now wait for the file to finish

    ASSERT_TRUE(waitForResponse(&mApi[0].transferFlags[MegaTransfer::TYPE_DOWNLOAD], 600))
        << "Download transfer failed after " << maxTimeout << " seconds";
    ASSERT_EQ(MegaError::API_OK, mApi[0].lastError) << "Cannot download the file (error: " << mApi[0].lastError << ")";

    ASSERT_LT(DebugTestHook::countdownToOverquota, 0);
    ASSERT_LT(DebugTestHook::countdownToOverquota, originalcount);  // there should have been more http activity after the wait

    ASSERT_TRUE(DebugTestHook::resetForTests()) << "SDK test hooks are not enabled in release mode";
}
#endif


/**
* @brief TEST_F SdkTestOverquotaNonCloudraid
*
* use the hooks to simulate an overquota condition while running a raid download transfer, and check the handling
*
*/

#ifdef DEBUG
TEST_F(SdkTest, SdkTestOverquotaCloudraid)
{
    LOG_info << "___TEST SdkTestOverquotaCloudraid";

    ASSERT_TRUE(DebugTestHook::resetForTests()) << "SDK test hooks are not enabled in release mode";

    ASSERT_NO_FATAL_FAILURE(importPublicLink(0, "https://mega.nz/#!zAJnUTYD!8YE5dXrnIEJ47NdDfFEvqtOefhuDMphyae0KY5zrhns", megaApi[0]->getRootNode()));
    MegaHandle imported_file_handle = mApi[0].h;
    MegaNode *nimported = megaApi[0]->getNodeByHandle(imported_file_handle);

    // set up to simulate 509 error
    DebugTestHook::isRaid = false;
    DebugTestHook::isRaidKnown = false;
    DebugTestHook::countdownToOverquota = 8;
    #ifdef MEGASDK_DEBUG_TEST_HOOKS_ENABLED
    globalMegaTestHooks.onHttpReqPost = DebugTestHook::onHttpReqPost509;
    globalMegaTestHooks.onSetIsRaid = DebugTestHook::onSetIsRaid;
    #endif

    // download - we should see a 30 second pause for 509 processing in the middle
    string filename2 = "./" + DOWNFILE;
    deleteFile(filename2);
    mApi[0].transferFlags[MegaTransfer::TYPE_DOWNLOAD] = false;
    megaApi[0]->startDownload(nimported, filename2.c_str());

    // get to 30 sec pause point
    second_timer t;
    while (t.elapsed() < 30 && DebugTestHook::countdownToOverquota >= 0)
    {
        WaitMillisec(1000);
    }
    ASSERT_TRUE(DebugTestHook::isRaidKnown);
    ASSERT_TRUE(DebugTestHook::isRaid);

    // ok so now we should see no more http requests sent for 30 seconds.  Test 20 for reliablilty
    int originalcount = DebugTestHook::countdownToOverquota;
    second_timer t2;
    while (t2.elapsed() < 20)
    {
        WaitMillisec(1000);
    }
    ASSERT_EQ(DebugTestHook::countdownToOverquota, originalcount);

    // Now wait for the file to finish

    ASSERT_TRUE(waitForResponse(&mApi[0].transferFlags[MegaTransfer::TYPE_DOWNLOAD], 600))
        << "Download transfer failed after " << maxTimeout << " seconds";
    ASSERT_EQ(MegaError::API_OK, mApi[0].lastError) << "Cannot download the file (error: " << mApi[0].lastError << ")";

    ASSERT_LT(DebugTestHook::countdownToOverquota, 0);
    ASSERT_LT(DebugTestHook::countdownToOverquota, originalcount);  // there should have been more http activity after the wait

    ASSERT_TRUE(DebugTestHook::resetForTests()) << "SDK test hooks are not enabled in release mode";
}
#endif


struct CheckStreamedFile_MegaTransferListener : public MegaTransferListener
{
    typedef ::mega::byte byte;

    size_t reserved;
    size_t receiveBufPos;
    size_t file_start_offset;
    byte* receiveBuf;
    bool completedSuccessfully;
    bool completedUnsuccessfully;
    MegaError* completedUnsuccessfullyError;
    byte* compareDecryptedData;
    bool comparedEqual;


    CheckStreamedFile_MegaTransferListener(size_t receiveStartPoint, size_t receiveSizeExpected, byte* fileCompareData)
        : reserved(0)
        , receiveBufPos(0)
        , file_start_offset(0)
        , receiveBuf(NULL)
        , completedSuccessfully(false)
        , completedUnsuccessfully(false)
        , completedUnsuccessfullyError(NULL)
        , compareDecryptedData(fileCompareData)
        , comparedEqual(true)
    {
        file_start_offset = receiveStartPoint;
        reserved = receiveSizeExpected;
        receiveBuf = new byte[reserved];
        compareDecryptedData = fileCompareData;
    }

    ~CheckStreamedFile_MegaTransferListener()
    {
        delete[] receiveBuf;
    }

    void onTransferStart(MegaApi *api, MegaTransfer *transfer) override
    {
    }
    void onTransferFinish(MegaApi* api, MegaTransfer *transfer, MegaError* error) override
    {
        if (error && error->getErrorCode() != API_OK)
        {
            ((error->getErrorCode() == API_EARGS && reserved == 0) ? completedSuccessfully : completedUnsuccessfully) = true;
            completedUnsuccessfullyError = error->copy();
        }
        else
        {
            if (0 != memcmp(receiveBuf, compareDecryptedData + file_start_offset, receiveBufPos))
                comparedEqual = false;
            completedSuccessfully = true;
        }
    }
    void onTransferUpdate(MegaApi *api, MegaTransfer *transfer) override
    {
    }
    void onTransferTemporaryError(MegaApi *api, MegaTransfer * /*transfer*/, MegaError* error) override
    {
        ostringstream msg;
        msg << "onTransferTemporaryError: " << (error ? error->getErrorString() : "NULL") << endl;
        api->log(MegaApi::LOG_LEVEL_WARNING, msg.str().c_str());
    }
    bool onTransferData(MegaApi *api, MegaTransfer *transfer, char *buffer, size_t size) override
    {
        assert(receiveBufPos + size <= reserved);
        memcpy(receiveBuf + receiveBufPos, buffer, size);
        receiveBufPos += size;

        if (0 != memcmp(receiveBuf, compareDecryptedData + file_start_offset, receiveBufPos))
            comparedEqual = false;

        return true;
    }
};


CheckStreamedFile_MegaTransferListener* StreamRaidFilePart(MegaApi* megaApi, m_off_t start, m_off_t end, bool raid, bool smallpieces, MegaNode* raidFileNode, MegaNode*nonRaidFileNode, ::mega::byte* filecomparedata)
{
    assert(raidFileNode && nonRaidFileNode);
    LOG_info << "stream test ---------------------------------------------------" << start << " to " << end << "(len " << end - start << ") " << (raid ? " RAID " : " non-raid ") << (raid ? (smallpieces ? " smallpieces " : "normalpieces") : "");

#ifdef MEGASDK_DEBUG_TEST_HOOKS_ENABLED
    globalMegaTestHooks.onSetIsRaid = smallpieces ? &DebugTestHook::onSetIsRaid_smallchunks10 : NULL;
#endif

    CheckStreamedFile_MegaTransferListener* p = new CheckStreamedFile_MegaTransferListener(size_t(start), size_t(end - start), filecomparedata);
    megaApi->setStreamingMinimumRate(0);
    megaApi->startStreaming(raid ? raidFileNode : nonRaidFileNode, start, end - start, p);
    return p;
}



/**
* @brief TEST_F SdkCloudraidStreamingSoakTest
*
* Stream random portions of the well-known file for 10 minutes, while randomly varying
*       raid / non-raid
*       front/end/middle  (especial attention to first and last raidlines, and varying start/end within a raidline)
*       large piece / small piece
*       small raid chunk sizes (so small pieces of file don't just load in one request per connection) / normal sizes
*
*/


TEST_F(SdkTest, SdkCloudraidStreamingSoakTest)
{
    LOG_info << "___TEST SdkCloudraidStreamingSoakTest";

#ifdef MEGASDK_DEBUG_TEST_HOOKS_ENABLED
    ASSERT_TRUE(DebugTestHook::resetForTests()) << "SDK test hooks are not enabled in release mode";
#endif

    // ensure we have our standard raid test file
    ASSERT_NO_FATAL_FAILURE(importPublicLink(0, "https://mega.nz/#!zAJnUTYD!8YE5dXrnIEJ47NdDfFEvqtOefhuDMphyae0KY5zrhns", std::unique_ptr<MegaNode>{megaApi[0]->getRootNode()}.get()));
    MegaHandle imported_file_handle = mApi[0].h;
    MegaNode *nimported = megaApi[0]->getNodeByHandle(imported_file_handle);

    MegaNode *rootnode = megaApi[0]->getRootNode();

    // get the file, and upload as non-raid
    string filename2 = "./" + DOWNFILE;
    deleteFile(filename2);

    mApi[0].transferFlags[MegaTransfer::TYPE_DOWNLOAD] = false;
    megaApi[0]->startDownload(nimported, filename2.c_str());
    ASSERT_TRUE(waitForResponse(&mApi[0].transferFlags[MegaTransfer::TYPE_DOWNLOAD])) << "Setup transfer failed after " << maxTimeout << " seconds";
    ASSERT_EQ(MegaError::API_OK, mApi[0].lastError) << "Cannot download the initial file (error: " << mApi[0].lastError << ")";

    char raidchar = 0;
    char nonraidchar = 'M';

    string filename3 = filename2;
    incrementFilename(filename3);
    filename3 += ".neverseenbefore";
    deleteFile(filename3);
    copyFile(filename2, filename3);
    {
        fstream fs(filename3.c_str(), ios::in | ios::out | ios::binary);
        raidchar = (char)fs.get();
        fs.seekg(0);
        fs.put('M');  // we have to edit the file before upload, as Mega is too clever and will skip actual upload otherwise
        fs.flush();
    }

    // actual upload
    mApi[0].transferFlags[MegaTransfer::TYPE_UPLOAD] = false;
    megaApi[0]->startUpload(filename3.data(), rootnode);
    waitForResponse(&mApi[0].transferFlags[MegaTransfer::TYPE_UPLOAD]);

    ASSERT_EQ(MegaError::API_OK, mApi[0].lastError) << "Cannot upload a test file (error: " << mApi[0].lastError << ")";

    MegaNode *nonRaidNode = megaApi[0]->getNodeByHandle(mApi[0].h);

    int64_t filesize = getFilesize(filename2);
    std::ifstream compareDecryptedFile(filename2.c_str(), ios::binary);
    std::vector<::mega::byte> compareDecryptedData(static_cast<size_t>(filesize));
    compareDecryptedFile.read((char*)compareDecryptedData.data(), filesize);

    m_time_t starttime = m_time();
    int seconds_to_test_for = gRunningInCI ? 60 : 60 * 10;

    // ok loop for 10 minutes  (one munite under jenkins)
    srand(unsigned(starttime));
    int randomRunsDone = 0;
    m_off_t randomRunsBytes = 0;
    for (; m_time() - starttime < seconds_to_test_for; ++randomRunsDone)
    {

        int testtype = rand() % 10;
        int smallpieces = rand() % 2;
        int nonraid = rand() % 4 == 1;

        compareDecryptedData[0] = ::mega::byte(nonraid ? nonraidchar : raidchar);

        m_off_t start = 0, end = 0;

        if (testtype < 3)  // front of file
        {
            start = std::max<int>(0, rand() % 5 * 10240 - 1024);
            end = start + rand() % 5 * 10240;
        }
        else if (testtype == 3)  // within 1, 2, or 3 raidlines
        {
            start = std::max<int>(0, rand() % 5 * 10240 - 1024);
            end = start + rand() % (3 * RAIDLINE);
        }
        else if (testtype < 8) // end of file
        {
            end = std::min<m_off_t>(32620740, 32620740 + RAIDLINE - rand() % (2 * RAIDLINE));
            start = end - rand() % 5 * 10240;
        }
        else if (testtype == 8) // 0 size [seems this is not allowed at intermediate layer now - EARGS]
        {
            start = rand() % 32620740;
            end = start;
        }
        else // decent piece of the file
        {
            int pieceSize = gRunningInCI ? 50000 : 5000000;
            start = rand() % pieceSize;
            int n = pieceSize / (smallpieces ? 100 : 1);
            end = start + n + rand() % n;
        }

        // seems 0 size not allowed now - make sure we get at least 1 byte
        if (start == end)
        {
            if (start > 0) start -= 1;
            else end += 1;
        }
        randomRunsBytes += end - start;

        LOG_info << "beginning stream test, " << start << " to " << end << "(len " << end - start << ") " << (nonraid ? " non-raid " : " RAID ") << (!nonraid ? (smallpieces ? " smallpieces " : "normalpieces") : "");

        CheckStreamedFile_MegaTransferListener* p = StreamRaidFilePart(megaApi[0].get(), start, end, !nonraid, smallpieces, nimported, nonRaidNode, compareDecryptedData.data());

        for (unsigned i = 0; p->comparedEqual; ++i)
        {
            WaitMillisec(100);
            if (p->completedUnsuccessfully)
            {
                ASSERT_FALSE(p->completedUnsuccessfully) << " on random run " << randomRunsDone << ", download failed: " << start << " to " << end << ", " 
                    << (nonraid?"nonraid":"raid") <<  ", " << (smallpieces?"small pieces":"normal size pieces")
                    << ", reported error: " << (p->completedUnsuccessfullyError ? p->completedUnsuccessfullyError->getErrorCode() : 0) 
                    << " " << (p->completedUnsuccessfullyError ? p->completedUnsuccessfullyError->getErrorString() : "NULL");
                break;
            }
            else if (p->completedSuccessfully)
            {
                break;
            }
            else if (i > maxTimeout * 10)
            {
                ASSERT_TRUE(i <= maxTimeout * 10) << "download took too long, more than " << maxTimeout << " seconds.  Is the free transfer quota exhausted?";
                break;
            }
        }
        ASSERT_TRUE(p->comparedEqual);

        delete p;

    }

    ASSERT_GT(randomRunsDone, (gRunningInCI ? 10 : 100));

    ostringstream msg;
    msg << "Streaming test downloaded " << randomRunsDone << " samples of the file from random places and sizes, " << randomRunsBytes << " bytes total" << endl;
    megaApi[0]->log(MegaApi::LOG_LEVEL_DEBUG, msg.str().c_str());

    delete nimported;
    delete nonRaidNode;
    delete rootnode;

#ifdef MEGASDK_DEBUG_TEST_HOOKS_ENABLED
    ASSERT_TRUE(DebugTestHook::resetForTests()) << "SDK test hooks are not enabled in release mode";
#endif
}

TEST_F(SdkTest, SdkRecentsTest)
{
    LOG_info << "___TEST SdkRecentsTest___";

    MegaNode *rootnode = megaApi[0]->getRootNode();

    deleteFile(UPFILE);
    deleteFile(DOWNFILE);

    string filename1 = UPFILE;
    createFile(filename1, false);
    auto err = synchronousStartUpload(0, filename1.c_str(), rootnode);
    ASSERT_EQ(MegaError::API_OK, err) << "Cannot upload a test file (error: " << err << ")";

    ofstream f(filename1);
    f << "update";
    f.close();

    err = synchronousStartUpload(0, filename1.c_str(), rootnode);
    ASSERT_EQ(MegaError::API_OK, err) << "Cannot upload an updated test file (error: " << err << ")";

    synchronousCatchup(0);

    string filename2 = DOWNFILE;
    createFile(filename2, false);
    
    err = synchronousStartUpload(0, filename2.c_str(), rootnode);
    ASSERT_EQ(MegaError::API_OK, err) << "Cannot upload a test file2 (error: " << err << ")";

    ofstream f2(filename2);
    f2 << "update";
    f2.close();

    err = synchronousStartUpload(0, filename2.c_str(), rootnode);
    ASSERT_EQ(MegaError::API_OK, err) << "Cannot upload an updated test file2 (error: " << err << ")";

    synchronousCatchup(0);


    std::unique_ptr<MegaRecentActionBucketList> buckets{megaApi[0]->getRecentActions(1, 10)};

    ostringstream logMsg;
    for (int i = 0; i < buckets->size(); ++i)
    {
        logMsg << "bucket " << to_string(i) << endl;
        megaApi[0]->log(MegaApi::LOG_LEVEL_INFO, logMsg.str().c_str());
        auto bucket = buckets->get(i);
        for (int j = 0; j < buckets->get(i)->getNodes()->size(); ++j)
        {
            auto node = bucket->getNodes()->get(j);
            logMsg << node->getName() << " " << node->getCreationTime() << " " << bucket->getTimestamp() << " " << bucket->getParentHandle() << " " << bucket->isUpdate() << " " << bucket->isMedia() << endl;
            megaApi[0]->log(MegaApi::LOG_LEVEL_DEBUG, logMsg.str().c_str());
        }
    }

    ASSERT_TRUE(buckets != nullptr);
    ASSERT_TRUE(buckets->size() > 0);
    ASSERT_TRUE(buckets->get(0)->getNodes()->size() > 1);
    ASSERT_EQ(DOWNFILE, string(buckets->get(0)->getNodes()->get(0)->getName()));
    ASSERT_EQ(UPFILE, string(buckets->get(0)->getNodes()->get(1)->getName()));
}

TEST_F(SdkTest, SdkGetCountryCallingCodes)
{
    LOG_info << "___TEST SdkGetCountryCallingCodes___";

    getCountryCallingCodes();
    ASSERT_NE(nullptr, stringListMap);
    ASSERT_GT(stringListMap->size(), 0);
    // sanity check a few country codes
    const MegaStringList* const nz = stringListMap->get("NZ");
    ASSERT_NE(nullptr, nz);
    ASSERT_EQ(1, nz->size());
    ASSERT_EQ(0, strcmp("64", nz->get(0)));
    const MegaStringList* const de = stringListMap->get("DE");
    ASSERT_NE(nullptr, de);
    ASSERT_EQ(1, de->size());
    ASSERT_EQ(0, strcmp("49", de->get(0)));
}

TEST_F(SdkTest, SdkGetRegisteredContacts)
{
    LOG_info << "___TEST SdkGetRegisteredContacts___";

    const std::string js1 = "+0000000010";
    const std::string js2 = "+0000000011";
    const std::map<std::string, std::string> contacts{
        {js1, "John Smith"}, // sms verified
        {js2, "John Smith"}, // sms verified
        {"+640", "John Smith"}, // not sms verified
    };
    getRegisteredContacts(contacts);
    ASSERT_NE(nullptr, stringTable);
    ASSERT_EQ(2, stringTable->size());

    // repacking and sorting result
    using row_t = std::tuple<std::string, std::string, std::string>;
    std::vector<row_t> table;
    for (int i = 0; i < stringTable->size(); ++i)
    {
        const MegaStringList* const stringList = stringTable->get(i);
        ASSERT_EQ(3, stringList->size());
        table.emplace_back(stringList->get(0), stringList->get(1), stringList->get(2));
    }

    std::sort(table.begin(), table.end(), [](const row_t& lhs, const row_t& rhs)
                                          {
                                              return std::get<0>(lhs) < std::get<0>(rhs);
                                          });

    // Check johnsmith1
    ASSERT_EQ(js1, std::get<0>(table[0])); // eud
    ASSERT_GT(std::get<1>(table[0]).size(), 0u); // id
    ASSERT_EQ(js1, std::get<2>(table[0])); // ud

    // Check johnsmith2
    ASSERT_EQ(js2, std::get<0>(table[1])); // eud
    ASSERT_GT(std::get<1>(table[1]).size(), 0u); // id
    ASSERT_EQ(js2, std::get<2>(table[1])); // ud
}

TEST_F(SdkTest, invalidFileNames)
{
    LOG_info << "___TEST invalidFileNames___";

#if defined (__linux__) || defined (__ANDROID__)
    std::string aux = fs::current_path().string();
    if (fileSystemAccess.getlocalfstype(&aux) == FS_EXT)
    {
        // Escape set of characters and check if it's the expected one
        const char *name = megaApi[0]->escapeFsIncompatible("!\"#$%&'()*+,-./:;<=>?@[\\]^_`{|}~", fs::current_path().c_str());
        ASSERT_TRUE (!strcmp(name, "!\"#$%&'()*+,-.%2f:;<=>?@[\\]^_`{|}~"));
        delete [] name;

        // Unescape set of characters and check if it's the expected one
        name = megaApi[0]->unescapeFsIncompatible("%21%22%23%24%25%26%27%28%29%2a%2b%2c%2d"
                                                            "%2e%2f%30%31%32%33%34%35%36%37"
                                                            "%38%39%3a%3b%3c%3d%3e%3f%40%5b"
                                                            "%5c%5d%5e%5f%60%7b%7c%7d%7e",
                                                            fs::current_path().c_str());

        ASSERT_TRUE(!strcmp(name, "%21%22%23%24%25%26%27%28%29%2a%2b%2c%2d%2e"
                                  "/%30%31%32%33%34%35%36%37%38%39%3a%3b%3c%3d%3e"
                                  "%3f%40%5b%5c%5d%5e%5f%60%7b%7c%7d%7e"));
        delete [] name;
    }
#elif defined  (__APPLE__) || defined (USE_IOS)
    std::string aux = fs::current_path().string();
    if (fileSystemAccess.getlocalfstype(&aux) == FS_APFS
            || fileSystemAccess.getlocalfstype(&aux) == FS_HFS)
    {
        // Escape set of characters and check if it's the expected one
        const char *name = megaApi[0]->escapeFsIncompatible("!\"#$%&'()*+,-./:;<=>?@[\\]^_`{|}~", fs::current_path().c_str());
        ASSERT_TRUE (!strcmp(name, "!\"#$%&'()*+,-./%3a;<=>?@[\\]^_`{|}~"));
        delete [] name;

        // Unescape set of characters and check if it's the expected one
        name = megaApi[0]->unescapeFsIncompatible("%21%22%23%24%25%26%27%28%29%2a%2b%2c%2d"
                                                            "%2e%2f%30%31%32%33%34%35%36%37"
                                                            "%38%39%3a%3b%3c%3d%3e%3f%40%5b"
                                                            "%5c%5d%5e%5f%60%7b%7c%7d%7e",
                                                            fs::current_path().c_str());

        ASSERT_TRUE(!strcmp(name, "%21%22%23%24%25%26%27%28%29%2a%2b%2c%2d%2e"
                                  "%2f%30%31%32%33%34%35%36%37%38%39:%3b%3c%3d%3e"
                                  "%3f%40%5b%5c%5d%5e%5f%60%7b%7c%7d%7e"));
        delete [] name;
    }
#elif defined(_WIN32) || defined(_WIN64) || defined(WINDOWS_PHONE)
    std::string aux = fs::current_path().string();
    if (fileSystemAccess.getlocalfstype(&aux) == FS_NTFS)
    {
        // Escape set of characters and check if it's the expected one
        const char *name = megaApi[0]->escapeFsIncompatible("!\"#$%&'()*+,-./:;<=>?@[\\]^_`{|}~", fs::current_path().u8string().c_str());
        ASSERT_TRUE (!strcmp(name, "!%22#$%&'()%2a+,-.%2f%3a;%3c=%3e%3f@[%5c]^_`{%7c}~"));
        delete [] name;

        // Unescape set of characters and check if it's the expected one
        name = megaApi[0]->unescapeFsIncompatible("%21%22%23%24%25%26%27%28%29%2a%2b%2c%2d"
                                                            "%2e%2f%30%31%32%33%34%35%36%37"
                                                            "%38%39%3a%3b%3c%3d%3e%3f%40%5b"
                                                            "%5c%5d%5e%5f%60%7b%7c%7d%7e",
                                                            fs::current_path().u8string().c_str());

        ASSERT_TRUE(!strcmp(name, "%21\"%23%24%25%26%27%28%29*%2b%2c%2d"
                                  "%2e/%30%31%32%33%34%35%36%37"
                                  "%38%39:%3b<%3d>?%40%5b"
                                  "\\%5d%5e%5f%60%7b|%7d%7e"));

        delete [] name;
    }
#endif

    // Maps filename unescaped (original) to filename escaped (expected result): f%2ff => f/f
    std::unique_ptr<MegaStringMap> fileNamesStringMap = std::unique_ptr<MegaStringMap>{MegaStringMap::createInstance()};
    fs::path uploadPath = fs::current_path() / "upload_invalid_filenames";
    if (fs::exists(uploadPath))
    {
        fs::remove_all(uploadPath);
    }
    fs::create_directories(uploadPath);

    for (int i = 0x01; i <= 0xA0; i++)
    {
        // skip [0-9] [A-Z] [a-z]
        if ((i >= 0x30 && i <= 0x39)
                || (i >= 0x41 && i <= 0x5A)
                || (i >= 0x61 && i <= 0x7A))
        {
            continue;
        }

        // Create file with unescaped character ex: f%5cf
        char unescapedName[6];
        sprintf(unescapedName, "f%%%02xf", i);
        if (createLocalFile(uploadPath, unescapedName))
        {
            const char *unescapedFileName = megaApi[0]->unescapeFsIncompatible(unescapedName, uploadPath.u8string().c_str());
            fileNamesStringMap->set(unescapedName, unescapedFileName);
            delete [] unescapedFileName;
        }

        // Create another file with the original character if supported f\f
        if ((i >= 0x01 && i <= 0x20)
                || (i >= 0x7F && i <= 0xA0))
        {
            // Skip control characters
            continue;
        }

        char escapedName[4];
        sprintf(escapedName, "f%cf", i);
        const char *escapedFileName = megaApi[0]->escapeFsIncompatible(escapedName, uploadPath.u8string().c_str());
        if (escapedFileName && !strcmp(escapedName, escapedFileName))
        {
            // Only create those files with supported characters, those ones that need unescaping
            // has been created above
            if (createLocalFile(uploadPath, escapedName))
            {
                const char * unescapedFileName = megaApi[0]->unescapeFsIncompatible(escapedName, uploadPath.u8string().c_str());
                fileNamesStringMap->set(escapedName, unescapedFileName);
                delete [] unescapedFileName;
            }
        }
        delete [] escapedFileName;
    }

    TransferTracker uploadListener(megaApi[0].get());
    megaApi[0]->startUpload(uploadPath.u8string().c_str(), std::unique_ptr<MegaNode>{megaApi[0]->getRootNode()}.get(), &uploadListener);
    ASSERT_EQ(API_OK, uploadListener.waitForResult());

    ::mega::unique_ptr <MegaNode> n(megaApi[0]->getNodeByPath("/upload_invalid_filenames"));
    ASSERT_TRUE(n.get());
    ::mega::unique_ptr <MegaNode> authNode(megaApi[0]->authorizeNode(n.get()));
    ASSERT_TRUE(authNode.get());
    MegaNodeList *children(authNode->getChildren());
    ASSERT_TRUE(children && children->size());

    for (int i = 0; i < children->size(); i++)
    {
        MegaNode *child = children->get(i);
        const char *uploadedName = child->getName();
        const char *uploadedNameEscaped = megaApi[0]->escapeFsIncompatible(child->getName(), uploadPath.u8string().c_str());
        const char *expectedName = fileNamesStringMap->get(uploadedNameEscaped);
        delete [] uploadedNameEscaped;

        // Conditions to check if uploaded fileName is correct:
        // 1) Escaped uploaded filename must be found in fileNamesStringMap (original filename found)
        // 2) Uploaded filename must be equal than the expected value (original filename unescaped)
        ASSERT_TRUE (uploadedName && expectedName && !strcmp(uploadedName, expectedName));
    }

    // Download files
    fs::path downloadPath = fs::current_path() / "download_invalid_filenames";
    if (fs::exists(downloadPath))
    {
        fs::remove_all(downloadPath);
    }
    fs::create_directories(downloadPath);
    TransferTracker downloadListener(megaApi[0].get());
    megaApi[0]->startDownload(authNode.get(), downloadPath.u8string().c_str(), &downloadListener);
    ASSERT_EQ(API_OK, downloadListener.waitForResult());

    for (fs::directory_iterator itpath (downloadPath); itpath != fs::directory_iterator(); ++itpath)
    {
        std::string downloadedName = itpath->path().filename().u8string();
        if (!downloadedName.compare(".") || !downloadedName.compare(".."))
        {
            continue;
        }

        // Conditions to check if downloaded fileName is correct:
        // download filename must be found in fileNamesStringMap (original filename found)
        ASSERT_TRUE(fileNamesStringMap->get(downloadedName.c_str()));
    }
}

TEST_F(SdkTest, RecursiveUploadWithLogout)
{
    LOG_info << "___TEST RecursiveUploadWithLogout___";

    // this one used to cause a double-delete

    // make new folders (and files) in the local filesystem - approx 90 
    fs::path p = fs::current_path() / "uploadme_mega_auto_test_sdk";
    if (fs::exists(p))
    {
        fs::remove_all(p);
    }
    fs::create_directories(p);
    ASSERT_TRUE(buildLocalFolders(p.u8string().c_str(), "newkid", 3, 2, 10));

    // start uploading
    TransferTracker uploadListener(megaApi[0].get());
    megaApi[0]->startUpload(p.u8string().c_str(), std::unique_ptr<MegaNode>{megaApi[0]->getRootNode()}.get(), &uploadListener);
    WaitMillisec(500);

    // logout while the upload (which consists of many transfers) is ongoing
    ASSERT_EQ(API_OK, doRequestLogout(0));
    int result = uploadListener.waitForResult();
    ASSERT_TRUE(result == API_EACCESS || result == API_EINCOMPLETE);
}

TEST_F(SdkTest, DISABLED_RecursiveDownloadWithLogout)
{
    LOG_info << "___TEST RecursiveDownloadWithLogout";

    // this one used to cause a double-delete

    // make new folders (and files) in the local filesystem - approx 130 - we must upload in order to have something to download
    fs::path uploadpath = fs::current_path() / "uploadme_mega_auto_test_sdk";
    fs::path downloadpath = fs::current_path() / "downloadme_mega_auto_test_sdk";

    std::error_code ec;
    fs::remove_all(uploadpath, ec);
    fs::remove_all(downloadpath, ec);
    ASSERT_TRUE(!fs::exists(uploadpath));
    ASSERT_TRUE(!fs::exists(downloadpath));
    fs::create_directories(uploadpath);
    fs::create_directories(downloadpath);

    ASSERT_TRUE(buildLocalFolders(uploadpath.u8string().c_str(), "newkid", 3, 2, 10));

    // upload all of those
    TransferTracker uploadListener(megaApi[0].get());
    megaApi[0]->startUpload(uploadpath.u8string().c_str(), std::unique_ptr<MegaNode>{megaApi[0]->getRootNode()}.get(), &uploadListener);
    ASSERT_EQ(API_OK, uploadListener.waitForResult());

    // ok now try the download
    TransferTracker downloadListener(megaApi[0].get());
    megaApi[0]->startDownload(megaApi[0]->getNodeByPath("/uploadme_mega_auto_test_sdk"), downloadpath.u8string().c_str(), &downloadListener);
    WaitMillisec(1000);
    ASSERT_TRUE(downloadListener.started);
    ASSERT_TRUE(!downloadListener.finished);

    // logout while the download (which consists of many transfers) is ongoing

    ASSERT_EQ(API_OK, doRequestLogout(0));

    int result = downloadListener.waitForResult();
    ASSERT_TRUE(result == API_EACCESS || result == API_EINCOMPLETE);
    fs::remove_all(uploadpath, ec);
    fs::remove_all(downloadpath, ec);
}

#ifdef ENABLE_SYNC
TEST_F(SdkTest, SyncResumptionAfterFetchNodes)
{
    LOG_info << "___TEST SyncResumptionAfterFetchNodes___";

    // This test has several issues:
    // 1. Remote nodes may not be committed to the sctable database in time for fetchnodes which
    //    then fails adding syncs because the remotes are missing. For this reason we wait until
    //    we receive the EVENT_COMMIT_DB event after transferring the nodes.
    // 2. Syncs are deleted some time later leading to error messages (like local fingerprint mismatch)
    //    if we don't wait for long enough after we get called back. A sync only gets flagged but
    //    is deleted later.

    const std::string session = dumpSession();

    const fs::path basePath = "SyncResumptionAfterFetchNodes";
    const auto sync1Path = fs::current_path() / basePath / "sync1"; // stays active
    const auto sync2Path = fs::current_path() / basePath / "sync2"; // will be made inactive
    const auto sync3Path = fs::current_path() / basePath / "sync3"; // will be deleted
    const auto sync4Path = fs::current_path() / basePath / "sync4"; // stays active

    auto cleanUp = [this, &basePath]()
    {
        std::error_code ignoredEc;
        fs::remove_all(basePath, ignoredEc);

        std::unique_ptr<MegaNode> baseNode{megaApi[0]->getNodeByPath(("/" + basePath.u8string()).c_str())};
        if (baseNode)
        {
            RequestTracker removeTracker(megaApi[0].get());
            megaApi[0]->remove(baseNode.get(), &removeTracker);
            ASSERT_EQ(API_OK, removeTracker.waitForResult());
        }
    };

    cleanUp();

    fs::create_directories(sync1Path);
    fs::create_directories(sync2Path);
    fs::create_directories(sync3Path);
    fs::create_directories(sync4Path);

    {
        std::lock_guard<std::mutex> lock{lastEventMutex};
        lastEvent.reset();
        // we're assuming we're not getting any unrelated db commits while the transfer is running
    }

    // transfer the folder and its subfolders
    TransferTracker uploadListener(megaApi[0].get());
    megaApi[0]->startUpload(basePath.u8string().c_str(), megaApi[0]->getRootNode(), &uploadListener);
    ASSERT_EQ(API_OK, uploadListener.waitForResult());

    // loop until we get a commit to the sctable to ensure we cached the new remote nodes
    for (;;)
    {
        {
            std::lock_guard<std::mutex> lock{lastEventMutex};
            if (lastEvent && lastEvent->getType() == MegaEvent::EVENT_COMMIT_DB)
            {
                // we're assuming this event is the event for the whole batch of nodes
                break;
            }
        }
        std::this_thread::sleep_for(std::chrono::milliseconds{100});
    }

    auto megaNode = [this, &basePath](const std::string& p)
    {
        const auto path = "/" + basePath.u8string() + "/" + p;
        return std::unique_ptr<MegaNode>{megaApi[0]->getNodeByPath(path.c_str())};
    };

    auto localFp = [this, &megaNode](const fs::path& p)
    {
        auto node = megaNode(p.filename().u8string());
        auto sync = std::unique_ptr<MegaSync>{megaApi[0]->getSyncByNode(node.get())};
        return sync->getLocalFingerprint();
    };

    auto syncFolder = [this, &megaNode](const fs::path& p)
    {
        RequestTracker syncTracker(megaApi[0].get());
        auto node = megaNode(p.filename().u8string());
        megaApi[0]->syncFolder(p.u8string().c_str(), node.get(), &syncTracker);
        ASSERT_EQ(API_OK, syncTracker.waitForResult());
    };

    auto disableSync = [this, &megaNode](const fs::path& p)
    {
        RequestTracker syncTracker(megaApi[0].get());
        auto node = megaNode(p.filename().u8string());
        megaApi[0]->disableSync(node.get(), &syncTracker);
        ASSERT_EQ(API_OK, syncTracker.waitForResult());
    };

    auto resumeSync = [this, &megaNode](const fs::path& p, const long long localfp)
    {
        RequestTracker syncTracker(megaApi[0].get());
        auto node = megaNode(p.filename().u8string());
        megaApi[0]->resumeSync(p.u8string().c_str(), node.get(), localfp, &syncTracker);
        ASSERT_EQ(API_OK, syncTracker.waitForResult());
    };

    auto removeSync = [this, &megaNode](const fs::path& p)
    {
        RequestTracker syncTracker(megaApi[0].get());
        auto node = megaNode(p.filename().u8string());
        megaApi[0]->removeSync(node.get(), &syncTracker);
        ASSERT_EQ(API_OK, syncTracker.waitForResult());
    };

    auto checkSyncOK = [this, &megaNode](const fs::path& p)
    {
        auto node = megaNode(p.filename().u8string());
        return std::unique_ptr<MegaSync>{megaApi[0]->getSyncByNode(node.get())} != nullptr;
    };

    auto reloginViaSession = [this, &session]()
    {
        locallogout();
        loginBySessionId(0, session);
    };

    syncFolder(sync1Path);
    syncFolder(sync2Path);
    syncFolder(sync3Path);
    syncFolder(sync4Path);

    ASSERT_TRUE(checkSyncOK(sync1Path));
    ASSERT_TRUE(checkSyncOK(sync2Path));
    ASSERT_TRUE(checkSyncOK(sync3Path));
    ASSERT_TRUE(checkSyncOK(sync4Path));
    const auto sync2LocalFp = localFp(sync2Path); // need this for manual resume

    disableSync(sync2Path);
    removeSync(sync3Path);

    // wait for the sync removals to actually take place
    std::this_thread::sleep_for(std::chrono::seconds{20});

    ASSERT_TRUE(checkSyncOK(sync1Path));
    ASSERT_FALSE(checkSyncOK(sync2Path));
    ASSERT_FALSE(checkSyncOK(sync3Path));
    ASSERT_TRUE(checkSyncOK(sync4Path));

    reloginViaSession();

    ASSERT_FALSE(checkSyncOK(sync1Path));
    ASSERT_FALSE(checkSyncOK(sync2Path));
    ASSERT_FALSE(checkSyncOK(sync3Path));
    ASSERT_FALSE(checkSyncOK(sync4Path));

    fetchnodes(0, maxTimeout, true); // auto-resumes two active syncs

    ASSERT_TRUE(checkSyncOK(sync1Path));
    ASSERT_FALSE(checkSyncOK(sync2Path));
    ASSERT_FALSE(checkSyncOK(sync3Path));
    ASSERT_TRUE(checkSyncOK(sync4Path));

    // check if we can still resume manually
    resumeSync(sync2Path, sync2LocalFp);

    ASSERT_TRUE(checkSyncOK(sync1Path));
    ASSERT_TRUE(checkSyncOK(sync2Path));
    ASSERT_FALSE(checkSyncOK(sync3Path));
    ASSERT_TRUE(checkSyncOK(sync4Path));

    // check if resumeSync re-activated the sync
    reloginViaSession();

    ASSERT_FALSE(checkSyncOK(sync1Path));
    ASSERT_FALSE(checkSyncOK(sync2Path));
    ASSERT_FALSE(checkSyncOK(sync3Path));
    ASSERT_FALSE(checkSyncOK(sync4Path));

    fetchnodes(0, maxTimeout, true); // auto-resumes three active syncs

    ASSERT_TRUE(checkSyncOK(sync1Path));
    ASSERT_TRUE(checkSyncOK(sync2Path));
    ASSERT_FALSE(checkSyncOK(sync3Path));
    ASSERT_TRUE(checkSyncOK(sync4Path));

    removeSync(sync1Path);
    removeSync(sync2Path);
    removeSync(sync4Path);

    // wait for the sync removals to actually take place
    std::this_thread::sleep_for(std::chrono::seconds{20});

    cleanUp();
}
#endif<|MERGE_RESOLUTION|>--- conflicted
+++ resolved
@@ -289,11 +289,7 @@
     for (int i = int(megaApi.size()); i--; )  if (megaApi[i].get() == api) apiIndex = i;
     if (apiIndex == -1)
     {
-<<<<<<< HEAD
         LOG_warn << "Instance of MegaApi not recognized";  // this can occur during MegaApi deletion due to callbacks on shutdown
-=======
-        LOG_warn << "Instance of MegaApi not recognized";   // does happen during shutdown
->>>>>>> 05cfeacc
     }
     return apiIndex;
 }
