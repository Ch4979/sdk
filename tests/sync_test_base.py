--- conflicted
+++ resolved
@@ -145,12 +145,8 @@
 
         self.nr_retries = 200
         self.nr_files = 10
-<<<<<<< HEAD
-        self.nr_dirs = 5
+        self.nr_dirs = 10
         self.nr_time_changes = 10
-=======
-        self.nr_dirs = 10
->>>>>>> b532322a
         self.local_obj_nr = 5
         self.force_syncing = False
 
