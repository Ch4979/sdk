/**
 * @file tests/sdk_test.cpp
 * @brief Mega SDK test file
 *
 * (c) 2015 by Mega Limited, Wellsford, New Zealand
 *
 * This file is part of the MEGA SDK - Client Access Engine.
 *
 * Applications using the MEGA API must present a valid application key
 * and comply with the the rules set forth in the Terms of Service.
 *
 * The MEGA SDK is distributed in the hope that it will be useful,
 * but WITHOUT ANY WARRANTY; without even the implied warranty of
 * MERCHANTABILITY or FITNESS FOR A PARTICULAR PURPOSE.
 *
 * @copyright Simplified (2-clause) BSD License.
 *
 * You should have received a copy of the license along with this
 * program.
 */


#include "mega.h"
#include "../include/megaapi.h"
#include "../include/megaapi_impl.h"
#include "gtest/gtest.h"

#include <iostream>
#include <fstream>

using namespace mega;
using ::testing::Test;

static const string APP_KEY     = "8QxzVRxD";
static const string USER_AGENT  = "Unit Tests with GoogleTest framework";

// IMPORTANT: the main account must be empty (Cloud & Rubbish) before starting the test and it will be purged at exit.
// Both main and auxiliar accounts shouldn't be contacts yet and shouldn't have any pending contact requests.
// Set your login credentials as environment variables: $MEGA_EMAIL and $MEGA_PWD (and $MEGA_EMAIL_AUX / $MEGA_PWD_AUX for shares * contacts)

static const unsigned int pollingT      = 500000;   // (microseconds) to check if response from server is received
static const unsigned int maxTimeout    = 600;      // Maximum time (seconds) to wait for response from server

static const string PUBLICFILE  = "file.txt";
static const string UPFILE      = "file1.txt";
static const string DOWNFILE    = "file2.txt";
static const string EMPTYFILE   = "empty-file.txt";
static const string AVATARSRC   = "logo.png";
static const string AVATARDST   = "deleteme.png";

static bool testingInvalidArgs = false;

class MegaLoggerSDK : public MegaLogger {

public:
    MegaLoggerSDK(const char *filename);
    ~MegaLoggerSDK();

private:
    ofstream sdklog;

protected:
    void log(const char *time, int loglevel, const char *source, const char *message);
};

// Fixture class with common code for most of tests
class SdkTest : public ::testing::Test, public MegaListener, MegaRequestListener, MegaTransferListener, MegaLogger {

public:
    MegaApi* megaApi[2];
    string email[2];
    string pwd[2];

    int lastError[2];

    // flags to monitor the completion of requests/transfers
    bool requestFlags[2][MegaRequest::TYPE_SET_PROXY];
    bool transferFlags[2][MegaTransfer::TYPE_LOCAL_HTTP_DOWNLOAD];

    // relevant values received in response of requests
    MegaHandle h;
    string link;
    MegaNode *publicNode;
<<<<<<< HEAD
    int number;
=======
    string attributeValue;
    string sid;

    MegaContactRequest* cr[2];

    // flags to monitor the updates of nodes/users/PCRs due to actionpackets
    bool nodeUpdated[2];
    bool userUpdated[2];
    bool contactRequestUpdated[2];
    bool accountUpdated[2];
>>>>>>> 0ec5073f

#ifdef ENABLE_CHAT
    bool chatUpdated[2];        // flags to monitor the updates of chats due to actionpackets
    map<handle, MegaTextChat*> chats;   //  runtime cache of fetched/updated chats
    MegaHandle chatid;          // last chat added
#endif

    MegaLoggerSDK *logger;

protected:
    virtual void SetUp();
    virtual void TearDown();

    void onRequestStart(MegaApi *api, MegaRequest *request) {}
    void onRequestUpdate(MegaApi*api, MegaRequest *request) {}
    void onRequestFinish(MegaApi *api, MegaRequest *request, MegaError *e);
    void onRequestTemporaryError(MegaApi *api, MegaRequest *request, MegaError* error) {}
    void onTransferStart(MegaApi *api, MegaTransfer *transfer) { }
    void onTransferFinish(MegaApi* api, MegaTransfer *transfer, MegaError* e);
    void onTransferUpdate(MegaApi *api, MegaTransfer *transfer) {}
    void onTransferTemporaryError(MegaApi *api, MegaTransfer *transfer, MegaError* error) {}
    void onUsersUpdate(MegaApi* api, MegaUserList *users);
    void onNodesUpdate(MegaApi* api, MegaNodeList *nodes);
    void onAccountUpdate(MegaApi *api);
    void onContactRequestsUpdate(MegaApi* api, MegaContactRequestList* requests);
    void onReloadNeeded(MegaApi *api) {}
#ifdef ENABLE_SYNC
    void onSyncFileStateChanged(MegaApi *api, MegaSync *sync, const char *filePath, int newState) {}
    void onSyncEvent(MegaApi *api, MegaSync *sync,  MegaSyncEvent *event) {}
    void onSyncStateChanged(MegaApi *api,  MegaSync *sync) {}
    void onGlobalSyncStateChanged(MegaApi* api) {}
#endif
#ifdef ENABLE_CHAT
    void onChatsUpdate(MegaApi *api, MegaTextChatList *chats);
#endif

public:
    void login(unsigned int apiIndex, int timeout = maxTimeout);
    void fetchnodes(unsigned int apiIndex, int timeout = maxTimeout);
    void logout(unsigned int apiIndex, int timeout = maxTimeout);
    char* dumpSession();
    void locallogout(int timeout = maxTimeout);
    void resumeSession(char *session, int timeout = maxTimeout);

    void purgeTree(MegaNode *p);
    bool waitForResponse(bool *responseReceived, unsigned int timeout = maxTimeout);

    void createFile(string filename, bool largeFile = true);
    size_t getFilesize(string filename);
    void deleteFile(string filename);

    void getMegaApiAux();
    void releaseMegaApi(unsigned int apiIndex);

    void inviteContact(string email, string message, int action, int timeout = maxTimeout);
    void replyContact(MegaContactRequest *cr, int action, int timeout = maxTimeout);
    void removeContact(string email, int timeout = maxTimeout);
    void setUserAttribute(int type, string value, int timeout = maxTimeout);
    void getUserAttribute(MegaUser *u, int type, int timeout = maxTimeout, int accountIndex = 1);

    void shareFolder(MegaNode *n, const char *email, int action, int timeout = maxTimeout);

    void createPublicLink(MegaNode *n, m_time_t expireDate = 0, int timeout = maxTimeout);
    void importPublicLink(string link, MegaNode *parent, int timeout = maxTimeout);
    void getPublicNode(string link, int timeout = maxTimeout);
    void removePublicLink(MegaNode *n, int timeout = maxTimeout);

    void getContactRequest(unsigned int apiIndex, bool outgoing, int expectedSize = 1);

    void createFolder(unsigned int apiIndex, char * name, MegaNode *n, int timeout = maxTimeout);

#ifdef ENABLE_CHAT
    void createChat(bool group, MegaTextChatPeerList *peers, int timeout = maxTimeout);
#endif
};<|MERGE_RESOLUTION|>--- conflicted
+++ resolved
@@ -81,9 +81,7 @@
     MegaHandle h;
     string link;
     MegaNode *publicNode;
-<<<<<<< HEAD
     int number;
-=======
     string attributeValue;
     string sid;
 
@@ -94,7 +92,6 @@
     bool userUpdated[2];
     bool contactRequestUpdated[2];
     bool accountUpdated[2];
->>>>>>> 0ec5073f
 
 #ifdef ENABLE_CHAT
     bool chatUpdated[2];        // flags to monitor the updates of chats due to actionpackets
