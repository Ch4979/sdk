--- conflicted
+++ resolved
@@ -373,12 +373,8 @@
 
 void AppFilePut::displayname(string* dname)
 {
-<<<<<<< HEAD
-    *dname = localname.toName(*transfer->client->fsaccess);
-=======
     *dname = localname;
     transfer->client->fsaccess->local2name(dname, client->fsaccess->getFilesystemType(dname));
->>>>>>> b0d46f6c
 }
 
 // transfer progress callback
@@ -667,12 +663,8 @@
         name = *cfilename;
     }
 
-<<<<<<< HEAD
-    localname = LocalPath::fromName(name, *client->fsaccess);
-=======
     localname = name;
     client->fsaccess->name2local(&localname, client->fsaccess->getFilesystemType(&localname));
->>>>>>> b0d46f6c
     if (!targetfolder.empty())
     {
         string s = targetfolder;
@@ -695,16 +687,10 @@
     targetuser = ctargetuser;
 
     // erase path component
-<<<<<<< HEAD
-    name = clocalname.toPath(*client->fsaccess);
-    client->fsaccess->local2name(&name);
-    client->fsaccess->local2name(&separator);
-=======
     name = *clocalname;
     FileSystemType fileSystemType = client->fsaccess->getFilesystemType(clocalname);
     client->fsaccess->local2name(&name, fileSystemType);
     client->fsaccess->local2name(&separator,fileSystemType);
->>>>>>> b0d46f6c
 
     name.erase(0, name.find_last_of(*separator.c_str()) + 1);
 }
