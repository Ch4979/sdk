--- conflicted
+++ resolved
@@ -113,20 +113,8 @@
     LocalPath localname;
     while (da->dnext(localpath, localname, false))
     {
-<<<<<<< HEAD
         ScopedLengthRestore restoreLength(localpath);
         localpath.separatorAppend(localname, fsaccess, false);
-=======
-        auto name = localname;
-        fsaccess.local2name(&name, sync.mFilesystemType);
-
-        if (localpathSize > 0)
-        {
-            localpath.append(localseparator);
-        }
-
-        localpath.append(localname);
->>>>>>> b0d46f6c
 
         // check if this record is to be ignored
         if (app.sync_syncable(&sync, localname.toName(fsaccess).c_str(), localpath))
@@ -704,13 +692,9 @@
     fsstableids = dirnotify->fsstableids();
     LOG_info << "Filesystem IDs are stable: " << fsstableids;
 
-<<<<<<< HEAD
+    mFilesystemType = client->fsaccess->getFilesystemType(&mLocalPath);
+
     localroot->init(this, FOLDERNODE, NULL, crootpath, nullptr);  // the root node must have the absolute path.  We don't store shortname, to avoid accidentally using relative paths.
-=======
-    mFilesystemType = client->fsaccess->getFilesystemType(&crootpath);
-
-    localroot->init(this, FOLDERNODE, NULL, &crootpath, nullptr);  // the root node must have the absolute path.  We don't store shortname, to avoid accidentally using relative paths.
->>>>>>> b0d46f6c
     localroot->setnode(remotenode);
 
 #ifdef __APPLE__
@@ -1153,17 +1137,7 @@
         {
             while (da->dnext(*localpath, localname, client->followsymlinks))
             {
-<<<<<<< HEAD
                 name = localname.toName(*client->fsaccess);
-=======
-                name = localname;
-                client->fsaccess->local2name(&name, mFilesystemType);
-
-                if (t)
-                {
-                    localpath->append(client->fsaccess->localseparator);
-                }
->>>>>>> b0d46f6c
 
                 ScopedLengthRestore restoreLen(*localpath);
                 localpath->separatorAppend(localname, *client->fsaccess, false);
@@ -1181,14 +1155,7 @@
                             l = checkpath(NULL, localpath, nullptr, nullptr, false, da);
                         }
 
-                        if (l && l != (LocalNode*)~0)
-                        {
-                            if (l->sync->getConfig().forceOverwrite())
-                            {
-                                l->mSyncable = true;
-                            }
-                        }
-                        else
+                        if (!l || l == (LocalNode*)~0)
                         {
                             // new record: place in notification queue
                             dirnotify->notify(DirNotify::DIREVENTS, NULL, LocalPath(*localpath));
@@ -1284,11 +1251,7 @@
         }
 
         string name = newname.size() ? newname : l->name;
-<<<<<<< HEAD
-        client->fsaccess->local2name(&name);
-=======
         client->fsaccess->local2name(&name, mFilesystemType);
->>>>>>> b0d46f6c
 
         if (!client->app->sync_syncable(this, name.c_str(), tmppath))
         {
