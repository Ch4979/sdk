/**
 * @file sync.cpp
 * @brief Class for synchronizing local and remote trees
 *
 * (c) 2013-2014 by Mega Limited, Auckland, New Zealand
 *
 * This file is part of the MEGA SDK - Client Access Engine.
 *
 * Applications using the MEGA API must present a valid application key
 * and comply with the the rules set forth in the Terms of Service.
 *
 * The MEGA SDK is distributed in the hope that it will be useful,
 * but WITHOUT ANY WARRANTY; without even the implied warranty of
 * MERCHANTABILITY or FITNESS FOR A PARTICULAR PURPOSE.
 *
 * @copyright Simplified (2-clause) BSD License.
 *
 * You should have received a copy of the license along with this
 * program.
 */

#include <type_traits>
#include <unordered_set>

#include "mega.h"

#ifdef ENABLE_SYNC
#include "mega/sync.h"
#include "mega/megaapp.h"
#include "mega/transfer.h"
#include "mega/megaclient.h"
#include "mega/base64.h"

namespace mega {

const int Sync::SCANNING_DELAY_DS = 5;
const int Sync::EXTRA_SCANNING_DELAY_DS = 150;
const int Sync::FILE_UPDATE_DELAY_DS = 30;
const int Sync::FILE_UPDATE_MAX_DELAY_SECS = 60;
const dstime Sync::RECENT_VERSION_INTERVAL_SECS = 10800;

namespace {

// Need this to store `LightFileFingerprint` by-value in `FingerprintSet`
struct LightFileFingerprintComparator
{
    bool operator()(const LightFileFingerprint& lhs, const LightFileFingerprint& rhs) const
    {
        return LightFileFingerprintCmp{}(&lhs, &rhs);
    }
};

// Represents a file/folder for use in assigning fs IDs
struct FsFile
{
    handle fsid;
    string path;
};

// Caches fingerprints
class FingerprintCache
{
public:
    using FingerprintSet = std::set<LightFileFingerprint, LightFileFingerprintComparator>;

    // Adds a new fingerprint
    template<typename T, typename = typename std::enable_if<std::is_same<LightFileFingerprint, typename std::decay<T>::type>::value>::type>
    const LightFileFingerprint* add(T&& ffp)
    {
         const auto insertPair = mFingerprints.insert(std::forward<T>(ffp));
         return &*insertPair.first;
    }

    // Returns the set of all fingerprints
    const FingerprintSet& all() const
    {
        return mFingerprints;
    }

private:
    FingerprintSet mFingerprints;
};

using FingerprintLocalNodeMap = std::multimap<const LightFileFingerprint*, LocalNode*, LightFileFingerprintCmp>;
using FingerprintFileMap = std::multimap<const LightFileFingerprint*, FsFile, LightFileFingerprintCmp>;

// Collects all syncable filesystem paths in the given folder under `localpath`
set<string> collectAllPathsInFolder(Sync& sync, MegaApp& app, FileSystemAccess& fsaccess, string localpath,
                                    const string& localdebris, const string& localseparator)
{
    auto fa = fsaccess.newfileaccess(false);
    if (!fa->fopen(&localpath, true, false))
    {
        LOG_err << "Unable to open path: " << localpath;
        return {};
    }
    if (fa->mIsSymLink)
    {
        LOG_debug << "Ignoring symlink: " << localpath;
        return {};
    }
    assert(fa->type == FOLDERNODE);

    auto da = std::unique_ptr<DirAccess>{fsaccess.newdiraccess()};
    if (!da->dopen(&localpath, fa.get(), false))
    {
        LOG_err << "Unable to open directory: " << localpath;
        return {};
    }

    set<string> paths; // has to be a std::set to enforce same sorting as `children` of `LocalNode`

    const size_t localpathSize = localpath.size();

    string localname;
    while (da->dnext(&localpath, &localname, false))
    {
        auto name = localname;
        fsaccess.local2name(&name);

        if (localpathSize > 0)
        {
            localpath.append(localseparator);
        }

        localpath.append(localname);

        // check if this record is to be ignored
        if (app.sync_syncable(&sync, name.c_str(), &localpath))
        {
            // skip the sync's debris folder
            if (isPathSyncable(localpath, localdebris, localseparator))
            {
                paths.insert(localpath);
            }
        }

        localpath.resize(localpathSize);
    }

    return paths;
}

// Combines another fingerprint into `ffp`
void hashCombineFingerprint(LightFileFingerprint& ffp, const LightFileFingerprint& other)
{
    hashCombine(ffp.size, other.size);
    hashCombine(ffp.mtime, other.mtime);
}

// Combines the fingerprints of all file nodes in the given map
bool combinedFingerprint(LightFileFingerprint& ffp, const localnode_map& nodeMap)
{
    bool success = false;
    for (const auto& nodePair : nodeMap)
    {
        const LocalNode& l = *nodePair.second;
        if (l.type == FILENODE)
        {
            LightFileFingerprint lFfp;
            lFfp.genfingerprint(l.size, l.mtime);
            hashCombineFingerprint(ffp, lFfp);
            success = true;
        }
    }
    return success;
}

// Combines the fingerprints of all files in the given paths
bool combinedFingerprint(LightFileFingerprint& ffp, FileSystemAccess& fsaccess, const set<string>& paths)
{
    bool success = false;
    for (const auto& path : paths)
    {
        auto fa = fsaccess.newfileaccess(false);
        if (!fa->fopen(const_cast<string*>(&path), true, false))
        {
            LOG_err << "Unable to open path: " << path;
            success = false;
            break;
        }
        if (fa->mIsSymLink)
        {
            LOG_debug << "Ignoring symlink: " << path;
            continue;
        }
        if (fa->type == FILENODE)
        {
            LightFileFingerprint faFfp;
            faFfp.genfingerprint(fa->size, fa->mtime);
            hashCombineFingerprint(ffp, faFfp);
            success = true;
        }
    }
    return success;
}

// Computes the fingerprint of the given `l` (file or folder) and stores it in `ffp`
bool computeFingerprint(LightFileFingerprint& ffp, const LocalNode& l)
{
    if (l.type == FILENODE)
    {
        ffp.genfingerprint(l.size, l.mtime);
        return true;
    }
    else if (l.type == FOLDERNODE)
    {
        return combinedFingerprint(ffp, l.children);
    }
    else
    {
        assert(false && "Invalid node type");
        return false;
    }
}

// Computes the fingerprint of the given `fa` (file or folder) and stores it in `ffp`
bool computeFingerprint(LightFileFingerprint& ffp, FileSystemAccess& fsaccess,
                        FileAccess& fa, const std::string& path, const set<string>& paths)
{
    if (fa.type == FILENODE)
    {
        assert(paths.empty());
        ffp.genfingerprint(fa.size, fa.mtime);
        return true;
    }
    else if (fa.type == FOLDERNODE)
    {
        return combinedFingerprint(ffp, fsaccess, paths);
    }
    else
    {
        assert(false && "Invalid node type");
        return false;
    }
}

// Collects all `LocalNode`s by storing them in `localnodes`, keyed by LightFileFingerprint.
// Invalidates the fs IDs of all local nodes.
// Stores all fingerprints in `fingerprints` for later reference.
void collectAllLocalNodes(FingerprintCache& fingerprints, FingerprintLocalNodeMap& localnodes,
                          LocalNode& l, handlelocalnode_map& fsidnodes, const string& localseparator)
{
    // invalidate fsid of `l`
    l.fsid = mega::UNDEF;
    if (l.fsid_it != fsidnodes.end())
    {
        fsidnodes.erase(l.fsid_it);
        l.fsid_it = fsidnodes.end();
    }
    // collect fingerprint
    LightFileFingerprint ffp;
    if (computeFingerprint(ffp, l))
    {
        const auto ffpPtr = fingerprints.add(std::move(ffp));
        localnodes.insert(std::make_pair(ffpPtr, &l));
    }
    if (l.type == FILENODE)
    {
        return;
    }
    for (auto& childPair : l.children)
    {
        collectAllLocalNodes(fingerprints, localnodes, *childPair.second, fsidnodes, localseparator);
    }
}

// Collects all `File`s by storing them in `files`, keyed by FileFingerprint.
// Stores all fingerprints in `fingerprints` for later reference.
void collectAllFiles(bool& success, FingerprintCache& fingerprints, FingerprintFileMap& files,
                     Sync& sync, MegaApp& app, FileSystemAccess& fsaccess, const string& localpath,
                     const string& localdebris, const string& localseparator)
{
    auto insertFingerprint = [&files, &fingerprints](FileSystemAccess& fsaccess, FileAccess& fa,
                                                     const std::string& path, const set<string>& paths)
    {
        LightFileFingerprint ffp;
        if (computeFingerprint(ffp, fsaccess, fa, path, paths))
        {
            const auto ffpPtr = fingerprints.add(std::move(ffp));
            files.insert(std::make_pair(ffpPtr, FsFile{fa.fsid, path}));
        }
    };

    auto fa = fsaccess.newfileaccess(false);
    if (!fa->fopen(const_cast<string*>(&localpath), true, false))
    {
        LOG_err << "Unable to open path: " << localpath;
        success = false;
        return;
    }
    if (fa->mIsSymLink)
    {
        LOG_debug << "Ignoring symlink: " << localpath;
        return;
    }
    if (!fa->fsidvalid)
    {
        LOG_err << "Invalid fs id for: " << localpath;
        success = false;
        return;
    }

    if (fa->type == FILENODE)
    {
        insertFingerprint(fsaccess, *fa, localpath, {});
    }
    else if (fa->type == FOLDERNODE)
    {
        const auto paths = collectAllPathsInFolder(sync, app, fsaccess, localpath, localdebris, localseparator);
        insertFingerprint(fsaccess, *fa, localpath, paths);
        fa.reset();
        for (const auto& path : paths)
        {
            collectAllFiles(success, fingerprints, files, sync, app, fsaccess, path, localdebris, localseparator);
        }
    }
    else
    {
        assert(false && "Invalid file type");
        success = false;
        return;
    }
}

// Assigns fs IDs from `files` to those `localnodes` that match the fingerprints found in `files`.
// If there are multiple matches we apply a best-path heuristic.
size_t assignFilesystemIdsImpl(const FingerprintCache& fingerprints, FingerprintLocalNodeMap& localnodes,
                               FingerprintFileMap& files, handlelocalnode_map& fsidnodes, const string& localseparator)
{
    string nodePath;
    string accumulated;
    size_t assignmentCount = 0;
    for (const auto& fp : fingerprints.all())
    {
        const auto nodeRange = localnodes.equal_range(&fp);
        const auto nodeCount = std::distance(nodeRange.first, nodeRange.second);
        if (nodeCount <= 0)
        {
            continue;
        }

        const auto fileRange = files.equal_range(&fp);
        const auto fileCount = std::distance(fileRange.first, fileRange.second);
        if (fileCount <= 0)
        {
            // without files we cannot assign fs IDs to these localnodes, so no need to keep them
            localnodes.erase(nodeRange.first, nodeRange.second);
            continue;
        }

        struct Element
        {
            int score;
            handle fsid;
            LocalNode* l;
        };
        std::vector<Element> elements;
        elements.reserve(nodeCount * fileCount);

        for (auto nodeIt = nodeRange.first; nodeIt != nodeRange.second; ++nodeIt)
        {
            auto l = nodeIt->second;
            if (l != l->sync->localroot.get()) // never assign fs ID to the root localnode
            {
                nodePath.clear();
                l->getlocalpath(&nodePath, false, &localseparator);
                for (auto fileIt = fileRange.first; fileIt != fileRange.second; ++fileIt)
                {
                    const auto& filePath = fileIt->second.path;
                    const auto score = computeReversePathMatchScore(accumulated, nodePath, filePath, localseparator);
                    if (score > 0) // leaf name must match
                    {
                        elements.push_back({score, fileIt->second.fsid, l});
                    }
                }
            }
        }

        // Sort in descending order by score. Elements with highest score come first
        std::sort(elements.begin(), elements.end(), [](const Element& e1, const Element& e2)
                                                    {
                                                        return e1.score > e2.score;
                                                    });

        std::unordered_set<handle> usedFsIds;
        for (const auto& e : elements)
        {
            if (e.l->fsid == mega::UNDEF // node not assigned
                && usedFsIds.find(e.fsid) == usedFsIds.end()) // fsid not used
            {
                e.l->setfsid(e.fsid, fsidnodes);
                usedFsIds.insert(e.fsid);
                ++assignmentCount;
            }
        }

        // the fingerprint that these files and localnodes correspond to has now finished processing
        files.erase(fileRange.first, fileRange.second);
        localnodes.erase(nodeRange.first, nodeRange.second);
    }
    return assignmentCount;
}

} // anonymous

bool isPathSyncable(const string& localpath, const string& localdebris, const string& localseparator)
{
    return localpath.size() < localdebris.size()
         || memcmp(localpath.data(), localdebris.data(), localdebris.size())
         || (localpath.size() != localdebris.size()
          && memcmp(localpath.data() + localdebris.size(),
                    localseparator.data(),
                    localseparator.size()));
}

int computeReversePathMatchScore(string& accumulated, const string& path1, const string& path2, const string& localseparator)
{
    if (path1.empty() || path2.empty())
    {
        return 0;
    }

    accumulated.clear();

    const auto path1End = path1.size() - 1;
    const auto path2End = path2.size() - 1;

    size_t index = 0;
    size_t separatorBias = 0;
    while (index <= path1End && index <= path2End)
    {
        const auto value1 = path1[path1End - index];
        const auto value2 = path2[path2End - index];
        if (value1 != value2)
        {
            break;
        }

        accumulated.push_back(value1);
        ++index;

        if (accumulated.size() >= localseparator.size())
        {
            const auto diffSize = accumulated.size() - localseparator.size();
            if (std::equal(accumulated.begin() + diffSize, accumulated.end(), localseparator.begin()))
            {
                separatorBias += localseparator.size();
                accumulated.clear();
            }
        }
    }

    if (index > path1End && index > path2End) // we got to the beginning of both paths (full score)
    {
        return static_cast<int>(index - separatorBias);
    }
    else // the paths only partly match
    {
        return static_cast<int>(index - separatorBias - accumulated.size());
    }
}

bool assignFilesystemIds(Sync& sync, MegaApp& app, FileSystemAccess& fsaccess, handlelocalnode_map& fsidnodes,
                         const string& localdebris, const string& localseparator)
{
    const auto& rootpath = sync.localroot->localname;
    LOG_info << "Assigning fs IDs at rootpath: " << rootpath.toPath(fsaccess);

    auto fa = fsaccess.newfileaccess(false);
    if (!fa->fopen(rootpath.editStringDirect(), true, false))
    {
        LOG_err << "Unable to open rootpath";
        return false;
    }
    if (fa->type != FOLDERNODE)
    {
        LOG_err << "rootpath not a folder";
        assert(false);
        return false;
    }
    if (fa->mIsSymLink)
    {
        LOG_err << "rootpath is a symlink";
        assert(false);
        return false;
    }
    fa.reset();

    bool success = true;

    FingerprintCache fingerprints;

    FingerprintLocalNodeMap localnodes;
    collectAllLocalNodes(fingerprints, localnodes, *sync.localroot, fsidnodes, localseparator);
    LOG_info << "Number of localnodes: " << localnodes.size();

    if (localnodes.empty())
    {
        return success;
    }

    FingerprintFileMap files;
    collectAllFiles(success, fingerprints, files, sync, app, fsaccess, *rootpath.editStringDirect(), localdebris, localseparator);
    LOG_info << "Number of files: " << files.size();

    LOG_info << "Number of fingerprints: " << fingerprints.all().size();
    const auto assignmentCount = assignFilesystemIdsImpl(fingerprints, localnodes, files, fsidnodes, localseparator);
    LOG_info << "Number of fsid assignments: " << assignmentCount;

    return success;
}

SyncConfigBag::SyncConfigBag(DbAccess& dbaccess, FileSystemAccess& fsaccess, PrnGen& rng, const std::string& id)
{
    std::string dbname = "syncconfigs_" + id;
    mTable.reset(dbaccess.open(rng, &fsaccess, &dbname, false, false));
    if (!mTable)
    {
        LOG_err << "Unable to open DB table: " << dbname;
        assert(false);
        return;
    }

    mTable->rewind();

    uint32_t tableId;
    std::string data;
    while (mTable->next(&tableId, &data))
    {
        auto syncConfig = SyncConfig::unserialize(data);
        if (!syncConfig)
        {
            LOG_err << "Unable to unserialize sync config at id: " << tableId;
            assert(false);
            continue;
        }
        syncConfig->dbid = tableId;

        mSyncConfigs.insert(std::make_pair(syncConfig->getLocalPath(), *syncConfig));
        if (tableId > mTable->nextid)
        {
            mTable->nextid = tableId;
        }
    }
    ++mTable->nextid;
}

void SyncConfigBag::insert(const SyncConfig& syncConfig)
{
    auto insertOrUpdate = [this](const uint32_t id, const SyncConfig& syncConfig)
    {
        std::string data;
        const_cast<SyncConfig&>(syncConfig).serialize(&data);
        DBTableTransactionCommitter committer{mTable.get()};
        if (!mTable->put(id, &data)) // put either inserts or updates
        {
            LOG_err << "Incomplete database put at id: " << mTable->nextid;
            assert(false);
            mTable->abort();
            return false;
        }
        return true;
    };

    map<string, SyncConfig>::iterator syncConfigIt = mSyncConfigs.find(syncConfig.getLocalPath());
    if (syncConfigIt == mSyncConfigs.end()) // syncConfig is new
    {
        if (mTable)
        {
            if (!insertOrUpdate(mTable->nextid, syncConfig))
            {
                return;
            }
        }
        auto insertPair = mSyncConfigs.insert(std::make_pair(syncConfig.getLocalPath(), syncConfig));
        if (mTable)
        {
            insertPair.first->second.dbid = mTable->nextid;
            ++mTable->nextid;
        }
    }
    else // syncConfig exists already
    {
        const uint32_t tableId = syncConfigIt->second.dbid;
        if (mTable)
        {
            if (!insertOrUpdate(tableId, syncConfig))
            {
                return;
            }
        }
        syncConfigIt->second = syncConfig;
        syncConfigIt->second.dbid = tableId;
    }
}

void SyncConfigBag::remove(const std::string& localPath)
{
    auto syncConfigPair = mSyncConfigs.find(localPath);
    if (syncConfigPair != mSyncConfigs.end())
    {
        if (mTable)
        {
            DBTableTransactionCommitter committer{mTable.get()};
            if (!mTable->del(syncConfigPair->second.dbid))
            {
                LOG_err << "Incomplete database del at id: " << syncConfigPair->second.dbid;
                assert(false);
                mTable->abort();
                return;
            }
        }
        mSyncConfigs.erase(syncConfigPair);
    }
}

const SyncConfig* SyncConfigBag::get(const std::string& localPath) const
{
    auto syncConfigPair = mSyncConfigs.find(localPath);
    if (syncConfigPair != mSyncConfigs.end())
    {
        return &syncConfigPair->second;
    }
    return nullptr;
}

void SyncConfigBag::clear()
{
    if (mTable)
    {
        mTable->truncate();
        mTable->nextid = 0;
    }
    mSyncConfigs.clear();
}

std::vector<SyncConfig> SyncConfigBag::all() const
{
    std::vector<SyncConfig> syncConfigs;
    for (const auto& syncConfigPair : mSyncConfigs)
    {
        syncConfigs.push_back(syncConfigPair.second);
    }
    return syncConfigs;
}

UnsyncableNodeBag::UnsyncableNodeBag(DbAccess& dbaccess, FileSystemAccess& fsaccess, PrnGen& rng, const std::string& id)
{
    std::string dbname = "unsyncablenodes" + id;
    mTable.reset(dbaccess.open(rng, &fsaccess, &dbname, false, false));
    if (!mTable)
    {
        assert(false);
        LOG_err << "Unable to open DB table: " << dbname;
        return;
    }

    mTable->rewind();

    uint32_t tableId;
    std::string data;
    while (mTable->next(&tableId, &data))
    {
        handle nodeHandle;

        CacheableReader reader{data};
        if (!reader.unserializehandle(nodeHandle))
        {
            assert(false);
            LOG_err << "Unable to unserialize handle: " << data;
            continue;
        }

        mNodes[nodeHandle] = tableId;
        if (tableId > mTable->nextid)
        {
            mTable->nextid = tableId;
        }
    }
    ++mTable->nextid;
}

DbTable* UnsyncableNodeBag::getDbTable() const
{
    return mTable.get();
}

bool UnsyncableNodeBag::addNode(const handle nodeHandle)
{
    bool complete = true;
    auto nodePair = mNodes.find(nodeHandle);
    if (nodePair == mNodes.end())
    {
        mNodes[nodeHandle] = mTable->nextid;
        if (mTable)
        {
            std::string data;

            CacheableWriter writer{data};
            writer.serializehandle(nodeHandle);

            complete = mTable->put(mTable->nextid, &data);
            if (!complete)
            {
                assert(false);
                LOG_err << "Incomplete database put for data: " << data;
            }
            ++mTable->nextid;
        }
    }
    return complete;
}

bool UnsyncableNodeBag::removeNode(const handle nodeHandle)
{
    bool complete = true;
    auto nodePair = mNodes.find(nodeHandle);
    if (nodePair != mNodes.end())
    {
        if (mTable)
        {
            complete = mTable->del(nodePair->second);
            if (!complete)
            {
                assert(false);
                LOG_err << "Incomplete database del at id: " << nodePair->second;
            }
        }
        mNodes.erase(nodePair);
    }
    return complete;
}

bool UnsyncableNodeBag::containsNode(const handle nodeHandle) const
{
    return mNodes.find(nodeHandle) != mNodes.end();
}

void UnsyncableNodeBag::clear()
{
    if (mTable)
    {
        mTable->truncate();
        mTable->nextid = 0;
    }
    mNodes.clear();
}

// new Syncs are automatically inserted into the session's syncs list
// and a full read of the subtree is initiated
Sync::Sync(MegaClient* cclient, SyncConfig config, const char* cdebris,
           string* clocaldebris, Node* remotenode, bool cinshare, int ctag, void *cappdata)
: localroot(new LocalNode)
{
    isnetwork = false;
    client = cclient;
    tag = ctag;
    inshare = cinshare;
    appData = cappdata;
    errorcode = API_OK;
    tmpfa = NULL;
    initializing = true;
    updatedfilesize = ~0;
    updatedfilets = 0;
    updatedfileinitialts = 0;

    localbytes = 0;
    localnodes[FILENODE] = 0;
    localnodes[FOLDERNODE] = 0;

    state = SYNC_INITIALSCAN;
    statecachetable = NULL;

    fullscan = true;
    scanseqno = 0;

    mLocalPath = config.getLocalPath();
    LocalPath crootpath = LocalPath::fromPath(mLocalPath, *client->fsaccess);

    if (cdebris)
    {
        debris = cdebris;
        localdebris = LocalPath::fromPath(debris, *client->fsaccess);

        dirnotify.reset(client->fsaccess->newdirnotify(crootpath.editStringDirect(), localdebris.editStringDirect()));

        localdebris.separatorPrepend(crootpath, *client->fsaccess);
    }
    else
    {
        localdebris = LocalPath::fromLocalname(*clocaldebris);

        // FIXME: pass last segment of localdebris
        dirnotify.reset(client->fsaccess->newdirnotify(crootpath.editStringDirect(), localdebris.editStringDirect()));
    }
    dirnotify->sync = this;

    // set specified fsfp or get from fs if none
    const auto cfsfp = config.getLocalFingerprint();
    if (cfsfp)
    {
        fsfp = cfsfp;
    }
    else
    {
        fsfp = dirnotify->fsfingerprint();
        config.setLocalFingerprint(fsfp);
    }

    fsstableids = dirnotify->fsstableids();
    LOG_info << "Filesystem IDs are stable: " << fsstableids;

    localroot->init(this, FOLDERNODE, NULL, crootpath);
    localroot->setnode(remotenode);

#ifdef __APPLE__
    if (macOSmajorVersion() >= 19) //macOS catalina+
    {
        LOG_debug << "macOS 10.15+ filesystem detected. Checking fseventspath.";
        string supercrootpath = "/System/Volumes/Data" + crootpath;

        int fd = open(supercrootpath.c_str(), O_RDONLY);
        if (fd == -1)
        {
            LOG_debug << "Unable to open path using fseventspath.";
            mFsEventsPath = crootpath;
        }
        else
        {
            char buf[MAXPATHLEN];
            if (fcntl(fd, F_GETPATH, buf) < 0)
            {
                LOG_debug << "Using standard paths to detect filesystem notifications.";
                mFsEventsPath = crootpath;
            }
            else
            {
                LOG_debug << "Using fsevents paths to detect filesystem notifications.";
                mFsEventsPath = supercrootpath;
            }
            close(fd);
        }
    }
#endif

    sync_it = client->syncs.insert(client->syncs.end(), this);

    if (client->dbaccess)
    {
        // open state cache table
        handle tableid[3];
        string dbname;

        auto fas = client->fsaccess->newfileaccess(false);

        if (fas->fopen(crootpath.editStringDirect(), true, false))
        {
            tableid[0] = fas->fsid;
            tableid[1] = remotenode->nodehandle;
            tableid[2] = client->me;

            dbname.resize(sizeof tableid * 4 / 3 + 3);
            dbname.resize(Base64::btoa((byte*)tableid, sizeof tableid, (char*)dbname.c_str()));

            statecachetable = client->dbaccess->open(client->rng, client->fsaccess, &dbname, false, false);

            readstatecache();
        }
    }

    if (client->syncConfigs)
    {
        client->syncConfigs->insert(config);
    }
}

Sync::~Sync()
{
    // must be set to prevent remote mass deletion while rootlocal destructor runs
    assert(state == SYNC_CANCELED || state == SYNC_FAILED);

    if (!statecachetable && client->syncConfigs)
    {
        // if there's no localnode cache then remove the sync config
        client->syncConfigs->remove(mLocalPath);
    }

    // unlock tmp lock
    tmpfa.reset();

    // stop all active and pending downloads
    if (localroot->node)
    {
        TreeProcDelSyncGet tdsg;
        // Create a committer to ensure we update the transfer database in an efficient single commit,
        // if there are transactions in progress.
        DBTableTransactionCommitter committer(client->tctable);
        client->proctree(localroot->node, &tdsg);
    }

    delete statecachetable;

    client->syncs.erase(sync_it);
    client->syncactivity = true;

    {
        // Create a committer and recursively delete all the associated LocalNodes, and their associated transfer and file objects.
        // If any have transactions in progress, the committer will ensure we update the transfer database in an efficient single commit.
        DBTableTransactionCommitter committer(client->tctable);
        localroot.reset();
    }
}

void Sync::addstatecachechildren(uint32_t parent_dbid, idlocalnode_map* tmap, LocalPath& localpath, LocalNode *p, int maxdepth)
{
    auto range = tmap->equal_range(parent_dbid);

    for (auto it = range.first; it != range.second; it++)
    {
        ScopedLengthRestore restoreLen(localpath);
        
        localpath.separatorAppend(it->second->localname, *client->fsaccess, true);

        LocalNode* l = it->second;
        Node* node = l->node;
        handle fsid = l->fsid;
        m_off_t size = l->size;

        // clear localname to force newnode = true in setnameparent
        l->localname.clear();

        l->init(this, l->type, p, localpath);

        l->parent_dbid = parent_dbid;
        l->size = size;
        l->setfsid(fsid, client->fsidnode);
        l->setnode(node);

        if (maxdepth)
        {
            addstatecachechildren(l->dbid, tmap, localpath, l, maxdepth - 1);
        }
    }
}

bool Sync::readstatecache()
{
    if (statecachetable && state == SYNC_INITIALSCAN)
    {
        string cachedata;
        idlocalnode_map tmap;
        uint32_t cid;
        LocalNode* l;

        statecachetable->rewind();

        // bulk-load cached nodes into tmap
        while (statecachetable->next(&cid, &cachedata, &client->key))
        {
            if ((l = LocalNode::unserialize(this, &cachedata)))
            {
                l->dbid = cid;
                tmap.insert(pair<int32_t,LocalNode*>(l->parent_dbid,l));
            }
        }

        // recursively build LocalNode tree, set scanseqnos to sync's current scanseqno
        addstatecachechildren(0, &tmap, localroot->localname, localroot.get(), 100);

        // trigger a single-pass full scan to identify deleted nodes
        fullscan = true;
        scanseqno++;

        return true;
    }

    return false;
}

const SyncConfig& Sync::getConfig() const
{
    assert(client->syncConfigs && "Calling getConfig() requires sync configs");
    const auto config = client->syncConfigs->get(mLocalPath);
    assert(config);
    return *config;
}

void Sync::setResumable(const bool isResumable)
{
    if (client->syncConfigs)
    {
        const auto config = client->syncConfigs->get(mLocalPath);
        assert(config);
        auto newConfig = *config;
        newConfig.setResumable(isResumable);
        client->syncConfigs->insert(newConfig);
    }
}

// remove LocalNode from DB cache
void Sync::statecachedel(LocalNode* l)
{
    if (state == SYNC_CANCELED)
    {
        return;
    }

    insertq.erase(l);

    if (l->dbid)
    {
        deleteq.insert(l->dbid);
    }
}

// insert LocalNode into DB cache
void Sync::statecacheadd(LocalNode* l)
{
    if (state == SYNC_CANCELED)
    {
        return;
    }

    if (l->dbid)
    {
        deleteq.erase(l->dbid);
    }

    insertq.insert(l);
}

void Sync::cachenodes()
{
    if (statecachetable && (state == SYNC_ACTIVE || (state == SYNC_INITIALSCAN && insertq.size() > 100)) && (deleteq.size() || insertq.size()))
    {
        LOG_debug << "Saving LocalNode database with " << insertq.size() << " additions and " << deleteq.size() << " deletions";
        statecachetable->begin();

        // deletions
        for (set<uint32_t>::iterator it = deleteq.begin(); it != deleteq.end(); it++)
        {
            statecachetable->del(*it);
        }

        deleteq.clear();

        // additions - we iterate until completion or until we get stuck
        bool added;

        do {
            added = false;

            for (set<LocalNode*>::iterator it = insertq.begin(); it != insertq.end(); )
            {
                if ((*it)->parent->dbid || (*it)->parent == localroot.get())
                {
                    statecachetable->put(MegaClient::CACHEDLOCALNODE, *it, &client->key);
                    insertq.erase(it++);
                    added = true;
                }
                else it++;
            }
        } while (added);

        statecachetable->commit();

        if (insertq.size())
        {
            LOG_err << "LocalNode caching did not complete";
        }
    }
}

void Sync::changestate(syncstate_t newstate)
{
    if (newstate != state)
    {
        client->app->syncupdate_state(this, newstate);

        if (newstate == SYNC_FAILED && statecachetable)
        {
            statecachetable->remove();
            delete statecachetable;
            statecachetable = NULL;
        }

        state = newstate;
        fullscan = false;
    }
}

// walk path and return corresponding LocalNode and its parent
// path must be relative to l or start with the root prefix if l == NULL
// path must be a full sync path, i.e. start with localroot->localname
// NULL: no match, optionally returns residual path
LocalNode* Sync::localnodebypath(LocalNode* l, const LocalPath& localpath, LocalNode** parent, string* rpath)
{
    const char* ptr = localpath.editStringDirect()->data();
    const char* end = ptr + localpath.editStringDirect()->size();
    size_t separatorlen = client->fsaccess->localseparator.size();

    if (rpath)
    {
        assert(!rpath->size());
    }

    if (!l)
    {
        // verify matching localroot prefix - this should always succeed for
        // internal use
        if (memcmp(ptr, localroot->localname.editStringDirect()->data(), localroot->localname.editStringDirect()->size())
         || memcmp(ptr + localroot->localname.editStringDirect()->size(),
                   client->fsaccess->localseparator.data(),
                   separatorlen))
        {
            if (parent)
            {
                *parent = NULL;
            }

            return NULL;
        }

        l = localroot.get();
        ptr += l->localname.editStringDirect()->size() + client->fsaccess->localseparator.size();
    }

    const char* nptr = ptr;
    localnode_map::iterator it;
    string t;

    for (;;)
    {
        if (nptr > end)
        {
            LOG_err << "Invalid parameter in localnodebypath: " << localpath.toPath(*client->fsaccess);

            if (rpath)
            {
                rpath->clear();
            }

            return NULL;
        }

        if (nptr == end || !memcmp(nptr, client->fsaccess->localseparator.data(), separatorlen))
        {
            if (parent)
            {
                *parent = l;
            }

            LocalPath t = LocalPath::fromLocalname(std::string(ptr, nptr - ptr));
            if ((it = l->children.find(&t)) == l->children.end()
             && (it = l->schildren.find(&t)) == l->schildren.end())
            {
                // no full match: store residual path, return NULL with the
                // matching component LocalNode in parent
                if (rpath)
                {
                    rpath->assign(ptr, localpath.editStringDirect()->data() - ptr + localpath.editStringDirect()->size());
                }

                return NULL;
            }

            l = it->second;

            if (nptr == end)
            {
                // full match: no residual path, return corresponding LocalNode
                if (rpath)
                {
                    rpath->clear();
                }

                return l;
            }

            ptr = nptr + separatorlen;
            nptr = ptr;
        }
        else
        {
            nptr += separatorlen;
        }
    }
}

bool Sync::assignfsids()
{
    return assignFilesystemIds(*this, *client->app, *client->fsaccess, client->fsidnode,
                               *localdebris.editStringDirect(), client->fsaccess->localseparator);
}

// scan localpath, add or update child nodes, call recursively for folder nodes
// localpath must be prefixed with Sync
bool Sync::scan(LocalPath* localpath, FileAccess* fa)
{
    if (fa)
    {
        assert(fa->type == FOLDERNODE);
    }
    if (isPathSyncable(*localpath->editStringDirect(), *localdebris.editStringDirect(), client->fsaccess->localseparator))
    {
        DirAccess* da;
        string localname, name;
        bool success;

        if (SimpleLogger::logCurrentLevel >= logDebug)
        {
            LOG_debug << "Scanning folder: " << localpath->toPath(*client->fsaccess);
        }

        da = client->fsaccess->newdiraccess();

        // scan the dir, mark all items with a unique identifier
        if ((success = da->dopen(localpath->editStringDirect(), fa, false)))
        {
            while (da->dnext(localpath->editStringDirect(), &localname, client->followsymlinks))
            {
                name = localname;
                client->fsaccess->local2name(&name);

                ScopedLengthRestore restoreLen(*localpath);
                localpath->separatorAppend(LocalPath::fromLocalname(localname), *client->fsaccess, false);

                // check if this record is to be ignored
                if (client->app->sync_syncable(this, name.c_str(), localpath->editStringDirect()))
                {
                    // skip the sync's debris folder
                    if (isPathSyncable(*localpath->editStringDirect(), *localdebris.editStringDirect(), client->fsaccess->localseparator))
                    {
                        LocalNode *l = NULL;
                        if (initializing)
                        {
                            // preload all cached LocalNodes
                            l = checkpath(NULL, localpath, nullptr, nullptr, false, da);
                        }

                        if (l && l != (LocalNode*)~0)
                        {
                            if (l->sync->getConfig().forceOverwrite())
                            {
                                l->mSyncable = true;
                            }
                        }
                        else
                        {
                            // new record: place in notification queue
                            dirnotify->notify(DirNotify::DIREVENTS, NULL, *localpath);
                        }
                    }
                }
                else
                {
                    LOG_debug << "Excluded: " << name;
                }
            }
        }

        delete da;

        return success;
    }
    else return false;
}

// check local path - if !localname, localpath is relative to l, with l == NULL
// being the root of the sync
// if localname is set, localpath is absolute and localname its last component
// path references a new FOLDERNODE: returns created node
// path references a existing FILENODE: returns node
// otherwise, returns NULL
<<<<<<< HEAD
LocalNode* Sync::checkpath(LocalNode* l, LocalPath* input_localpath, string* const localname, dstime *backoffds, bool wejustcreatedthisfolder)
=======
LocalNode* Sync::checkpath(LocalNode* l, string* localpath, string* localname, dstime *backoffds, bool wejustcreatedthisfolder, DirAccess* iteratingDir)
>>>>>>> a6b6f726
{
    LocalNode* ll = l;
    bool newnode = false, changed = false;
    bool isroot;

    LocalNode* parent;
    string path;        // UTF-8 representation of tmppath
    LocalPath tmppath;     // full path represented by l + localpath
    string newname;     // portion of tmppath not covered by the existing
                        // LocalNode structure (always the last path component
                        // that does not have a corresponding LocalNode yet)

    if (localname)
    {
        // shortcut case (from within syncdown())
        isroot = false;
        parent = l;
        l = NULL;

        path = input_localpath->toPath(*client->fsaccess);
        assert(path.size());
    }
    else
    {
        // construct full filesystem path in tmppath
        if (l)
        {
            l->getlocalpath(tmppath.editStringDirect());
        }

        if (!input_localpath->empty())
        {
            tmppath.separatorAppend(*input_localpath, *client->fsaccess, false);
        }

        // look up deepest existing LocalNode by path, store remainder (if any)
        // in newname
        LocalNode *tmp = localnodebypath(l, *input_localpath, &parent, &newname);

        size_t index = 0;
        while ((index = newname.find(client->fsaccess->localseparator, index)) != string::npos)
        {
            if(!(index % client->fsaccess->localseparator.size()))
            {
                string utf8newname;
                client->fsaccess->local2path(&newname, &utf8newname);
                LOG_warn << "Parent not detected yet. Unknown reminder: " << utf8newname;
                string parentpath = input_localpath->substrTo(input_localpath->editStringDirect()->size() - newname.size() + index);
                dirnotify->notify(DirNotify::DIREVENTS, l, LocalPath::fromLocalname(parentpath), true);
                return NULL;
            }

            LOG_debug << "Skipping invalid separator detection";
            index++;
        }

        l = tmp;

        path = tmppath.toPath(*client->fsaccess);

        // path invalid?
        if ( ( !l && !newname.size() ) || !path.size())
        {
            LOG_warn << "Invalid path: " << path;
            return NULL;
        }

        string name = newname.size() ? newname : l->name;
        client->fsaccess->local2name(&name);

        if (!client->app->sync_syncable(this, name.c_str(), tmppath.editStringDirect()))
        {
            LOG_debug << "Excluded: " << path;
            return NULL;
        }

        isroot = l == localroot.get() && !newname.size();
    }

    LOG_verbose << "Scanning: " << path;
    LocalPath* localpathNew = localname ? input_localpath : &tmppath;

    // postpone moving nodes into nonexistent parents
    if (parent && !parent->node)
    {
        LOG_warn << "Parent doesn't exist yet: " << path;
        if (parent->sync->getConfig().syncsToCloud())
        {
            return (LocalNode*)~0;
        }
    }

    // attempt to open/type this file
    auto fa = client->fsaccess->newfileaccess(false);

    if (initializing || fullscan)
    {
        // find corresponding LocalNode by file-/foldername
        size_t lastpart = localpathNew->lastpartlocal(*client->fsaccess);

        LocalPath fname(localpathNew->subpathFrom(lastpart));

        LocalNode* cl = (parent ? parent : localroot.get())->childbyname(&fname);
        if (initializing && cl)
        {
            // the file seems to be still in the folder
            // mark as present to prevent deletions if the file is not accesible
            // in that case, the file would be checked again after the initialization
            cl->deleted = false;
            cl->setnotseen(0);
            l->scanseqno = scanseqno;
        }

        // match cached LocalNode state during initial/rescan to prevent costly re-fingerprinting
        // (just compare the fsids, sizes and mtimes to detect changes)
<<<<<<< HEAD
        if (fa->fopen(localpathNew->editStringDirect(), false, false))
=======
        if (fa->fopen(localname ? localpath : &tmppath, false, false, iteratingDir))
>>>>>>> a6b6f726
        {
            if (cl && fa->fsidvalid && fa->fsid == cl->fsid)
            {
                // node found and same file
                l = cl;
                l->deleted = false;
                l->setnotseen(0);

                // if it's a file, size and mtime must match to qualify
                if (l->type != FILENODE || (l->size == fa->size && l->mtime == fa->mtime))
                {
                    LOG_verbose << "Cached localnode is still valid. Type: " << l->type << "  Size: " << l->size << "  Mtime: " << l->mtime;
                    l->scanseqno = scanseqno;

                    if (l->type == FOLDERNODE)
                    {
                        scan(localpathNew, fa.get());
                    }
                    else
                    {
                        localbytes += l->size;
                    }

                    return l;
                }
            }
        }
        else
        {
            LOG_warn << "Error opening file during the initialization: " << path;
        }

        if (initializing)
        {
            if (cl)
            {
                LOG_verbose << "Outdated localnode. Type: " << cl->type << "  Size: " << cl->size << "  Mtime: " << cl->mtime
                            << "    FaType: " << fa->type << "  FaSize: " << fa->size << "  FaMtime: " << fa->mtime;
            }
            else
            {
                LOG_verbose << "New file. FaType: " << fa->type << "  FaSize: " << fa->size << "  FaMtime: " << fa->mtime;
            }
            return NULL;
        }

        fa = client->fsaccess->newfileaccess(false);
    }

    if (fa->fopen(localpathNew->editStringDirect(), true, false))
    {
        if (!isroot)
        {
            if (l)
            {
                if (l->type == fa->type)
                {
                    // mark as present
                    l->setnotseen(0);

                    if (fa->type == FILENODE)
                    {
                        // has the file been overwritten or changed since the last scan?
                        // or did the size or mtime change?
                        if (fa->fsidvalid)
                        {
                            // if fsid has changed, the file was overwritten
                            // (FIXME: handle type changes)
                            if (l->fsid != fa->fsid)
                            {
                                handlelocalnode_map::iterator it;
#ifdef _WIN32
                                const char *colon;
#endif
                                fsfp_t fp1, fp2;

                                // was the file overwritten by moving an existing file over it?
                                if ((it = client->fsidnode.find(fa->fsid)) != client->fsidnode.end()
                                        && (l->sync == it->second->sync
                                            || ((fp1 = l->sync->dirnotify->fsfingerprint())
                                                && (fp2 = it->second->sync->dirnotify->fsfingerprint())
                                                && (fp1 == fp2)
                                            #ifdef _WIN32
                                                // only consider fsid matches between different syncs for local drives with the
                                                // same drive letter, to prevent problems with cloned Volume IDs
                                                && (colon = strstr(parent->sync->localroot->name.c_str(), ":"))
                                                && !memcmp(parent->sync->localroot->name.c_str(),
                                                       it->second->sync->localroot->name.c_str(),
                                                       colon - parent->sync->localroot->name.c_str())
                                            #endif
                                                )
                                            )
                                    )
                                {
                                    // catch the not so unlikely case of a false fsid match due to
                                    // e.g. a file deletion/creation cycle that reuses the same inode
                                    if (it->second->mtime != fa->mtime || it->second->size != fa->size)
                                    {
                                        l->mtime = -1;  // trigger change detection
                                        delete it->second;   // delete old LocalNode
                                    }
                                    else
                                    {
                                        LOG_debug << "File move/rename/overwrite detected";

                                        if (!getConfig().syncsToCloud())
                                        {
                                            // leave the old localnode there, still referencing its node, but unattached to a file (tracking that to prevent it being re-downloaded), and make a new localnode to represent the moved file
                                            // its fsid map refrence is replace in the map by the new node
                                            l->mDetachedFromFS = true;
                                            l = NULL;
                                        }
                                        else
                                        {
                                            // delete existing LocalNode...
                                            delete l;

                                            // ...move remote node out of the way...
                                            client->execsyncdeletions();

                                            // ...and atomically replace with moved one
                                            client->app->syncupdate_local_move(this, it->second, path.c_str());

                                            // (in case of a move, this synchronously updates l->parent and l->node->parent)
                                            it->second->setnameparent(parent, localpathNew);

                                            // mark as seen / undo possible deletion
                                            it->second->setnotseen(0);

                                            statecacheadd(it->second);

                                            return it->second;
                                        }
                                    }
                                }
                                else
                                {
                                    l->mtime = -1;  // trigger change detection
                                }
                            }
                        }

                        // no fsid change detected or overwrite with unknown file:
                        if (l && (fa->mtime != l->mtime || fa->size != l->size))
                        {
                            if (fa->fsidvalid && l->fsid != fa->fsid)
                            {
                                l->setfsid(fa->fsid, client->fsidnode);
                            }

                            m_off_t dsize = l->size > 0 ? l->size : 0;

                            if (l->genfingerprint(fa.get()) && l->size >= 0)
                            {
                                localbytes -= dsize - l->size;
                            }

                            client->app->syncupdate_local_file_change(this, l, path.c_str());

                            DBTableTransactionCommitter committer(client->tctable);
                            client->stopxfer(l, &committer); // TODO:  can we use one committer for all the files in the folder?  Or for the whole recursion?
                            l->bumpnagleds();
                            l->deleted = false;

                            client->syncactivity = true;

                            statecacheadd(l);

                            fa.reset();

                            if (isnetwork && l->type == FILENODE)
                            {
                                LOG_debug << "Queueing extra fs notification for modified file";
                                dirnotify->notify(DirNotify::EXTRA, NULL, *localpathNew);
                            }
                            return l;
                        }
                    }
                    else
                    {
                        // (we tolerate overwritten folders, because we do a
                        // content scan anyway)
                        if (fa->fsidvalid && fa->fsid != l->fsid)
                        {
                            l->setfsid(fa->fsid, client->fsidnode);
                            newnode = true;
                        }
                    }
                }
                else
                {
                    LOG_debug << "node type changed: recreate";
                    delete l;
                    l = NULL;
                }
            }

            // new node
            if (!l)
            {
                // rename or move of existing node?
                handlelocalnode_map::iterator it;
#ifdef _WIN32
                const char *colon;
#endif
                fsfp_t fp1, fp2;
                if (fa->fsidvalid && (it = client->fsidnode.find(fa->fsid)) != client->fsidnode.end()
                    // additional checks to prevent wrong fsid matches
                    && it->second->type == fa->type
                    && (!parent
                        || (it->second->sync == parent->sync)
                        || ((fp1 = it->second->sync->dirnotify->fsfingerprint())
                            && (fp2 = parent->sync->dirnotify->fsfingerprint())
                            && (fp1 == fp2)
                        #ifdef _WIN32
                            // allow moves between different syncs only for local drives with the
                            // same drive letter, to prevent problems with cloned Volume IDs
                            && (colon = strstr(parent->sync->localroot->name.c_str(), ":"))
                            && !memcmp(parent->sync->localroot->name.c_str(),
                                   it->second->sync->localroot->name.c_str(),
                                   colon - parent->sync->localroot->name.c_str())
                        #endif
                            )
                       )
                    && ((it->second->type != FILENODE && !wejustcreatedthisfolder)
                        || (it->second->mtime == fa->mtime && it->second->size == fa->size)))
                {
                    LOG_debug << client->clientname << "Move detected by fsid in checkpath. Type: " << it->second->type << " new path: " << path << " old localnode: " << it->second->localnodedisplaypath(*client->fsaccess);

                    if (fa->type == FILENODE && backoffds)
                    {
                        // logic to detect files being updated in the local computer moving the original file
                        // to another location as a temporary backup

                        m_time_t currentsecs = m_time();
                        if (!updatedfileinitialts)
                        {
                            updatedfileinitialts = currentsecs;
                        }

                        if (currentsecs >= updatedfileinitialts)
                        {
                            if (currentsecs - updatedfileinitialts <= FILE_UPDATE_MAX_DELAY_SECS)
                            {
                                string local;
                                bool waitforupdate = false;
                                it->second->getlocalpath(&local, true);
                                auto prevfa = client->fsaccess->newfileaccess(false);

                                bool exists = prevfa->fopen(&local);
                                if (exists)
                                {
                                    LOG_debug << "File detected in the origin of a move";

                                    if (currentsecs >= updatedfilets)
                                    {
                                        if ((currentsecs - updatedfilets) < (FILE_UPDATE_DELAY_DS / 10))
                                        {
                                            LOG_verbose << "currentsecs = " << currentsecs << "  lastcheck = " << updatedfilets
                                                      << "  currentsize = " << prevfa->size << "  lastsize = " << updatedfilesize;
                                            LOG_debug << "The file was checked too recently. Waiting...";
                                            waitforupdate = true;
                                        }
                                        else if (updatedfilesize != prevfa->size)
                                        {
                                            LOG_verbose << "currentsecs = " << currentsecs << "  lastcheck = " << updatedfilets
                                                      << "  currentsize = " << prevfa->size << "  lastsize = " << updatedfilesize;
                                            LOG_debug << "The file size has changed since the last check. Waiting...";
                                            updatedfilesize = prevfa->size;
                                            updatedfilets = currentsecs;
                                            waitforupdate = true;
                                        }
                                        else
                                        {
                                            LOG_debug << "The file size seems stable";
                                        }
                                    }
                                    else
                                    {
                                        LOG_warn << "File checked in the future";
                                    }

                                    if (!waitforupdate)
                                    {
                                        if (currentsecs >= prevfa->mtime)
                                        {
                                            if (currentsecs - prevfa->mtime < (FILE_UPDATE_DELAY_DS / 10))
                                            {
                                                LOG_verbose << "currentsecs = " << currentsecs << "  mtime = " << prevfa->mtime;
                                                LOG_debug << "File modified too recently. Waiting...";
                                                waitforupdate = true;
                                            }
                                            else
                                            {
                                                LOG_debug << "The modification time seems stable.";
                                            }
                                        }
                                        else
                                        {
                                            LOG_warn << "File modified in the future";
                                        }
                                    }
                                }
                                else
                                {
                                    if (prevfa->retry)
                                    {
                                        LOG_debug << "The file in the origin is temporarily blocked. Waiting...";
                                        waitforupdate = true;
                                    }
                                    else
                                    {
                                        LOG_debug << "There isn't anything in the origin path";
                                    }
                                }

                                if (waitforupdate)
                                {
                                    LOG_debug << "Possible file update detected.";
                                    *backoffds = FILE_UPDATE_DELAY_DS;
                                    return NULL;
                                }
                            }
                            else
                            {
                                int creqtag = client->reqtag;
                                client->reqtag = 0;
                                client->sendevent(99438, "Timeout waiting for file update");
                                client->reqtag = creqtag;
                            }
                        }
                        else
                        {
                            LOG_warn << "File check started in the future";
                        }
                    }

                    client->app->syncupdate_local_move(this, it->second, path.c_str());

                    if (!getConfig().syncsToCloud())
                    {
                        // leave the old localnode there, still referencing its node, but unattached to a file (tracking that to prevent it being re-downloaded), and make a new localnode to represent the moved file
                        // its fsid map refrence is replace in the map by the new node
                        it->second->mDetachedFromFS = true;

#ifdef DEBUG
                        string newlocalnodename;
                        newlocalnodename = localpathNew->toPath(*client->fsaccess);
                        LOG_debug << "New moved/renamed localnode: " << newlocalnodename << "  Parent: " << (parent ? parent->name : "NO");
#else
                        LOG_debug << "New localnode.  Parent: " << (parent ? parent->name : "NO");
#endif
                        l = new LocalNode;
                        l->init(this, fa->type, parent, *localpathNew);

                        if (fa->fsidvalid)
                        {
                            l->setfsid(fa->fsid, client->fsidnode);
                        }

                        newnode = true;
                    }
                    else
                    {
                        
                        bool doMove = true;

                        // does the new name already exist in the remote?
                        size_t p = localpathNew->getLeafnameByteIndex(*client->fsaccess);
                        string newleafname = localpathNew->subpathFrom(p).toPath(*client->fsaccess);

                        if (it->second->node && it->second->node->parent) 
                        {
                            vector<Node*> namematch = client->childnodesbyname(it->second->node->parent, newleafname.c_str(), false);
                            if (!namematch.empty()) doMove = false;
                        }

                        //if (doMove)
                        {
                            // (in case of a move, this synchronously updates l->parent
                            // and l->node->parent)
                            it->second->setnameparent(parent, localpathNew);

                            // make sure that active PUTs receive their updated filenames
                            client->updateputs();

                            statecacheadd(it->second);
                        }

                        // unmark possible deletion
                        it->second->setnotseen(0);
                    }

                    // immediately scan folder to detect deviations from cached state
                    if (fullscan && fa->type == FOLDERNODE)
                    {
                        scan(localpathNew, fa.get());
                    }
                }
                else if (fa->mIsSymLink)
                {
                    LOG_debug << "checked path is a symlink.  Parent: " << (parent ? parent->name : "NO");
                    //doing nothing for the moment
                }
                else
                {
                    // this is a new node: add
#ifdef DEBUG
                    LOG_debug << "New localnode: " << localpathNew->toPath(*client->fsaccess) << "  Parent: " << (parent ? parent->name : "NO");
#else
                    LOG_debug << "New localnode.  Parent: " << (parent ? parent->name : "NO");
#endif
                    l = new LocalNode;
                    l->init(this, fa->type, parent, *localpathNew);

                    if (fa->fsidvalid)
                    {
                        l->setfsid(fa->fsid, client->fsidnode);
                    }

                    newnode = true;
                }
            }
        }

        if (l)
        {
            // detect file changes or recurse into new subfolders
            if (l->type == FOLDERNODE)
            {
                if (newnode)
                {
                    scan(localpathNew, fa.get());
                    client->app->syncupdate_local_folder_addition(this, l, path.c_str());

                    if (!isroot)
                    {
                        statecacheadd(l);
                    }
                }
                else
                {
                    l = NULL;
                }
            }
            else
            {
                if (isroot)
                {
                    // root node cannot be a file
                    LOG_err << "The local root node is a file";
                    errorcode = API_EFAILED;
                    changestate(SYNC_FAILED);
                }
                else
                {
                    if (fa->fsidvalid && l->fsid != fa->fsid)
                    {
                        l->setfsid(fa->fsid, client->fsidnode);
                    }

                    if (l->size > 0)
                    {
                        localbytes -= l->size;
                    }

                    if (l->genfingerprint(fa.get()))
                    {
                        changed = true;
                        l->bumpnagleds();
                        l->deleted = false;
                    }

                    if (l->size > 0)
                    {
                        localbytes += l->size;
                    }

                    if (newnode)
                    {
                        client->app->syncupdate_local_file_addition(this, l, path.c_str());
                    }
                    else if (changed)
                    {
                        client->app->syncupdate_local_file_change(this, l, path.c_str());
                        DBTableTransactionCommitter committer(client->tctable); // TODO:  can we use one committer for all the files in the folder?  Or for the whole recursion?
                        client->stopxfer(l, &committer);
                    }

                    if (newnode || changed)
                    {
                        statecacheadd(l);
                    }
                }
            }
        }

        if (changed || newnode)
        {
            if (isnetwork && l->type == FILENODE)
            {
                LOG_debug << "Queueing extra fs notification for new file";
                dirnotify->notify(DirNotify::EXTRA, NULL, *localpathNew);
            }

            client->syncactivity = true;
        }
    }
    else
    {
        LOG_warn << "Error opening file";
        if (fa->retry)
        {
            // fopen() signals that the failure is potentially transient - do
            // nothing and request a recheck
            LOG_warn << "File blocked. Adding notification to the retry queue: " << path;
            dirnotify->notify(DirNotify::RETRY, ll, *localpathNew);
            client->syncfslockretry = true;
            client->syncfslockretrybt.backoff(SCANNING_DELAY_DS);
            client->blockedfile = path;
        }
        else if (l)
        {
            // immediately stop outgoing transfer, if any
            if (l->transfer)
            {
                DBTableTransactionCommitter committer(client->tctable); // TODO:  can we use one committer for all the files in the folder?  Or for the whole recursion?
                client->stopxfer(l, &committer);
            }

            client->syncactivity = true;

            // in fullscan mode, missing files are handled in bulk in deletemissing()
            // rather than through setnotseen()
            if (!fullscan)
            {
                l->setnotseen(1);
            }
        }

        l = NULL;
    }

    return l;
}

// add or refresh local filesystem item from scan stack, add items to scan stack
// returns 0 if a parent node is missing, ~0 if control should be yielded, or the time
// until a retry should be made (500 ms minimum latency).
dstime Sync::procscanq(int q)
{
    size_t t = dirnotify->notifyq[q].size();
    dstime dsmin = Waiter::ds - SCANNING_DELAY_DS;
    LocalNode* l;

    while (t--)
    {
        LOG_verbose << "Scanning... Remaining files: " << t;

        if (dirnotify->notifyq[q].front().timestamp > dsmin)
        {
            LOG_verbose << "Scanning postponed. Modification too recent";
            return dirnotify->notifyq[q].front().timestamp - dsmin;
        }

        if ((l = dirnotify->notifyq[q].front().localnode) != (LocalNode*)~0)
        {
            dstime backoffds = 0;
            l = checkpath(l, &dirnotify->notifyq[q].front().path, NULL, &backoffds, false, nullptr);
            if (backoffds)
            {
                LOG_verbose << "Scanning deferred during " << backoffds << " ds";
                dirnotify->notifyq[q].front().timestamp = Waiter::ds + backoffds - SCANNING_DELAY_DS;
                return backoffds;
            }
            updatedfilesize = ~0;
            updatedfilets = 0;
            updatedfileinitialts = 0;

            // defer processing because of a missing parent node?
            if (l == (LocalNode*)~0)
            {
                LOG_verbose << "Scanning deferred";
                return 0;
            }
            else if (l && l->sync->getConfig().forceOverwrite())
            {
                l->mSyncable = true;
            }
        }
        else
        {
            LOG_debug << "Notification skipped: " << dirnotify->notifyq[q].front().path.toPath(*client->fsaccess);
        }

        dirnotify->notifyq[q].pop_front();

        // we return control to the application in case a filenode was added
        // (in order to avoid lengthy blocking episodes due to multiple
        // consecutive fingerprint calculations)
        // or if new nodes are being added due to a copy/delete operation
        if ((l && l != (LocalNode*)~0 && l->type == FILENODE) || client->syncadding)
        {
            break;
        }
    }

    if (dirnotify->notifyq[q].size())
    {
        if (q == DirNotify::DIREVENTS)
        {
            client->syncactivity = true;
        }
    }
    else if (!dirnotify->notifyq[!q].size())
    {
        cachenodes();
    }

    return dstime(~0);
}

// delete all child LocalNodes that have been missing for two consecutive scans (*l must still exist)
void Sync::deletemissing(LocalNode* l)
{
    string path;
    std::unique_ptr<FileAccess> fa;
    for (localnode_map::iterator it = l->children.begin(); it != l->children.end(); )
    {
        if (scanseqno-it->second->scanseqno > 1)
        {
            if (!fa)
            {
                fa = client->fsaccess->newfileaccess();
            }
            client->unlinkifexists(it->second, fa.get(), &path);
            delete it++->second;
        }
        else
        {
            deletemissing(it->second);
            it++;
        }
    }
}

bool Sync::movetolocaldebris(string* localpath)
{
    char buf[32];
    struct tm tms;
    string day, localday;
    bool havedir = false;
    struct tm* ptm = m_localtime(m_time(), &tms);

    for (int i = -3; i < 100; i++)
    {
        ScopedLengthRestore restoreLen(localdebris);

        if (i == -2 || i > 95)
        {
            LOG_verbose << "Creating local debris folder";
            client->fsaccess->mkdirlocal(localdebris.editStringDirect(), true);
        }

        sprintf(buf, "%04d-%02d-%02d", ptm->tm_year + 1900, ptm->tm_mon + 1, ptm->tm_mday);

        if (i >= 0)
        {
            sprintf(strchr(buf, 0), " %02d.%02d.%02d.%02d", ptm->tm_hour,  ptm->tm_min, ptm->tm_sec, i);
        }

        day = buf;
        localdebris.separatorAppend(LocalPath::fromPath(day, *client->fsaccess), *client->fsaccess, true);

        if (i > -3)
        {
            LOG_verbose << "Creating daily local debris folder";
            havedir = client->fsaccess->mkdirlocal(localdebris.editStringDirect(), false) || client->fsaccess->target_exists;
        }

        localdebris.separatorAppend(LocalPath::fromLocalname(localpath->substr(client->fsaccess->lastpartlocal(localpath))), *client->fsaccess, true);

        client->fsaccess->skip_errorreport = i == -3;  // we expect a problem on the first one when the debris folders or debris day folders don't exist yet
        if (client->fsaccess->renamelocal(localpath, localdebris.editStringDirect(), false))
        {
            client->fsaccess->skip_errorreport = false;
            return true;
        }
        client->fsaccess->skip_errorreport = false;

        if (client->fsaccess->transient_error)
        {
            return false;
        }

        if (havedir && !client->fsaccess->target_exists)
        {
            return false;
        }
    }

    return false;
}
} // namespace
#endif<|MERGE_RESOLUTION|>--- conflicted
+++ resolved
@@ -1273,11 +1273,7 @@
 // path references a new FOLDERNODE: returns created node
 // path references a existing FILENODE: returns node
 // otherwise, returns NULL
-<<<<<<< HEAD
-LocalNode* Sync::checkpath(LocalNode* l, LocalPath* input_localpath, string* const localname, dstime *backoffds, bool wejustcreatedthisfolder)
-=======
-LocalNode* Sync::checkpath(LocalNode* l, string* localpath, string* localname, dstime *backoffds, bool wejustcreatedthisfolder, DirAccess* iteratingDir)
->>>>>>> a6b6f726
+LocalNode* Sync::checkpath(LocalNode* l, LocalPath* input_localpath, string* const localname, dstime *backoffds, bool wejustcreatedthisfolder, DirAccess* iteratingDir)
 {
     LocalNode* ll = l;
     bool newnode = false, changed = false;
@@ -1393,11 +1389,7 @@
 
         // match cached LocalNode state during initial/rescan to prevent costly re-fingerprinting
         // (just compare the fsids, sizes and mtimes to detect changes)
-<<<<<<< HEAD
-        if (fa->fopen(localpathNew->editStringDirect(), false, false))
-=======
-        if (fa->fopen(localname ? localpath : &tmppath, false, false, iteratingDir))
->>>>>>> a6b6f726
+        if (fa->fopen(localpathNew->editStringDirect(), false, false, iteratingDir))
         {
             if (cl && fa->fsidvalid && fa->fsid == cl->fsid)
             {
