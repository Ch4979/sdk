/**
 * @file sync.cpp
 * @brief Class for synchronizing local and remote trees
 *
 * (c) 2013-2014 by Mega Limited, Auckland, New Zealand
 *
 * This file is part of the MEGA SDK - Client Access Engine.
 *
 * Applications using the MEGA API must present a valid application key
 * and comply with the the rules set forth in the Terms of Service.
 *
 * The MEGA SDK is distributed in the hope that it will be useful,
 * but WITHOUT ANY WARRANTY; without even the implied warranty of
 * MERCHANTABILITY or FITNESS FOR A PARTICULAR PURPOSE.
 *
 * @copyright Simplified (2-clause) BSD License.
 *
 * You should have received a copy of the license along with this
 * program.
 */

#include <type_traits>
#include <unordered_set>

#include "mega.h"

#ifdef ENABLE_SYNC
#include "mega/sync.h"
#include "mega/megaapp.h"
#include "mega/transfer.h"
#include "mega/megaclient.h"
#include "mega/base64.h"

namespace mega {

const int Sync::SCANNING_DELAY_DS = 5;
const int Sync::EXTRA_SCANNING_DELAY_DS = 150;
const int Sync::FILE_UPDATE_DELAY_DS = 30;
const int Sync::FILE_UPDATE_MAX_DELAY_SECS = 60;
const dstime Sync::RECENT_VERSION_INTERVAL_SECS = 10800;

namespace {

// Need this to store `LightFileFingerprint` by-value in `FingerprintSet`
struct LightFileFingerprintComparator
{
    bool operator()(const LightFileFingerprint& lhs, const LightFileFingerprint& rhs) const
    {
        return LightFileFingerprintCmp{}(&lhs, &rhs);
    }
};

// Represents a file/folder for use in assigning fs IDs
struct FsFile
{
    handle fsid;
    LocalPath path;
};

// Caches fingerprints
class FingerprintCache
{
public:
    using FingerprintSet = std::set<LightFileFingerprint, LightFileFingerprintComparator>;

    // Adds a new fingerprint
    template<typename T, typename = typename std::enable_if<std::is_same<LightFileFingerprint, typename std::decay<T>::type>::value>::type>
    const LightFileFingerprint* add(T&& ffp)
    {
         const auto insertPair = mFingerprints.insert(std::forward<T>(ffp));
         return &*insertPair.first;
    }

    // Returns the set of all fingerprints
    const FingerprintSet& all() const
    {
        return mFingerprints;
    }

private:
    FingerprintSet mFingerprints;
};

using FingerprintLocalNodeMap = std::multimap<const LightFileFingerprint*, LocalNode*, LightFileFingerprintCmp>;
using FingerprintFileMap = std::multimap<const LightFileFingerprint*, FsFile, LightFileFingerprintCmp>;

// Collects all syncable filesystem paths in the given folder under `localpath`
set<LocalPath> collectAllPathsInFolder(Sync& sync, MegaApp& app, FileSystemAccess& fsaccess, LocalPath& localpath,
                                    LocalPath& localdebris)
{
    auto fa = fsaccess.newfileaccess(false);
    if (!fa->fopen(localpath, true, false))
    {
        LOG_err << "Unable to open path: " << localpath.toPath(fsaccess);
        return {};
    }
    if (fa->mIsSymLink)
    {
        LOG_debug << "Ignoring symlink: " << localpath.toPath(fsaccess);
        return {};
    }
    assert(fa->type == FOLDERNODE);

    auto da = std::unique_ptr<DirAccess>{fsaccess.newdiraccess()};
    if (!da->dopen(&localpath, fa.get(), false))
    {
        LOG_err << "Unable to open directory: " << localpath.toPath(fsaccess);
        return {};
    }

    set<LocalPath> paths; // has to be a std::set to enforce same sorting as `children` of `LocalNode`

    LocalPath localname;
    while (da->dnext(localpath, localname, false))
    {
<<<<<<< HEAD
        ScopedLengthRestore restoreLength(localpath);
        localpath.separatorAppend(localname, fsaccess, false);
=======
        auto name = localname;
        fsaccess.local2name(&name, &localpath);

        if (localpathSize > 0)
        {
            localpath.append(localseparator);
        }

        localpath.append(localname);
>>>>>>> 05cfeacc

        // check if this record is to be ignored
        if (app.sync_syncable(&sync, localname.toName(fsaccess).c_str(), localpath))
        {
            // skip the sync's debris folder
            if (!localdebris.isContainingPathOf(localpath, fsaccess))
            {
                paths.insert(localpath);
            }
        }
    }

    return paths;
}

// Combines another fingerprint into `ffp`
void hashCombineFingerprint(LightFileFingerprint& ffp, const LightFileFingerprint& other)
{
    hashCombine(ffp.size, other.size);
    hashCombine(ffp.mtime, other.mtime);
}

// Combines the fingerprints of all file nodes in the given map
bool combinedFingerprint(LightFileFingerprint& ffp, const localnode_map& nodeMap)
{
    bool success = false;
    for (const auto& nodePair : nodeMap)
    {
        const LocalNode& l = *nodePair.second;
        if (l.type == FILENODE)
        {
            LightFileFingerprint lFfp;
            lFfp.genfingerprint(l.size, l.mtime);
            hashCombineFingerprint(ffp, lFfp);
            success = true;
        }
    }
    return success;
}

// Combines the fingerprints of all files in the given paths
bool combinedFingerprint(LightFileFingerprint& ffp, FileSystemAccess& fsaccess, const set<LocalPath>& paths)
{
    bool success = false;
    for (auto& path : paths)
    {
        auto fa = fsaccess.newfileaccess(false);
        auto pathArg = path; // todo: sort out const
        if (!fa->fopen(pathArg, true, false))
        {
            LOG_err << "Unable to open path: " << path.toPath(fsaccess);
            success = false;
            break;
        }
        if (fa->mIsSymLink)
        {
            LOG_debug << "Ignoring symlink: " << path.toPath(fsaccess);
            continue;
        }
        if (fa->type == FILENODE)
        {
            LightFileFingerprint faFfp;
            faFfp.genfingerprint(fa->size, fa->mtime);
            hashCombineFingerprint(ffp, faFfp);
            success = true;
        }
    }
    return success;
}

// Computes the fingerprint of the given `l` (file or folder) and stores it in `ffp`
bool computeFingerprint(LightFileFingerprint& ffp, const LocalNode& l)
{
    if (l.type == FILENODE)
    {
        ffp.genfingerprint(l.size, l.mtime);
        return true;
    }
    else if (l.type == FOLDERNODE)
    {
        return combinedFingerprint(ffp, l.children);
    }
    else
    {
        assert(false && "Invalid node type");
        return false;
    }
}

// Computes the fingerprint of the given `fa` (file or folder) and stores it in `ffp`
bool computeFingerprint(LightFileFingerprint& ffp, FileSystemAccess& fsaccess,
                        FileAccess& fa, LocalPath& path, const set<LocalPath>& paths)
{
    if (fa.type == FILENODE)
    {
        assert(paths.empty());
        ffp.genfingerprint(fa.size, fa.mtime);
        return true;
    }
    else if (fa.type == FOLDERNODE)
    {
        return combinedFingerprint(ffp, fsaccess, paths);
    }
    else
    {
        assert(false && "Invalid node type");
        return false;
    }
}

// Collects all `LocalNode`s by storing them in `localnodes`, keyed by LightFileFingerprint.
// Invalidates the fs IDs of all local nodes.
// Stores all fingerprints in `fingerprints` for later reference.
void collectAllLocalNodes(FingerprintCache& fingerprints, FingerprintLocalNodeMap& localnodes,
                          LocalNode& l, handlelocalnode_map& fsidnodes)
{
    // invalidate fsid of `l`
    l.fsid = mega::UNDEF;
    if (l.fsid_it != fsidnodes.end())
    {
        fsidnodes.erase(l.fsid_it);
        l.fsid_it = fsidnodes.end();
    }
    // collect fingerprint
    LightFileFingerprint ffp;
    if (computeFingerprint(ffp, l))
    {
        const auto ffpPtr = fingerprints.add(std::move(ffp));
        localnodes.insert(std::make_pair(ffpPtr, &l));
    }
    if (l.type == FILENODE)
    {
        return;
    }
    for (auto& childPair : l.children)
    {
        collectAllLocalNodes(fingerprints, localnodes, *childPair.second, fsidnodes);
    }
}

// Collects all `File`s by storing them in `files`, keyed by FileFingerprint.
// Stores all fingerprints in `fingerprints` for later reference.
void collectAllFiles(bool& success, FingerprintCache& fingerprints, FingerprintFileMap& files,
                     Sync& sync, MegaApp& app, FileSystemAccess& fsaccess, LocalPath& localpath,
                     LocalPath& localdebris)
{
    auto insertFingerprint = [&files, &fingerprints](FileSystemAccess& fsaccess, FileAccess& fa,
                                                     LocalPath& path, const set<LocalPath>& paths)
    {
        LightFileFingerprint ffp;
        if (computeFingerprint(ffp, fsaccess, fa, path, paths))
        {
            const auto ffpPtr = fingerprints.add(std::move(ffp));
            files.insert(std::make_pair(ffpPtr, FsFile{fa.fsid, path}));
        }
    };

    auto fa = fsaccess.newfileaccess(false);
    if (!fa->fopen(localpath, true, false))
    {
        LOG_err << "Unable to open path: " << localpath.toPath(fsaccess);
        success = false;
        return;
    }
    if (fa->mIsSymLink)
    {
        LOG_debug << "Ignoring symlink: " << localpath.toPath(fsaccess);
        return;
    }
    if (!fa->fsidvalid)
    {
        LOG_err << "Invalid fs id for: " << localpath.toPath(fsaccess);
        success = false;
        return;
    }

    if (fa->type == FILENODE)
    {
        insertFingerprint(fsaccess, *fa, localpath, {});
    }
    else if (fa->type == FOLDERNODE)
    {
        const auto paths = collectAllPathsInFolder(sync, app, fsaccess, localpath, localdebris);
        insertFingerprint(fsaccess, *fa, localpath, paths);
        fa.reset();
        for (const auto& path : paths)
        {
            LocalPath tmpPath = path;
            collectAllFiles(success, fingerprints, files, sync, app, fsaccess, tmpPath, localdebris);
        }
    }
    else
    {
        assert(false && "Invalid file type");
        success = false;
        return;
    }
}

// Assigns fs IDs from `files` to those `localnodes` that match the fingerprints found in `files`.
// If there are multiple matches we apply a best-path heuristic.
size_t assignFilesystemIdsImpl(const FingerprintCache& fingerprints, FingerprintLocalNodeMap& localnodes,
                               FingerprintFileMap& files, handlelocalnode_map& fsidnodes, FileSystemAccess& fsaccess)
{
    LocalPath nodePath;
    string accumulated;
    size_t assignmentCount = 0;
    for (const auto& fp : fingerprints.all())
    {
        const auto nodeRange = localnodes.equal_range(&fp);
        const auto nodeCount = std::distance(nodeRange.first, nodeRange.second);
        if (nodeCount <= 0)
        {
            continue;
        }

        const auto fileRange = files.equal_range(&fp);
        const auto fileCount = std::distance(fileRange.first, fileRange.second);
        if (fileCount <= 0)
        {
            // without files we cannot assign fs IDs to these localnodes, so no need to keep them
            localnodes.erase(nodeRange.first, nodeRange.second);
            continue;
        }

        struct Element
        {
            int score;
            handle fsid;
            LocalNode* l;
        };
        std::vector<Element> elements;
        elements.reserve(nodeCount * fileCount);

        for (auto nodeIt = nodeRange.first; nodeIt != nodeRange.second; ++nodeIt)
        {
            auto l = nodeIt->second;
            if (l != l->sync->localroot.get()) // never assign fs ID to the root localnode
            {
                nodePath = l->getLocalPath(false);
                for (auto fileIt = fileRange.first; fileIt != fileRange.second; ++fileIt)
                {
                    auto& filePath = fileIt->second.path;
                    const auto score = computeReversePathMatchScore(accumulated, nodePath, filePath, fsaccess);
                    if (score > 0) // leaf name must match
                    {
                        elements.push_back({score, fileIt->second.fsid, l});
                    }
                }
            }
        }

        // Sort in descending order by score. Elements with highest score come first
        std::sort(elements.begin(), elements.end(), [](const Element& e1, const Element& e2)
                                                    {
                                                        return e1.score > e2.score;
                                                    });

        std::unordered_set<handle> usedFsIds;
        for (const auto& e : elements)
        {
            if (e.l->fsid == mega::UNDEF // node not assigned
                && usedFsIds.find(e.fsid) == usedFsIds.end()) // fsid not used
            {
                e.l->setfsid(e.fsid, fsidnodes);
                usedFsIds.insert(e.fsid);
                ++assignmentCount;
            }
        }

        // the fingerprint that these files and localnodes correspond to has now finished processing
        files.erase(fileRange.first, fileRange.second);
        localnodes.erase(nodeRange.first, nodeRange.second);
    }
    return assignmentCount;
}

} // anonymous

int computeReversePathMatchScore(string& accumulated, const LocalPath& path1Arg, const LocalPath& path2Arg, const FileSystemAccess& fsaccess)
{
    const string& path1 = *path1Arg.editStringDirect();
    const string& path2 = *path2Arg.editStringDirect();

    if (path1.empty() || path2.empty())
    {
        return 0;
    }

    accumulated.clear();

    const auto path1End = path1.size() - 1;
    const auto path2End = path2.size() - 1;

    size_t index = 0;
    size_t separatorBias = 0;
    while (index <= path1End && index <= path2End)
    {
        const auto value1 = path1[path1End - index];
        const auto value2 = path2[path2End - index];
        if (value1 != value2)
        {
            break;
        }

        accumulated.push_back(value1);
        ++index;

        if (accumulated.size() >= fsaccess.localseparator.size())
        {
            const auto diffSize = accumulated.size() - fsaccess.localseparator.size();
            if (std::equal(accumulated.begin() + diffSize, accumulated.end(), fsaccess.localseparator.begin()))
            {
                separatorBias += fsaccess.localseparator.size();
                accumulated.clear();
            }
        }
    }

    if (index > path1End && index > path2End) // we got to the beginning of both paths (full score)
    {
        return static_cast<int>(index - separatorBias);
    }
    else // the paths only partly match
    {
        return static_cast<int>(index - separatorBias - accumulated.size());
    }
}

bool assignFilesystemIds(Sync& sync, MegaApp& app, FileSystemAccess& fsaccess, handlelocalnode_map& fsidnodes,
                         LocalPath& localdebris)
{
    auto& rootpath = sync.localroot->localname;
    LOG_info << "Assigning fs IDs at rootpath: " << rootpath.toPath(fsaccess);

    auto fa = fsaccess.newfileaccess(false);
    if (!fa->fopen(rootpath, true, false))
    {
        LOG_err << "Unable to open rootpath";
        return false;
    }
    if (fa->type != FOLDERNODE)
    {
        LOG_err << "rootpath not a folder";
        assert(false);
        return false;
    }
    if (fa->mIsSymLink)
    {
        LOG_err << "rootpath is a symlink";
        assert(false);
        return false;
    }
    fa.reset();

    bool success = true;

    FingerprintCache fingerprints;

    FingerprintLocalNodeMap localnodes;
    collectAllLocalNodes(fingerprints, localnodes, *sync.localroot, fsidnodes);
    LOG_info << "Number of localnodes: " << localnodes.size();

    if (localnodes.empty())
    {
        return success;
    }

    FingerprintFileMap files;
    collectAllFiles(success, fingerprints, files, sync, app, fsaccess, rootpath, localdebris);
    LOG_info << "Number of files: " << files.size();

    LOG_info << "Number of fingerprints: " << fingerprints.all().size();
    const auto assignmentCount = assignFilesystemIdsImpl(fingerprints, localnodes, files, fsidnodes, fsaccess);
    LOG_info << "Number of fsid assignments: " << assignmentCount;

    return success;
}

SyncConfigBag::SyncConfigBag(DbAccess& dbaccess, FileSystemAccess& fsaccess, PrnGen& rng, const std::string& id)
{
    std::string dbname = "syncconfigs_" + id;
    mTable.reset(dbaccess.open(rng, &fsaccess, &dbname, false, false));
    if (!mTable)
    {
        LOG_err << "Unable to open DB table: " << dbname;
        assert(false);
        return;
    }

    mTable->rewind();

    uint32_t tableId;
    std::string data;
    while (mTable->next(&tableId, &data))
    {
        auto syncConfig = SyncConfig::unserialize(data);
        if (!syncConfig)
        {
            LOG_err << "Unable to unserialize sync config at id: " << tableId;
            assert(false);
            continue;
        }
        syncConfig->dbid = tableId;

        mSyncConfigs.insert(std::make_pair(syncConfig->getLocalPath(), *syncConfig));
        if (tableId > mTable->nextid)
        {
            mTable->nextid = tableId;
        }
    }
    ++mTable->nextid;
}

void SyncConfigBag::insert(const SyncConfig& syncConfig)
{
    auto insertOrUpdate = [this](const uint32_t id, const SyncConfig& syncConfig)
    {
        std::string data;
        const_cast<SyncConfig&>(syncConfig).serialize(&data);
        DBTableTransactionCommitter committer{mTable.get()};
        if (!mTable->put(id, &data)) // put either inserts or updates
        {
            LOG_err << "Incomplete database put at id: " << mTable->nextid;
            assert(false);
            mTable->abort();
            return false;
        }
        return true;
    };

    map<string, SyncConfig>::iterator syncConfigIt = mSyncConfigs.find(syncConfig.getLocalPath());
    if (syncConfigIt == mSyncConfigs.end()) // syncConfig is new
    {
        if (mTable)
        {
            if (!insertOrUpdate(mTable->nextid, syncConfig))
            {
                return;
            }
        }
        auto insertPair = mSyncConfigs.insert(std::make_pair(syncConfig.getLocalPath(), syncConfig));
        if (mTable)
        {
            insertPair.first->second.dbid = mTable->nextid;
            ++mTable->nextid;
        }
    }
    else // syncConfig exists already
    {
        const uint32_t tableId = syncConfigIt->second.dbid;
        if (mTable)
        {
            if (!insertOrUpdate(tableId, syncConfig))
            {
                return;
            }
        }
        syncConfigIt->second = syncConfig;
        syncConfigIt->second.dbid = tableId;
    }
}

void SyncConfigBag::remove(const std::string& localPath)
{
    auto syncConfigPair = mSyncConfigs.find(localPath);
    if (syncConfigPair != mSyncConfigs.end())
    {
        if (mTable)
        {
            DBTableTransactionCommitter committer{mTable.get()};
            if (!mTable->del(syncConfigPair->second.dbid))
            {
                LOG_err << "Incomplete database del at id: " << syncConfigPair->second.dbid;
                assert(false);
                mTable->abort();
                return;
            }
        }
        mSyncConfigs.erase(syncConfigPair);
    }
}

const SyncConfig* SyncConfigBag::get(const std::string& localPath) const
{
    auto syncConfigPair = mSyncConfigs.find(localPath);
    if (syncConfigPair != mSyncConfigs.end())
    {
        return &syncConfigPair->second;
    }
    return nullptr;
}

void SyncConfigBag::clear()
{
    if (mTable)
    {
        mTable->truncate();
        mTable->nextid = 0;
    }
    mSyncConfigs.clear();
}

std::vector<SyncConfig> SyncConfigBag::all() const
{
    std::vector<SyncConfig> syncConfigs;
    for (const auto& syncConfigPair : mSyncConfigs)
    {
        syncConfigs.push_back(syncConfigPair.second);
    }
    return syncConfigs;
}

// new Syncs are automatically inserted into the session's syncs list
// and a full read of the subtree is initiated
Sync::Sync(MegaClient* cclient, SyncConfig config, const char* cdebris,
           string* clocaldebris, Node* remotenode, bool cinshare, int ctag, void *cappdata)
: localroot(new LocalNode)
{
    isnetwork = false;
    client = cclient;
    tag = ctag;
    inshare = cinshare;
    appData = cappdata;
    errorcode = API_OK;
    tmpfa = NULL;
    initializing = true;
    updatedfilesize = ~0;
    updatedfilets = 0;
    updatedfileinitialts = 0;

    localbytes = 0;
    localnodes[FILENODE] = 0;
    localnodes[FOLDERNODE] = 0;

    state = SYNC_INITIALSCAN;
    statecachetable = NULL;

    fullscan = true;
    scanseqno = 0;

    mLocalPath = config.getLocalPath();
    LocalPath crootpath = LocalPath::fromPath(mLocalPath, *client->fsaccess);

    if (cdebris)
    {
        debris = cdebris;
        localdebris = LocalPath::fromPath(debris, *client->fsaccess);

<<<<<<< HEAD
        dirnotify.reset(client->fsaccess->newdirnotify(crootpath, localdebris));
=======
        dirnotify.reset(client->fsaccess->newdirnotify(&crootpath, &localdebris, client->waiter));
>>>>>>> 05cfeacc

        localdebris.separatorPrepend(crootpath, *client->fsaccess);
    }
    else
    {
        localdebris = LocalPath::fromLocalname(*clocaldebris);

        // FIXME: pass last segment of localdebris
<<<<<<< HEAD
        dirnotify.reset(client->fsaccess->newdirnotify(crootpath, localdebris));
=======
        dirnotify.reset(client->fsaccess->newdirnotify(&crootpath, &localdebris, client->waiter));
>>>>>>> 05cfeacc
    }
    dirnotify->sync = this;

    // set specified fsfp or get from fs if none
    const auto cfsfp = config.getLocalFingerprint();
    if (cfsfp)
    {
        fsfp = cfsfp;
    }
    else
    {
        fsfp = dirnotify->fsfingerprint();
        config.setLocalFingerprint(fsfp);
    }

    fsstableids = dirnotify->fsstableids();
    LOG_info << "Filesystem IDs are stable: " << fsstableids;

<<<<<<< HEAD
    localroot->init(this, FOLDERNODE, NULL, crootpath);
=======
    localroot->init(this, FOLDERNODE, NULL, &crootpath, nullptr);  // the root node must have the absolute path.  We don't store shortname, to avoid accidentally using relative paths.
>>>>>>> 05cfeacc
    localroot->setnode(remotenode);

#ifdef __APPLE__
    if (macOSmajorVersion() >= 19) //macOS catalina+
    {
        LOG_debug << "macOS 10.15+ filesystem detected. Checking fseventspath.";
        string supercrootpath = "/System/Volumes/Data" + crootpath;

        int fd = open(supercrootpath.c_str(), O_RDONLY);
        if (fd == -1)
        {
            LOG_debug << "Unable to open path using fseventspath.";
            mFsEventsPath = crootpath;
        }
        else
        {
            char buf[MAXPATHLEN];
            if (fcntl(fd, F_GETPATH, buf) < 0)
            {
                LOG_debug << "Using standard paths to detect filesystem notifications.";
                mFsEventsPath = crootpath;
            }
            else
            {
                LOG_debug << "Using fsevents paths to detect filesystem notifications.";
                mFsEventsPath = supercrootpath;
            }
            close(fd);
        }
    }
#endif

    sync_it = client->syncs.insert(client->syncs.end(), this);

    if (client->dbaccess)
    {
        // open state cache table
        handle tableid[3];
        string dbname;

        auto fas = client->fsaccess->newfileaccess(false);

        if (fas->fopen(crootpath, true, false))
        {
            tableid[0] = fas->fsid;
            tableid[1] = remotenode->nodehandle;
            tableid[2] = client->me;

            dbname.resize(sizeof tableid * 4 / 3 + 3);
            dbname.resize(Base64::btoa((byte*)tableid, sizeof tableid, (char*)dbname.c_str()));

            statecachetable = client->dbaccess->open(client->rng, client->fsaccess, &dbname, false, false);

            readstatecache();
        }
    }

    if (client->syncConfigs)
    {
        client->syncConfigs->insert(config);
    }
}

Sync::~Sync()
{
    // must be set to prevent remote mass deletion while rootlocal destructor runs
    assert(state == SYNC_CANCELED || state == SYNC_FAILED);

    if (!statecachetable && client->syncConfigs)
    {
        // if there's no localnode cache then remove the sync config
        client->syncConfigs->remove(mLocalPath);
    }

    // unlock tmp lock
    tmpfa.reset();

    // stop all active and pending downloads
    if (localroot->node)
    {
        TreeProcDelSyncGet tdsg;
        // Create a committer to ensure we update the transfer database in an efficient single commit,
        // if there are transactions in progress.
        DBTableTransactionCommitter committer(client->tctable);
        client->proctree(localroot->node, &tdsg);
    }

    delete statecachetable;

    client->syncs.erase(sync_it);
    client->syncactivity = true;

    {
        // Create a committer and recursively delete all the associated LocalNodes, and their associated transfer and file objects.
        // If any have transactions in progress, the committer will ensure we update the transfer database in an efficient single commit.
        DBTableTransactionCommitter committer(client->tctable);
        localroot.reset();
    }
}

void Sync::addstatecachechildren(uint32_t parent_dbid, idlocalnode_map* tmap, LocalPath& localpath, LocalNode *p, int maxdepth)
{
    auto range = tmap->equal_range(parent_dbid);

    for (auto it = range.first; it != range.second; it++)
    {
        ScopedLengthRestore restoreLen(localpath);
        
        localpath.separatorAppend(it->second->localname, *client->fsaccess, true);

        LocalNode* l = it->second;
        Node* node = l->node;
        handle fsid = l->fsid;
        m_off_t size = l->size;

        // clear localname to force newnode = true in setnameparent
        l->localname.clear();

<<<<<<< HEAD
        l->init(this, l->type, p, localpath);
=======
        // if we already have the shortname from database, use that, otherwise (db is from old code) look it up
        std::unique_ptr<string> shortname;
        if (l->slocalname_in_db)
        {
            // null if there is no shortname, or the shortname matches the localname.
            shortname.reset(l->slocalname.release());
        }
        else
        {
            shortname = client->fsaccess->fsShortname(*path);
        }

        l->init(this, l->type, p, path, std::move(shortname));

#ifdef DEBUG
        auto fa = client->fsaccess->newfileaccess(false);
        if (fa->fopen(path))  // exists, is file
        {
            auto sn = client->fsaccess->fsShortname(*path);
            assert(!l->localname.empty() && 
                (!l->slocalname && (!sn || l->localname == *sn) ||
                (l->slocalname && sn && !l->slocalname->empty() && *l->slocalname != l->localname && *l->slocalname == *sn)));
        }
#endif
>>>>>>> 05cfeacc

        l->parent_dbid = parent_dbid;
        l->size = size;
        l->setfsid(fsid, client->fsidnode);
        l->setnode(node);

        if (!l->slocalname_in_db)
        {
            statecacheadd(l);
            if (insertq.size() > 50000)
            {
                cachenodes();  // periodically output updated nodes with shortname updates, so people who restart megasync still make progress towards a fast startup
            }
        }

        if (maxdepth)
        {
            addstatecachechildren(l->dbid, tmap, localpath, l, maxdepth - 1);
        }
    }
}

bool Sync::readstatecache()
{
    if (statecachetable && state == SYNC_INITIALSCAN)
    {
        string cachedata;
        idlocalnode_map tmap;
        uint32_t cid;
        LocalNode* l;

        statecachetable->rewind();

        // bulk-load cached nodes into tmap
        while (statecachetable->next(&cid, &cachedata, &client->key))
        {
            if ((l = LocalNode::unserialize(this, &cachedata)))
            {
                l->dbid = cid;
                tmap.insert(pair<int32_t,LocalNode*>(l->parent_dbid,l));
            }
        }

        // recursively build LocalNode tree, set scanseqnos to sync's current scanseqno
<<<<<<< HEAD
        addstatecachechildren(0, &tmap, localroot->localname, localroot.get(), 100);
=======
        addstatecachechildren(0, &tmap, &localroot->localname, localroot.get(), 100);
        cachenodes();
>>>>>>> 05cfeacc

        // trigger a single-pass full scan to identify deleted nodes
        fullscan = true;
        scanseqno++;

        return true;
    }

    return false;
}

const SyncConfig& Sync::getConfig() const
{
    assert(client->syncConfigs && "Calling getConfig() requires sync configs");
    const auto config = client->syncConfigs->get(mLocalPath);
    assert(config);
    return *config;
}

void Sync::setResumable(const bool isResumable)
{
    if (client->syncConfigs)
    {
        const auto config = client->syncConfigs->get(mLocalPath);
        assert(config);
        auto newConfig = *config;
        newConfig.setResumable(isResumable);
        client->syncConfigs->insert(newConfig);
    }
}

// remove LocalNode from DB cache
void Sync::statecachedel(LocalNode* l)
{
    if (state == SYNC_CANCELED)
    {
        return;
    }

    insertq.erase(l);

    if (l->dbid)
    {
        deleteq.insert(l->dbid);
    }
}

// insert LocalNode into DB cache
void Sync::statecacheadd(LocalNode* l)
{
    if (state == SYNC_CANCELED)
    {
        return;
    }

    if (l->dbid)
    {
        deleteq.erase(l->dbid);
    }

    insertq.insert(l);
}

void Sync::cachenodes()
{
    if (statecachetable && (state == SYNC_ACTIVE || (state == SYNC_INITIALSCAN && insertq.size() > 100)) && (deleteq.size() || insertq.size()))
    {
        LOG_debug << "Saving LocalNode database with " << insertq.size() << " additions and " << deleteq.size() << " deletions";
        statecachetable->begin();

        // deletions
        for (set<uint32_t>::iterator it = deleteq.begin(); it != deleteq.end(); it++)
        {
            statecachetable->del(*it);
        }

        deleteq.clear();

        // additions - we iterate until completion or until we get stuck
        bool added;

        do {
            added = false;

            for (set<LocalNode*>::iterator it = insertq.begin(); it != insertq.end(); )
            {
                if ((*it)->parent->dbid || (*it)->parent == localroot.get())
                {
                    statecachetable->put(MegaClient::CACHEDLOCALNODE, *it, &client->key);
                    insertq.erase(it++);
                    added = true;
                }
                else it++;
            }
        } while (added);

        statecachetable->commit();

        if (insertq.size())
        {
            LOG_err << "LocalNode caching did not complete";
        }
    }
}

void Sync::changestate(syncstate_t newstate)
{
    if (newstate != state)
    {
        client->app->syncupdate_state(this, newstate);

        if (newstate == SYNC_FAILED && statecachetable)
        {
            statecachetable->remove();
            delete statecachetable;
            statecachetable = NULL;
        }

        state = newstate;
        fullscan = false;
    }
}

// walk path and return corresponding LocalNode and its parent
// path must be relative to l or start with the root prefix if l == NULL
// path must be a full sync path, i.e. start with localroot->localname
// NULL: no match, optionally returns residual path
LocalNode* Sync::localnodebypath(LocalNode* l, const LocalPath& localpath, LocalNode** parent, string* rpath)
{
    const char* ptr = localpath.editStringDirect()->data();
    const char* end = ptr + localpath.editStringDirect()->size();
    size_t separatorlen = client->fsaccess->localseparator.size();

    if (rpath)
    {
        assert(!rpath->size());
    }

    if (!l)
    {
        // verify matching localroot prefix - this should always succeed for
        // internal use
        if (memcmp(ptr, localroot->localname.editStringDirect()->data(), localroot->localname.editStringDirect()->size())
         || memcmp(ptr + localroot->localname.editStringDirect()->size(),
                   client->fsaccess->localseparator.data(),
                   separatorlen))
        {
            if (parent)
            {
                *parent = NULL;
            }

            return NULL;
        }

        l = localroot.get();
        ptr += l->localname.editStringDirect()->size() + client->fsaccess->localseparator.size();
    }

    const char* nptr = ptr;
    localnode_map::iterator it;
    string t;

    for (;;)
    {
        if (nptr > end)
        {
            LOG_err << "Invalid parameter in localnodebypath: " << localpath.toPath(*client->fsaccess);

            if (rpath)
            {
                rpath->clear();
            }

            return NULL;
        }

        if (nptr == end || !memcmp(nptr, client->fsaccess->localseparator.data(), separatorlen))
        {
            if (parent)
            {
                *parent = l;
            }

            LocalPath t = LocalPath::fromLocalname(std::string(ptr, nptr - ptr));
            if ((it = l->children.find(&t)) == l->children.end()
             && (it = l->schildren.find(&t)) == l->schildren.end())
            {
                // no full match: store residual path, return NULL with the
                // matching component LocalNode in parent
                if (rpath)
                {
                    rpath->assign(ptr, localpath.editStringDirect()->data() - ptr + localpath.editStringDirect()->size());
                }

                return NULL;
            }

            l = it->second;

            if (nptr == end)
            {
                // full match: no residual path, return corresponding LocalNode
                if (rpath)
                {
                    rpath->clear();
                }

                return l;
            }

            ptr = nptr + separatorlen;
            nptr = ptr;
        }
        else
        {
            nptr += separatorlen;
        }
    }
}

bool Sync::assignfsids()
{
    return assignFilesystemIds(*this, *client->app, *client->fsaccess, client->fsidnode,
                               localdebris);
}

// scan localpath, add or update child nodes, call recursively for folder nodes
// localpath must be prefixed with Sync
bool Sync::scan(LocalPath* localpath, FileAccess* fa)
{
    if (fa)
    {
        assert(fa->type == FOLDERNODE);
    }
    if (!localdebris.isContainingPathOf(*localpath, *client->fsaccess))
    {
        DirAccess* da;
        LocalPath localname;
        string name;
        bool success;

        if (SimpleLogger::logCurrentLevel >= logDebug)
        {
            LOG_debug << "Scanning folder: " << localpath->toPath(*client->fsaccess);
        }

        da = client->fsaccess->newdiraccess();

        // scan the dir, mark all items with a unique identifier
        if ((success = da->dopen(localpath, fa, false)))
        {
            while (da->dnext(*localpath, localname, client->followsymlinks))
            {
<<<<<<< HEAD
                name = localname.toName(*client->fsaccess);
=======
                name = localname;
                client->fsaccess->local2name(&name, localpath);

                if (t)
                {
                    localpath->append(client->fsaccess->localseparator);
                }
>>>>>>> 05cfeacc

                ScopedLengthRestore restoreLen(*localpath);
                localpath->separatorAppend(localname, *client->fsaccess, false);

                // check if this record is to be ignored
                if (client->app->sync_syncable(this, name.c_str(), *localpath))
                {
                    // skip the sync's debris folder
                    if (!localdebris.isContainingPathOf(*localpath, *client->fsaccess))
                    {
                        LocalNode *l = NULL;
                        if (initializing)
                        {
                            // preload all cached LocalNodes
                            l = checkpath(NULL, localpath, nullptr, nullptr, false, da);
                        }

                        if (l && l != (LocalNode*)~0)
                        {
                            if (l->sync->getConfig().forceOverwrite())
                            {
                                l->mSyncable = true;
                            }
                        }
                        else
                        {
                            // new record: place in notification queue
                            dirnotify->notify(DirNotify::DIREVENTS, NULL, *localpath);
                        }
                    }
                }
                else
                {
                    LOG_debug << "Excluded: " << name;
                }
            }
        }

        delete da;

        return success;
    }
    else return false;
}

// check local path - if !localname, localpath is relative to l, with l == NULL
// being the root of the sync
// if localname is set, localpath is absolute and localname its last component
// path references a new FOLDERNODE: returns created node
// path references a existing FILENODE: returns node
// otherwise, returns NULL
LocalNode* Sync::checkpath(LocalNode* l, LocalPath* input_localpath, string* const localname, dstime *backoffds, bool wejustcreatedthisfolder, DirAccess* iteratingDir)
{
    LocalNode* ll = l;
    bool newnode = false, changed = false;
    bool isroot;

    LocalNode* parent;
    string path;        // UTF-8 representation of tmppath
    LocalPath tmppath;     // full path represented by l + localpath
    string newname;     // portion of tmppath not covered by the existing
                        // LocalNode structure (always the last path component
                        // that does not have a corresponding LocalNode yet)

    if (localname)
    {
        // shortcut case (from within syncdown())
        isroot = false;
        parent = l;
        l = NULL;

        path = input_localpath->toPath(*client->fsaccess);
        assert(path.size());
    }
    else
    {
        // construct full filesystem path in tmppath
        if (l)
        {
            l->getlocalpath(tmppath.editStringDirect());
        }

        if (!input_localpath->empty())
        {
            tmppath.separatorAppend(*input_localpath, *client->fsaccess, false);
        }

        // look up deepest existing LocalNode by path, store remainder (if any)
        // in newname
        LocalNode *tmp = localnodebypath(l, *input_localpath, &parent, &newname);

        size_t index = 0;
        while ((index = newname.find(client->fsaccess->localseparator, index)) != string::npos)
        {
            if(!(index % client->fsaccess->localseparator.size()))
            {
                string utf8newname;
                client->fsaccess->local2path(&newname, &utf8newname);
                LOG_warn << "Parent not detected yet. Unknown reminder: " << utf8newname;
                string parentpath = input_localpath->substrTo(input_localpath->editStringDirect()->size() - newname.size() + index);
                dirnotify->notify(DirNotify::DIREVENTS, l, LocalPath::fromLocalname(parentpath), true);
                return NULL;
            }

            LOG_debug << "Skipping invalid separator detection";
            index++;
        }

        l = tmp;

        path = tmppath.toPath(*client->fsaccess);

        // path invalid?
        if ( ( !l && !newname.size() ) || !path.size())
        {
            LOG_warn << "Invalid path: " << path;
            return NULL;
        }

        string name = newname.size() ? newname : l->name;
        client->fsaccess->local2name(&name, localpath);

        if (!client->app->sync_syncable(this, name.c_str(), tmppath))
        {
            LOG_debug << "Excluded: " << path;
            return NULL;
        }

        isroot = l == localroot.get() && !newname.size();
    }

<<<<<<< HEAD
    LOG_verbose << "Scanning: " << path;
    LocalPath* localpathNew = localname ? input_localpath : &tmppath;
=======
    LOG_verbose << "Scanning: " << path << " in=" << initializing << " full=" << fullscan << " l=" << l;
>>>>>>> 05cfeacc

    // postpone moving nodes into nonexistent parents
    if (parent && !parent->node)
    {
        LOG_warn << "Parent doesn't exist yet: " << path;
        return (LocalNode*)~0;
    }

    // attempt to open/type this file
    auto fa = client->fsaccess->newfileaccess(false);

    if (initializing || fullscan)
    {
        // find corresponding LocalNode by file-/foldername
        size_t lastpart = localpathNew->lastpartlocal(*client->fsaccess);

        LocalPath fname(localpathNew->subpathFrom(lastpart));

        LocalNode* cl = (parent ? parent : localroot.get())->childbyname(&fname);
        if (initializing && cl)
        {
            // the file seems to be still in the folder
            // mark as present to prevent deletions if the file is not accesible
            // in that case, the file would be checked again after the initialization
            cl->deleted = false;
            cl->setnotseen(0);
            l->scanseqno = scanseqno;
        }

        // match cached LocalNode state during initial/rescan to prevent costly re-fingerprinting
        // (just compare the fsids, sizes and mtimes to detect changes)
        if (fa->fopen(*localpathNew, false, false, iteratingDir))
        {
            if (cl && fa->fsidvalid && fa->fsid == cl->fsid)
            {
                // node found and same file
                l = cl;
                l->deleted = false;
                l->setnotseen(0);

                // if it's a file, size and mtime must match to qualify
                if (l->type != FILENODE || (l->size == fa->size && l->mtime == fa->mtime))
                {
                    LOG_verbose << "Cached localnode is still valid. Type: " << l->type << "  Size: " << l->size << "  Mtime: " << l->mtime;
                    l->scanseqno = scanseqno;

                    if (l->type == FOLDERNODE)
                    {
                        scan(localpathNew, fa.get());
                    }
                    else
                    {
                        localbytes += l->size;
                    }

                    return l;
                }
            }
        }
        else
        {
            LOG_warn << "Error opening file during the initialization: " << path;
        }

        if (initializing)
        {
            if (cl)
            {
                LOG_verbose << "Outdated localnode. Type: " << cl->type << "  Size: " << cl->size << "  Mtime: " << cl->mtime
                            << "    FaType: " << fa->type << "  FaSize: " << fa->size << "  FaMtime: " << fa->mtime;
            }
            else
            {
                LOG_verbose << "New file. FaType: " << fa->type << "  FaSize: " << fa->size << "  FaMtime: " << fa->mtime;
            }
            return NULL;
        }

        fa = client->fsaccess->newfileaccess(false);
    }

    if (fa->fopen(*localpathNew, true, false))
    {
        if (!isroot)
        {
            if (l)
            {
                if (l->type == fa->type)
                {
                    // mark as present
                    l->setnotseen(0);

                    if (fa->type == FILENODE)
                    {
                        // has the file been overwritten or changed since the last scan?
                        // or did the size or mtime change?
                        if (fa->fsidvalid)
                        {
                            // if fsid has changed, the file was overwritten
                            // (FIXME: handle type changes)
                            if (l->fsid != fa->fsid)
                            {
                                handlelocalnode_map::iterator it;
#ifdef _WIN32
                                const char *colon;
#endif
                                fsfp_t fp1, fp2;

                                // was the file overwritten by moving an existing file over it?
                                if ((it = client->fsidnode.find(fa->fsid)) != client->fsidnode.end()
                                        && (l->sync == it->second->sync
                                            || ((fp1 = l->sync->dirnotify->fsfingerprint())
                                                && (fp2 = it->second->sync->dirnotify->fsfingerprint())
                                                && (fp1 == fp2)
                                            #ifdef _WIN32
                                                // only consider fsid matches between different syncs for local drives with the
                                                // same drive letter, to prevent problems with cloned Volume IDs
                                                && (colon = strstr(parent->sync->localroot->name.c_str(), ":"))
                                                && !memcmp(parent->sync->localroot->name.c_str(),
                                                       it->second->sync->localroot->name.c_str(),
                                                       colon - parent->sync->localroot->name.c_str())
                                            #endif
                                                )
                                            )
                                    )
                                {
                                    // catch the not so unlikely case of a false fsid match due to
                                    // e.g. a file deletion/creation cycle that reuses the same inode
                                    if (it->second->mtime != fa->mtime || it->second->size != fa->size)
                                    {
                                        l->mtime = -1;  // trigger change detection
                                        delete it->second;   // delete old LocalNode
                                    }
                                    else
                                    {
                                        LOG_debug << "File move/overwrite detected";

                                        // delete existing LocalNode...
                                        delete l;

                                        // ...move remote node out of the way...
                                        client->execsyncdeletions();

                                        // ...and atomically replace with moved one
                                        client->app->syncupdate_local_move(this, it->second, path.c_str());

                                        // (in case of a move, this synchronously updates l->parent and l->node->parent)
<<<<<<< HEAD
                                        it->second->setnameparent(parent, localpathNew, true);
=======
                                        it->second->setnameparent(parent, localname ? localpath : &tmppath, client->fsaccess->fsShortname(localname ? *localpath : tmppath));
>>>>>>> 05cfeacc

                                        // mark as seen / undo possible deletion
                                        it->second->setnotseen(0);

                                        statecacheadd(it->second);

                                        return it->second;
                                    }
                                }
                                else
                                {
                                    l->mtime = -1;  // trigger change detection
                                }
                            }
                        }

                        // no fsid change detected or overwrite with unknown file:
                        if (fa->mtime != l->mtime || fa->size != l->size)
                        {
                            if (fa->fsidvalid && l->fsid != fa->fsid)
                            {
                                l->setfsid(fa->fsid, client->fsidnode);
                            }

                            m_off_t dsize = l->size > 0 ? l->size : 0;

                            if (l->genfingerprint(fa.get()) && l->size >= 0)
                            {
                                localbytes -= dsize - l->size;
                            }

                            client->app->syncupdate_local_file_change(this, l, path.c_str());

                            DBTableTransactionCommitter committer(client->tctable);
                            client->stopxfer(l, &committer); // TODO:  can we use one committer for all the files in the folder?  Or for the whole recursion?
                            l->bumpnagleds();
                            l->deleted = false;

                            client->syncactivity = true;

                            statecacheadd(l);

                            fa.reset();

                            if (isnetwork && l->type == FILENODE)
                            {
                                LOG_debug << "Queueing extra fs notification for modified file";
                                dirnotify->notify(DirNotify::EXTRA, NULL, *localpathNew);
                            }
                            return l;
                        }
                    }
                    else
                    {
                        // (we tolerate overwritten folders, because we do a
                        // content scan anyway)
                        if (fa->fsidvalid && fa->fsid != l->fsid)
                        {
                            l->setfsid(fa->fsid, client->fsidnode);
                            newnode = true;
                        }
                    }
                }
                else
                {
                    LOG_debug << "node type changed: recreate";
                    delete l;
                    l = NULL;
                }
            }

            // new node
            if (!l)
            {
                // rename or move of existing node?
                handlelocalnode_map::iterator it;
#ifdef _WIN32
                const char *colon;
#endif
                fsfp_t fp1, fp2;
                if (fa->fsidvalid && (it = client->fsidnode.find(fa->fsid)) != client->fsidnode.end()
                    // additional checks to prevent wrong fsid matches
                    && it->second->type == fa->type
                    && (!parent
                        || (it->second->sync == parent->sync)
                        || ((fp1 = it->second->sync->dirnotify->fsfingerprint())
                            && (fp2 = parent->sync->dirnotify->fsfingerprint())
                            && (fp1 == fp2)
                        #ifdef _WIN32
                            // allow moves between different syncs only for local drives with the
                            // same drive letter, to prevent problems with cloned Volume IDs
                            && (colon = strstr(parent->sync->localroot->name.c_str(), ":"))
                            && !memcmp(parent->sync->localroot->name.c_str(),
                                   it->second->sync->localroot->name.c_str(),
                                   colon - parent->sync->localroot->name.c_str())
                        #endif
                            )
                       )
                    && ((it->second->type != FILENODE && !wejustcreatedthisfolder)
                        || (it->second->mtime == fa->mtime && it->second->size == fa->size)))
                {
                    LOG_debug << client->clientname << "Move detected by fsid in checkpath. Type: " << it->second->type << " new path: " << path << " old localnode: " << it->second->localnodedisplaypath(*client->fsaccess);

                    if (fa->type == FILENODE && backoffds)
                    {
                        // logic to detect files being updated in the local computer moving the original file
                        // to another location as a temporary backup

                        m_time_t currentsecs = m_time();
                        if (!updatedfileinitialts)
                        {
                            updatedfileinitialts = currentsecs;
                        }

                        if (currentsecs >= updatedfileinitialts)
                        {
                            if (currentsecs - updatedfileinitialts <= FILE_UPDATE_MAX_DELAY_SECS)
                            {
                                bool waitforupdate = false;
                                auto local = it->second->getLocalPath(true);
                                auto prevfa = client->fsaccess->newfileaccess(false);

                                bool exists = prevfa->fopen(local);
                                if (exists)
                                {
                                    LOG_debug << "File detected in the origin of a move";

                                    if (currentsecs >= updatedfilets)
                                    {
                                        if ((currentsecs - updatedfilets) < (FILE_UPDATE_DELAY_DS / 10))
                                        {
                                            LOG_verbose << "currentsecs = " << currentsecs << "  lastcheck = " << updatedfilets
                                                      << "  currentsize = " << prevfa->size << "  lastsize = " << updatedfilesize;
                                            LOG_debug << "The file was checked too recently. Waiting...";
                                            waitforupdate = true;
                                        }
                                        else if (updatedfilesize != prevfa->size)
                                        {
                                            LOG_verbose << "currentsecs = " << currentsecs << "  lastcheck = " << updatedfilets
                                                      << "  currentsize = " << prevfa->size << "  lastsize = " << updatedfilesize;
                                            LOG_debug << "The file size has changed since the last check. Waiting...";
                                            updatedfilesize = prevfa->size;
                                            updatedfilets = currentsecs;
                                            waitforupdate = true;
                                        }
                                        else
                                        {
                                            LOG_debug << "The file size seems stable";
                                        }
                                    }
                                    else
                                    {
                                        LOG_warn << "File checked in the future";
                                    }

                                    if (!waitforupdate)
                                    {
                                        if (currentsecs >= prevfa->mtime)
                                        {
                                            if (currentsecs - prevfa->mtime < (FILE_UPDATE_DELAY_DS / 10))
                                            {
                                                LOG_verbose << "currentsecs = " << currentsecs << "  mtime = " << prevfa->mtime;
                                                LOG_debug << "File modified too recently. Waiting...";
                                                waitforupdate = true;
                                            }
                                            else
                                            {
                                                LOG_debug << "The modification time seems stable.";
                                            }
                                        }
                                        else
                                        {
                                            LOG_warn << "File modified in the future";
                                        }
                                    }
                                }
                                else
                                {
                                    if (prevfa->retry)
                                    {
                                        LOG_debug << "The file in the origin is temporarily blocked. Waiting...";
                                        waitforupdate = true;
                                    }
                                    else
                                    {
                                        LOG_debug << "There isn't anything in the origin path";
                                    }
                                }

                                if (waitforupdate)
                                {
                                    LOG_debug << "Possible file update detected.";
                                    *backoffds = FILE_UPDATE_DELAY_DS;
                                    return NULL;
                                }
                            }
                            else
                            {
                                int creqtag = client->reqtag;
                                client->reqtag = 0;
                                client->sendevent(99438, "Timeout waiting for file update");
                                client->reqtag = creqtag;
                            }
                        }
                        else
                        {
                            LOG_warn << "File check started in the future";
                        }
                    }

                    client->app->syncupdate_local_move(this, it->second, path.c_str());

                    // (in case of a move, this synchronously updates l->parent
                    // and l->node->parent)
<<<<<<< HEAD
                    it->second->setnameparent(parent, localpathNew, true);
=======
                    it->second->setnameparent(parent, localname ? localpath : &tmppath, client->fsaccess->fsShortname(localname ? *localpath : tmppath));
>>>>>>> 05cfeacc

                    // make sure that active PUTs receive their updated filenames
                    client->updateputs();

                    statecacheadd(it->second);

                    // unmark possible deletion
                    it->second->setnotseen(0);

                    // immediately scan folder to detect deviations from cached state
                    if (fullscan && fa->type == FOLDERNODE)
                    {
                        scan(localpathNew, fa.get());
                    }
                }
                else if (fa->mIsSymLink)
                {
                    LOG_debug << "checked path is a symlink.  Parent: " << (parent ? parent->name : "NO");
                    //doing nothing for the moment
                }
                else
                {
                    // this is a new node: add
                    LOG_debug << "New localnode.  Parent: " << (parent ? parent->name : "NO");
                    l = new LocalNode;
<<<<<<< HEAD
                    l->init(this, fa->type, parent, *localpathNew);
=======
                    l->init(this, fa->type, parent, localname ? localpath : &tmppath, client->fsaccess->fsShortname(localname ? *localpath : tmppath));
>>>>>>> 05cfeacc

                    if (fa->fsidvalid)
                    {
                        l->setfsid(fa->fsid, client->fsidnode);
                    }

                    newnode = true;
                }
            }
        }

        if (l)
        {
            // detect file changes or recurse into new subfolders
            if (l->type == FOLDERNODE)
            {
                if (newnode)
                {
                    scan(localpathNew, fa.get());
                    client->app->syncupdate_local_folder_addition(this, l, path.c_str());

                    if (!isroot)
                    {
                        statecacheadd(l);
                    }
                }
                else
                {
                    l = NULL;
                }
            }
            else
            {
                if (isroot)
                {
                    // root node cannot be a file
                    LOG_err << "The local root node is a file";
                    errorcode = API_EFAILED;
                    changestate(SYNC_FAILED);
                }
                else
                {
                    if (fa->fsidvalid && l->fsid != fa->fsid)
                    {
                        l->setfsid(fa->fsid, client->fsidnode);
                    }

                    if (l->size > 0)
                    {
                        localbytes -= l->size;
                    }

                    if (l->genfingerprint(fa.get()))
                    {
                        changed = true;
                        l->bumpnagleds();
                        l->deleted = false;
                    }

                    if (l->size > 0)
                    {
                        localbytes += l->size;
                    }

                    if (newnode)
                    {
                        client->app->syncupdate_local_file_addition(this, l, path.c_str());
                    }
                    else if (changed)
                    {
                        client->app->syncupdate_local_file_change(this, l, path.c_str());
                        DBTableTransactionCommitter committer(client->tctable); // TODO:  can we use one committer for all the files in the folder?  Or for the whole recursion?
                        client->stopxfer(l, &committer);
                    }

                    if (newnode || changed)
                    {
                        statecacheadd(l);
                    }
                }
            }
        }

        if (changed || newnode)
        {
            if (isnetwork && l->type == FILENODE)
            {
                LOG_debug << "Queueing extra fs notification for new file";
                dirnotify->notify(DirNotify::EXTRA, NULL, *localpathNew);
            }

            client->syncactivity = true;
        }
    }
    else
    {
        LOG_warn << "Error opening file";
        if (fa->retry)
        {
            // fopen() signals that the failure is potentially transient - do
            // nothing and request a recheck
            LOG_warn << "File blocked. Adding notification to the retry queue: " << path;
            dirnotify->notify(DirNotify::RETRY, ll, *localpathNew);
            client->syncfslockretry = true;
            client->syncfslockretrybt.backoff(SCANNING_DELAY_DS);
            client->blockedfile = *localpathNew;
        }
        else if (l)
        {
            // immediately stop outgoing transfer, if any
            if (l->transfer)
            {
                DBTableTransactionCommitter committer(client->tctable); // TODO:  can we use one committer for all the files in the folder?  Or for the whole recursion?
                client->stopxfer(l, &committer);
            }

            client->syncactivity = true;

            // in fullscan mode, missing files are handled in bulk in deletemissing()
            // rather than through setnotseen()
            if (!fullscan)
            {
                l->setnotseen(1);
            }
        }

        l = NULL;
    }

    return l;
}

bool Sync::checkValidNotification(int q, Notification& notification)
{
    // This code moved from filtering before going on notifyq, to filtering after when it's thread-safe to do so 

    if (q == DirNotify::DIREVENTS || q == DirNotify::EXTRA)
    {
        Notification next;
        while (dirnotify->notifyq[q].peekFront(next)
            && next.localnode == notification.localnode && next.path == notification.path)
        {
            dirnotify->notifyq[q].popFront(next);  // this is the only thread removing from the queue so it will be the same item
            if (!notification.timestamp || !next.timestamp)
            {
                notification.timestamp = 0;  // immediate
            }
            else
            {
                notification.timestamp = std::max(notification.timestamp, next.timestamp);
            }
            LOG_debug << "Next notification repeats, skipping duplicate";
        }
    }

    if (notification.timestamp && !initializing && q == DirNotify::DIREVENTS)
    {
        string tmppath;
        if (notification.localnode)
        {
            notification.localnode->getlocalpath(&tmppath);
        }

        if (!notification.path.empty())
        {
            if (tmppath.size())
            {
                tmppath.append(client->fsaccess->localseparator);
            }

            tmppath.append(notification.path);
        }
        attr_map::iterator ait;
        auto fa = client->fsaccess->newfileaccess(false);
        bool success = fa->fopen(&tmppath, false, false);
        LocalNode *ll = localnodebypath(notification.localnode, &notification.path);
        if ((!ll && !success && !fa->retry) // deleted file
            || (ll && success && ll->node && ll->node->localnode == ll
                && (ll->type != FILENODE || (*(FileFingerprint *)ll) == (*(FileFingerprint *)ll->node))
                && (ait = ll->node->attrs.map.find('n')) != ll->node->attrs.map.end()
                && ait->second == ll->name
                && fa->fsidvalid && fa->fsid == ll->fsid && fa->type == ll->type
                && (ll->type != FILENODE || (ll->mtime == fa->mtime && ll->size == fa->size))))
        {
            LOG_debug << "Self filesystem notification skipped";
            return false;
        }
    }
    return true;
}

// add or refresh local filesystem item from scan stack, add items to scan stack
// returns 0 if a parent node is missing, ~0 if control should be yielded, or the time
// until a retry should be made (500 ms minimum latency).
dstime Sync::procscanq(int q)
{
    dstime dsmin = Waiter::ds - SCANNING_DELAY_DS;
    LocalNode* l;

    Notification notification;
    while (dirnotify->notifyq[q].popFront(notification))
    {
        if (!checkValidNotification(q, notification))
        {
            continue;
        }

        LOG_verbose << "Scanning... Remaining files: " << dirnotify->notifyq[q].size();

        if (notification.timestamp > dsmin)
        {
            LOG_verbose << "Scanning postponed. Modification too recent";
            dirnotify->notifyq[q].unpopFront(notification);
            return notification.timestamp - dsmin;
        }

        if ((l = notification.localnode) != (LocalNode*)~0)
        {
            dstime backoffds = 0;
            LOG_verbose << "Checkpath: " << notification.path ;

            l = checkpath(l, &notification.path, NULL, &backoffds, false, nullptr);
            if (backoffds)
            {
                LOG_verbose << "Scanning deferred during " << backoffds << " ds";
                notification.timestamp = Waiter::ds + backoffds - SCANNING_DELAY_DS;
                dirnotify->notifyq[q].unpopFront(notification);
                return backoffds;
            }
            updatedfilesize = ~0;
            updatedfilets = 0;
            updatedfileinitialts = 0;

            // defer processing because of a missing parent node?
            if (l == (LocalNode*)~0)
            {
                LOG_verbose << "Scanning deferred";
                dirnotify->notifyq[q].unpopFront(notification);
                return 0;
            }
        }
        else
        {
<<<<<<< HEAD
            LOG_debug << "Notification skipped: " << dirnotify->notifyq[q].front().path.toPath(*client->fsaccess);
=======
            string utf8path;
            client->fsaccess->local2path(&notification.path, &utf8path);
            LOG_debug << "Notification skipped: " << utf8path;
>>>>>>> 05cfeacc
        }

        // we return control to the application in case a filenode was added
        // (in order to avoid lengthy blocking episodes due to multiple
        // consecutive fingerprint calculations)
        // or if new nodes are being added due to a copy/delete operation
        if ((l && l != (LocalNode*)~0 && l->type == FILENODE) || client->syncadding)
        {
            break;
        }
    }

    if (dirnotify->notifyq[q].empty())
    {
        if (q == DirNotify::DIREVENTS)
        {
            client->syncactivity = true;
        }
    }
    else if (dirnotify->notifyq[!q].empty())
    {
        cachenodes();
    }

    return dstime(~0);
}

// delete all child LocalNodes that have been missing for two consecutive scans (*l must still exist)
void Sync::deletemissing(LocalNode* l)
{
    LocalPath path;
    std::unique_ptr<FileAccess> fa;
    for (localnode_map::iterator it = l->children.begin(); it != l->children.end(); )
    {
        if (scanseqno-it->second->scanseqno > 1)
        {
            if (!fa)
            {
                fa = client->fsaccess->newfileaccess();
            }
            client->unlinkifexists(it->second, fa.get(), path);
            delete it++->second;
        }
        else
        {
            deletemissing(it->second);
            it++;
        }
    }
}

bool Sync::movetolocaldebris(LocalPath& localpath)
{
    char buf[32];
    struct tm tms;
    string day, localday;
    bool havedir = false;
    struct tm* ptm = m_localtime(m_time(), &tms);

    for (int i = -3; i < 100; i++)
    {
        ScopedLengthRestore restoreLen(localdebris);

        if (i == -2 || i > 95)
        {
            LOG_verbose << "Creating local debris folder";
            client->fsaccess->mkdirlocal(localdebris, true);
        }

        sprintf(buf, "%04d-%02d-%02d", ptm->tm_year + 1900, ptm->tm_mon + 1, ptm->tm_mday);

        if (i >= 0)
        {
            sprintf(strchr(buf, 0), " %02d.%02d.%02d.%02d", ptm->tm_hour,  ptm->tm_min, ptm->tm_sec, i);
        }

        day = buf;
        localdebris.separatorAppend(LocalPath::fromPath(day, *client->fsaccess), *client->fsaccess, true);

        if (i > -3)
        {
            LOG_verbose << "Creating daily local debris folder";
            havedir = client->fsaccess->mkdirlocal(localdebris, false) || client->fsaccess->target_exists;
        }

        localdebris.separatorAppend(localpath.subpathFrom(localpath.lastpartlocal(*client->fsaccess)), *client->fsaccess, true);

        client->fsaccess->skip_errorreport = i == -3;  // we expect a problem on the first one when the debris folders or debris day folders don't exist yet
        if (client->fsaccess->renamelocal(localpath, localdebris, false))
        {
            client->fsaccess->skip_errorreport = false;
            return true;
        }
        client->fsaccess->skip_errorreport = false;

        if (client->fsaccess->transient_error)
        {
            return false;
        }

        if (havedir && !client->fsaccess->target_exists)
        {
            return false;
        }
    }

    return false;
}
} // namespace
#endif<|MERGE_RESOLUTION|>--- conflicted
+++ resolved
@@ -113,20 +113,8 @@
     LocalPath localname;
     while (da->dnext(localpath, localname, false))
     {
-<<<<<<< HEAD
         ScopedLengthRestore restoreLength(localpath);
         localpath.separatorAppend(localname, fsaccess, false);
-=======
-        auto name = localname;
-        fsaccess.local2name(&name, &localpath);
-
-        if (localpathSize > 0)
-        {
-            localpath.append(localseparator);
-        }
-
-        localpath.append(localname);
->>>>>>> 05cfeacc
 
         // check if this record is to be ignored
         if (app.sync_syncable(&sync, localname.toName(fsaccess).c_str(), localpath))
@@ -676,11 +664,7 @@
         debris = cdebris;
         localdebris = LocalPath::fromPath(debris, *client->fsaccess);
 
-<<<<<<< HEAD
-        dirnotify.reset(client->fsaccess->newdirnotify(crootpath, localdebris));
-=======
-        dirnotify.reset(client->fsaccess->newdirnotify(&crootpath, &localdebris, client->waiter));
->>>>>>> 05cfeacc
+        dirnotify.reset(client->fsaccess->newdirnotify(crootpath, localdebris, client->waiter));
 
         localdebris.separatorPrepend(crootpath, *client->fsaccess);
     }
@@ -689,11 +673,7 @@
         localdebris = LocalPath::fromLocalname(*clocaldebris);
 
         // FIXME: pass last segment of localdebris
-<<<<<<< HEAD
-        dirnotify.reset(client->fsaccess->newdirnotify(crootpath, localdebris));
-=======
-        dirnotify.reset(client->fsaccess->newdirnotify(&crootpath, &localdebris, client->waiter));
->>>>>>> 05cfeacc
+        dirnotify.reset(client->fsaccess->newdirnotify(crootpath, localdebris, client->waiter));
     }
     dirnotify->sync = this;
 
@@ -712,11 +692,7 @@
     fsstableids = dirnotify->fsstableids();
     LOG_info << "Filesystem IDs are stable: " << fsstableids;
 
-<<<<<<< HEAD
-    localroot->init(this, FOLDERNODE, NULL, crootpath);
-=======
-    localroot->init(this, FOLDERNODE, NULL, &crootpath, nullptr);  // the root node must have the absolute path.  We don't store shortname, to avoid accidentally using relative paths.
->>>>>>> 05cfeacc
+    localroot->init(this, FOLDERNODE, NULL, crootpath, nullptr);  // the root node must have the absolute path.  We don't store shortname, to avoid accidentally using relative paths.
     localroot->setnode(remotenode);
 
 #ifdef __APPLE__
@@ -835,11 +811,8 @@
         // clear localname to force newnode = true in setnameparent
         l->localname.clear();
 
-<<<<<<< HEAD
-        l->init(this, l->type, p, localpath);
-=======
         // if we already have the shortname from database, use that, otherwise (db is from old code) look it up
-        std::unique_ptr<string> shortname;
+        std::unique_ptr<LocalPath> shortname;
         if (l->slocalname_in_db)
         {
             // null if there is no shortname, or the shortname matches the localname.
@@ -847,22 +820,21 @@
         }
         else
         {
-            shortname = client->fsaccess->fsShortname(*path);
-        }
-
-        l->init(this, l->type, p, path, std::move(shortname));
+            shortname = client->fsaccess->fsShortname(localpath);
+        }
+
+        l->init(this, l->type, p, localpath, std::move(shortname));
 
 #ifdef DEBUG
         auto fa = client->fsaccess->newfileaccess(false);
-        if (fa->fopen(path))  // exists, is file
-        {
-            auto sn = client->fsaccess->fsShortname(*path);
+        if (fa->fopen(localpath))  // exists, is file
+        {
+            auto sn = client->fsaccess->fsShortname(localpath);
             assert(!l->localname.empty() && 
                 (!l->slocalname && (!sn || l->localname == *sn) ||
                 (l->slocalname && sn && !l->slocalname->empty() && *l->slocalname != l->localname && *l->slocalname == *sn)));
         }
 #endif
->>>>>>> 05cfeacc
 
         l->parent_dbid = parent_dbid;
         l->size = size;
@@ -907,12 +879,8 @@
         }
 
         // recursively build LocalNode tree, set scanseqnos to sync's current scanseqno
-<<<<<<< HEAD
         addstatecachechildren(0, &tmap, localroot->localname, localroot.get(), 100);
-=======
-        addstatecachechildren(0, &tmap, &localroot->localname, localroot.get(), 100);
         cachenodes();
->>>>>>> 05cfeacc
 
         // trigger a single-pass full scan to identify deleted nodes
         fullscan = true;
@@ -1167,17 +1135,7 @@
         {
             while (da->dnext(*localpath, localname, client->followsymlinks))
             {
-<<<<<<< HEAD
                 name = localname.toName(*client->fsaccess);
-=======
-                name = localname;
-                client->fsaccess->local2name(&name, localpath);
-
-                if (t)
-                {
-                    localpath->append(client->fsaccess->localseparator);
-                }
->>>>>>> 05cfeacc
 
                 ScopedLengthRestore restoreLen(*localpath);
                 localpath->separatorAppend(localname, *client->fsaccess, false);
@@ -1205,7 +1163,7 @@
                         else
                         {
                             // new record: place in notification queue
-                            dirnotify->notify(DirNotify::DIREVENTS, NULL, *localpath);
+                            dirnotify->notify(DirNotify::DIREVENTS, NULL, LocalPath(*localpath));
                         }
                     }
                 }
@@ -1298,7 +1256,7 @@
         }
 
         string name = newname.size() ? newname : l->name;
-        client->fsaccess->local2name(&name, localpath);
+        client->fsaccess->local2name(&name);
 
         if (!client->app->sync_syncable(this, name.c_str(), tmppath))
         {
@@ -1309,12 +1267,8 @@
         isroot = l == localroot.get() && !newname.size();
     }
 
-<<<<<<< HEAD
-    LOG_verbose << "Scanning: " << path;
+    LOG_verbose << "Scanning: " << path << " in=" << initializing << " full=" << fullscan << " l=" << l;
     LocalPath* localpathNew = localname ? input_localpath : &tmppath;
-=======
-    LOG_verbose << "Scanning: " << path << " in=" << initializing << " full=" << fullscan << " l=" << l;
->>>>>>> 05cfeacc
 
     // postpone moving nodes into nonexistent parents
     if (parent && !parent->node)
@@ -1462,11 +1416,7 @@
                                         client->app->syncupdate_local_move(this, it->second, path.c_str());
 
                                         // (in case of a move, this synchronously updates l->parent and l->node->parent)
-<<<<<<< HEAD
-                                        it->second->setnameparent(parent, localpathNew, true);
-=======
-                                        it->second->setnameparent(parent, localname ? localpath : &tmppath, client->fsaccess->fsShortname(localname ? *localpath : tmppath));
->>>>>>> 05cfeacc
+                                        it->second->setnameparent(parent, localpathNew, client->fsaccess->fsShortname(*localpathNew));
 
                                         // mark as seen / undo possible deletion
                                         it->second->setnotseen(0);
@@ -1514,7 +1464,7 @@
                             if (isnetwork && l->type == FILENODE)
                             {
                                 LOG_debug << "Queueing extra fs notification for modified file";
-                                dirnotify->notify(DirNotify::EXTRA, NULL, *localpathNew);
+                                dirnotify->notify(DirNotify::EXTRA, NULL, LocalPath(*localpathNew));
                             }
                             return l;
                         }
@@ -1681,11 +1631,7 @@
 
                     // (in case of a move, this synchronously updates l->parent
                     // and l->node->parent)
-<<<<<<< HEAD
-                    it->second->setnameparent(parent, localpathNew, true);
-=======
-                    it->second->setnameparent(parent, localname ? localpath : &tmppath, client->fsaccess->fsShortname(localname ? *localpath : tmppath));
->>>>>>> 05cfeacc
+                    it->second->setnameparent(parent, localpathNew, client->fsaccess->fsShortname(*localpathNew));
 
                     // make sure that active PUTs receive their updated filenames
                     client->updateputs();
@@ -1711,11 +1657,7 @@
                     // this is a new node: add
                     LOG_debug << "New localnode.  Parent: " << (parent ? parent->name : "NO");
                     l = new LocalNode;
-<<<<<<< HEAD
-                    l->init(this, fa->type, parent, *localpathNew);
-=======
-                    l->init(this, fa->type, parent, localname ? localpath : &tmppath, client->fsaccess->fsShortname(localname ? *localpath : tmppath));
->>>>>>> 05cfeacc
+                    l->init(this, fa->type, parent, *localpathNew, client->fsaccess->fsShortname(*localpathNew));
 
                     if (fa->fsidvalid)
                     {
@@ -1804,7 +1746,7 @@
             if (isnetwork && l->type == FILENODE)
             {
                 LOG_debug << "Queueing extra fs notification for new file";
-                dirnotify->notify(DirNotify::EXTRA, NULL, *localpathNew);
+                dirnotify->notify(DirNotify::EXTRA, NULL, LocalPath(*localpathNew));
             }
 
             client->syncactivity = true;
@@ -1818,7 +1760,7 @@
             // fopen() signals that the failure is potentially transient - do
             // nothing and request a recheck
             LOG_warn << "File blocked. Adding notification to the retry queue: " << path;
-            dirnotify->notify(DirNotify::RETRY, ll, *localpathNew);
+            dirnotify->notify(DirNotify::RETRY, ll, LocalPath(*localpathNew));
             client->syncfslockretry = true;
             client->syncfslockretrybt.backoff(SCANNING_DELAY_DS);
             client->blockedfile = *localpathNew;
@@ -1873,25 +1815,21 @@
 
     if (notification.timestamp && !initializing && q == DirNotify::DIREVENTS)
     {
-        string tmppath;
+        LocalPath tmppath;
         if (notification.localnode)
         {
-            notification.localnode->getlocalpath(&tmppath);
+            tmppath = notification.localnode->getLocalPath(true);
         }
 
         if (!notification.path.empty())
         {
-            if (tmppath.size())
-            {
-                tmppath.append(client->fsaccess->localseparator);
-            }
-
-            tmppath.append(notification.path);
-        }
+            tmppath.separatorAppend(notification.path, *client->fsaccess, false);
+        }
+
         attr_map::iterator ait;
         auto fa = client->fsaccess->newfileaccess(false);
-        bool success = fa->fopen(&tmppath, false, false);
-        LocalNode *ll = localnodebypath(notification.localnode, &notification.path);
+        bool success = fa->fopen(tmppath, false, false);
+        LocalNode *ll = localnodebypath(notification.localnode, notification.path);
         if ((!ll && !success && !fa->retry) // deleted file
             || (ll && success && ll->node && ll->node->localnode == ll
                 && (ll->type != FILENODE || (*(FileFingerprint *)ll) == (*(FileFingerprint *)ll->node))
@@ -1935,7 +1873,7 @@
         if ((l = notification.localnode) != (LocalNode*)~0)
         {
             dstime backoffds = 0;
-            LOG_verbose << "Checkpath: " << notification.path ;
+            LOG_verbose << "Checkpath: " << notification.path.toPath(*client->fsaccess);
 
             l = checkpath(l, &notification.path, NULL, &backoffds, false, nullptr);
             if (backoffds)
@@ -1959,13 +1897,8 @@
         }
         else
         {
-<<<<<<< HEAD
-            LOG_debug << "Notification skipped: " << dirnotify->notifyq[q].front().path.toPath(*client->fsaccess);
-=======
-            string utf8path;
-            client->fsaccess->local2path(&notification.path, &utf8path);
+            string utf8path = notification.path.toPath(*client->fsaccess);
             LOG_debug << "Notification skipped: " << utf8path;
->>>>>>> 05cfeacc
         }
 
         // we return control to the application in case a filenode was added
