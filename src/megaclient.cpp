--- conflicted
+++ resolved
@@ -12425,11 +12425,7 @@
 // of identical names to avoid flapping)
 // apply standard unescaping, if necessary (use *strings as ephemeral storage
 // space)
-<<<<<<< HEAD
-void MegaClient::addchild(remotenode_map* nchildren, string* name, Node* n, list<string>* strings, FileSystemType fileSystemType) const
-=======
-void MegaClient::addchild(remotenode_map* nchildren, string* name, Node* n, list<string>* strings, const string *localPath, FileSystemType fsType) const
->>>>>>> b0d46f6c
+void MegaClient::addchild(remotenode_map* nchildren, string* name, Node* n, list<string>* strings, FileSystemType fsType) const
 {
     Node** npp;
 
@@ -12440,11 +12436,7 @@
         // perform one round of unescaping to ensure that the resulting local
         // filename matches
         fsaccess->path2local(name, &tmplocalname);
-<<<<<<< HEAD
-        fsaccess->local2name(&tmplocalname, fileSystemType);
-=======
         fsaccess->local2name(&tmplocalname, fsType);
->>>>>>> b0d46f6c
 
         strings->push_back(tmplocalname);
         name = &strings->back();
@@ -12501,23 +12493,12 @@
              && ait->second.size())
          && (l->parent || l->sync->debris != ait->second))
         {
-<<<<<<< HEAD
             ScopedLengthRestore restoreLen(localpath);
-            localpath.separatorAppend(LocalPath::fromName(ait->second, *fsaccess), *fsaccess, true);
+            localpath.separatorAppend(LocalPath::fromName(ait->second, *fsaccess, l->sync->mFilesystemType), *fsaccess, true);
 
             if (app->sync_syncable(l->sync, ait->second.c_str(), localpath, *it))
             {
-                addchild(&nchildren, &ait->second, *it, &strings, l->sync->mFileSystemType);
-=======
-            size_t t = localpath->size();
-            string localname = ait->second;
-            fsaccess->name2local(&localname, l->sync->mFilesystemType);
-            localpath->append(fsaccess->localseparator);
-            localpath->append(localname);
-            if (app->sync_syncable(l->sync, ait->second.c_str(), localpath, *it))
-            {
-                addchild(&nchildren, &ait->second, *it, &strings, &l->sync->localdebris, l->sync->mFilesystemType);
->>>>>>> b0d46f6c
+                addchild(&nchildren, &ait->second, *it, &strings, l->sync->mFilesystemType);
             }
             else
             {
@@ -12679,14 +12660,8 @@
 
         localname = rit->second->attrs.map.find('n')->second;
 
-<<<<<<< HEAD
         ScopedLengthRestore restoreLen(localpath);
-        localpath.separatorAppend(LocalPath::fromName(localname, *fsaccess), *fsaccess, true);
-=======
-        fsaccess->name2local(&localname, l->sync->mFilesystemType);
-        localpath->append(fsaccess->localseparator);
-        localpath->append(localname);
->>>>>>> b0d46f6c
+        localpath.separatorAppend(LocalPath::fromName(localname, *fsaccess, l->sync->mFilesystemType), *fsaccess, true);
 
         LOG_debug << "Unsynced remote node in syncdown: " << localpath.toPath(*fsaccess) << " Nsize: " << rit->second->size
                   << " Nmtime: " << rit->second->mtime << " Nhandle: " << LOG_NODEHANDLE(rit->second->nodehandle);
@@ -12740,22 +12715,14 @@
             {
                 if (!rit->second->syncget)
                 {
-<<<<<<< HEAD
-                    if (f->mIsSymLink && l->sync->movetolocaldebris(localpath))
-                    {
-                        LOG_debug << "Found a link in localpath " << localpath.editStringDirect();
-                    }
-                    else
-=======
                     bool download = true;
                     auto f = fsaccess->newfileaccess(false);
                     if (rit->second->localnode != (LocalNode*)~0
                             && (f->fopen(localpath) || f->type == FOLDERNODE))
->>>>>>> b0d46f6c
                     {
                         if (f->mIsSymLink && l->sync->movetolocaldebris(localpath))
                         {
-                            LOG_debug << "Found a link in localpath " << localpath;
+                            LOG_debug << "Found a link in localpath " << localpath.toPath(*fsaccess);
                         }
                         else
                         {
@@ -12766,24 +12733,13 @@
                     f.reset();
                     rit->second->localnode = NULL;
 
-<<<<<<< HEAD
-                // start fetching this node, unless fetch is already in progress
-                // FIXME: to cover renames that occur during the
-                // download, reconstruct localname in complete()
-                if (download && !rit->second->syncget)
-                {
-                    LOG_debug << "Start fetching file node";
-                    app->syncupdate_get(l->sync, rit->second, localpath.toPath(*fsaccess).c_str());
-=======
                     // start fetching this node, unless fetch is already in progress
                     // FIXME: to cover renames that occur during the
                     // download, reconstruct localname in complete()
                     if (download)
                     {
                         LOG_debug << "Start fetching file node";
-                        fsaccess->local2path(localpath, &localname);
-                        app->syncupdate_get(l->sync, rit->second, localname.c_str());
->>>>>>> b0d46f6c
+                        app->syncupdate_get(l->sync, rit->second, localpath.toPath(*fsaccess).c_str());
 
                         rit->second->syncget = new SyncFileGet(l->sync, rit->second, localpath);
                         nextreqtag();
@@ -12912,11 +12868,7 @@
                     continue;
                 }
 
-<<<<<<< HEAD
-                addchild(&nchildren, &ait->second, *it, &strings, l->sync->mFileSystemType);
-=======
-                addchild(&nchildren, &ait->second, *it, &strings, &l->sync->localdebris, l->sync->mFilesystemType);
->>>>>>> b0d46f6c
+                addchild(&nchildren, &ait->second, *it, &strings, l->sync->mFilesystemType);
             }
         }
     }
@@ -12933,13 +12885,8 @@
             continue;
         }
 
-<<<<<<< HEAD
         // UTF-8 converted local name
-        string localname = ll->localname.toName(*fsaccess, l->sync->mFileSystemType);
-=======
-        localname = *lit->first;
-        fsaccess->local2name(&localname, l->sync->mFilesystemType);
->>>>>>> b0d46f6c
+        string localname = ll->localname.toName(*fsaccess, l->sync->mFilesystemType);
         if (!localname.size() || !ll->name.size())
         {
             if (!ll->reported)
@@ -14169,12 +14116,7 @@
     if (remoteNodes->empty())
         return nullptr;
 
-<<<<<<< HEAD
     std::string localName = localNode->localname.toName(*fsaccess);
-=======
-    std::string localName = localNode->localname;
-    fsaccess->local2name(&localName, localNode->sync->mFilesystemType);
->>>>>>> b0d46f6c
     
     // Only compare metamac if the node doesn't already exist.
     node_vector::const_iterator remoteNode =
