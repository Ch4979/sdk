--- conflicted
+++ resolved
@@ -2405,25 +2405,22 @@
             }
         }
 
-<<<<<<< HEAD
         // 4. write all nodes: they are writen during readnodes(), one by one
 
-        LOG_debug << "Saving SCSN " << scsn << " with " << users.size() << " users to local cache (" << complete << ")";
-=======
         if (complete)
         {
-            // 4. write new or modified pcrs, purge deleted pcrs
+            // 5. write new or modified pcrs, purge deleted pcrs
             for (handlepcr_map::iterator it = pcrindex.begin(); it != pcrindex.end(); it++)
             {
-                if (!(complete = sctable->put(CACHEDPCR, it->second, &key)))
+//                if (!(complete = sctable->put(CACHEDPCR, it->second, &key)))
+                if (!(complete = sctable->putpcr(it->second, &key)))
                 {
                     break;
                 }
             }
         }
 
-        LOG_debug << "Saving SCSN " << scsn << " with " << nodes.size() << " nodes and " << users.size() << " users to local cache (" << complete << ")";
->>>>>>> 891150f2
+        LOG_debug << "Saving SCSN " << scsn << " with " << nodescount  << " nodes and " << users.size() << " users to local cache (" << complete << ")";
         finalizesc(complete);
     }
 }
@@ -2507,7 +2504,7 @@
                 if ((*it)->removed() && (*it)->dbid)
                 {
                     LOG_verbose << "Removing pcr from database: " << (Base64::btoa((byte*)&((*it)->id),MegaClient::PCRHANDLE,base64) ? base64 : "");
-                    if (!(complete = sctable->del((*it)->dbid)))
+                    if (!(complete = sctable->delpcr(*it, &key)))
                     {
                         break;
                     }
@@ -2515,7 +2512,8 @@
                 else if (!(*it)->removed())
                 {
                     LOG_verbose << "Adding pcr to database: " << (Base64::btoa((byte*)&((*it)->id),MegaClient::PCRHANDLE,base64) ? base64 : "");
-                    if (!(complete = sctable->put(CACHEDPCR, *it, &key)))
+//                    if (!(complete = sctable->put(CACHEDPCR, *it, &key)))
+                    if (!(complete = sctable->putpcr(*it, &key)))
                     {
                         break;
                     }
@@ -2557,7 +2555,6 @@
         {
             finalizesc(false);
         }
-//        nodehandles.insert(n->nodehandle);
         nodescount++;
     }
 }
@@ -3269,27 +3266,34 @@
         switch (jsonsc.getnameid())
         {
             case 'm':
+                // originator email
                 m = jsonsc.getvalue();
                 break;
             case MAKENAMEID2('p', 's'):
                 ps = jsonsc.getint();
                 break;
             case MAKENAMEID2('t', 's'):
+                // creation timestamp
                 ts = jsonsc.getint();
                 break;
             case MAKENAMEID3('u', 't', 's'):
+                // update timestamp
                 uts = jsonsc.getint();
                 break;
             case MAKENAMEID3('r', 't', 's'):
+                // reminder timestamp
                 rts = jsonsc.getint();
                 break;
             case MAKENAMEID3('d', 't', 's'):
+                // delete timestamp
                 dts = jsonsc.getint();
                 break;
             case MAKENAMEID3('m', 's', 'g'):
+                // message
                 msg = jsonsc.getvalue();
                 break;
             case 'p':
+                // handle of pending request
                 p = jsonsc.gethandle(MegaClient::PCRHANDLE);
                 break;
             case EOO:
@@ -3378,9 +3382,11 @@
         switch (jsonsc.getnameid())
         {
             case 'e':
+                // originator email
                 e = jsonsc.getvalue();
                 break;
             case 'm':
+                // target email
                 m = jsonsc.getvalue();
                 break;
             case MAKENAMEID2('t', 's'):
@@ -3494,6 +3500,7 @@
                 uts = jsonsc.getint();
                 break; 
             case 's':
+                // status of request: ignored, accepted, denied
                 s = jsonsc.getint();
                 break;
             case 'p':
@@ -4361,35 +4368,29 @@
                     }
                     else
                     {
-<<<<<<< HEAD
-                        // 1. Decrypt the sharekey
-                        byte buf[SymmCipher::KEYLENGTH];
-                        decryptkey(sk, buf, sizeof buf, &key, 1, h);
-=======
                         if (sk)
                         {
+                            // 1. Decrypt the sharekey
+                            byte buf[SymmCipher::KEYLENGTH];
                             decryptkey(sk, buf, sizeof buf, &key, 1, h);
-                        }
-                    }
-                }
->>>>>>> 891150f2
-
-//                        newshares.push_back(new NewShare(h, 0, su, rl, sts, buf));
-
-                        // Instead of queuing a `NewShare` object to be merged to the `Node` in a later stage, do it
-                        // here straight away, so the object is fully rebuilt
-
-                        // 2. Create the incoming share object
-                        n->sharekey = new SymmCipher(buf);
-
-                        if (!checkaccess(n, OWNERPRELOGIN))
-                        {
-                            n->inshare = new Share(finduser(su, 1), rl, ts);
-                            n->inshare->user->sharing.insert(n->nodehandle);
-                        }
-                        else
-                        {
-                            LOG_warn << "Invalid inbound share location";
+
+                            //                        newshares.push_back(new NewShare(h, 0, su, rl, sts, buf));
+
+                            // Instead of queuing a `NewShare` object to be merged to the `Node` in a later stage, do it
+                            // here straight away, so the object is fully rebuilt
+
+                            // 2. Create the incoming share object
+                            n->sharekey = new SymmCipher(buf);
+
+                            if (!checkaccess(n, OWNERPRELOGIN))
+                            {
+                                n->inshare = new Share(finduser(su, 1), rl, ts);
+                                n->inshare->user->sharing.insert(n->nodehandle);
+                            }
+                            else
+                            {
+                                LOG_warn << "Invalid inbound share location";
+                            }
                         }
                     }
                 }
@@ -4406,11 +4407,7 @@
                 // set rootnodes[] in client as entry point for each tree
                 if (n->type >= ROOTNODE)
                 {
-<<<<<<< HEAD
                     rootnodes[n->type - 2] = n->nodehandle;
-=======
-                    newshares.push_back(new NewShare(h, 0, su, rl, sts, sk ? buf : NULL));
->>>>>>> 891150f2
                 }
 
                 if (nn && nni >= 0 && nni < nnsize)
@@ -5363,11 +5360,7 @@
 
 // if user has a known public key, complete instantly
 // otherwise, queue and request public key if not already pending
-<<<<<<< HEAD
-void MegaClient::setshare(pnode_t n, const char* user, accesslevel_t a)
-=======
-void MegaClient::setshare(Node* n, const char* user, accesslevel_t a, const char* personal_representation)
->>>>>>> 891150f2
+void MegaClient::setshare(pnode_t n, const char* user, accesslevel_t a, const char* personal_representation)
 {
     int total = n->outshares ? n->outshares->size() : 0;
     total += n->pendingshares ? n->pendingshares->size() : 0;
@@ -6308,70 +6301,15 @@
 
 bool MegaClient::fetchsc(DbTable* sctable)
 {
-<<<<<<< HEAD
-=======
-    uint32_t id;
-    string data;
-    Node* n;
-    User* u;
     PendingContactRequest* pcr;
-    node_vector dp;
-
->>>>>>> 891150f2
+
     LOG_info << "Loading session from local cache";
 
     // 1. Load handles of rootnodes
     if (!sctable->getrootnodes(rootnodes))
     {
-<<<<<<< HEAD
         LOG_err << "Failed to load rootnodes from cache";
         return false;
-=======
-        switch (id & 15)
-        {
-            case CACHEDSCSN:
-                if (data.size() != sizeof cachedscsn)
-                {
-                    return false;
-                }
-                break;
-
-            case CACHEDNODE:
-                if ((n = Node::unserialize(this, &data, &dp)))
-                {
-                    n->dbid = id;
-                }
-                else
-                {
-                    LOG_err << "Failed - node record read error";
-                    return false;
-                }
-                break;
-
-            case CACHEDPCR:
-                if ((pcr = PendingContactRequest::unserialize(this, &data)))
-                {
-                    pcr->dbid = id;
-                }
-                else
-                {
-                    LOG_err << "Failed - pcr record read error";
-                    return false;
-                }
-                break;
-
-            case CACHEDUSER:
-                if ((u = User::unserialize(this, &data)))
-                {
-                    u->dbid = id;
-                }
-                else
-                {
-                    LOG_err << "Failed - user record read error";
-                    return false;
-                }
-        }
->>>>>>> 891150f2
     }
 
     // 2. Load all users in the account
@@ -6385,6 +6323,18 @@
             return false;
         }
     }
+
+    //            case CACHEDPCR:
+    //                if ((pcr = PendingContactRequest::unserialize(this, &data)))
+    //                {
+    //                    pcr->dbid = id;
+    //                }
+    //                else
+    //                {
+    //                    LOG_err << "Failed - pcr record read error";
+    //                    return false;
+    //                }
+    //                break;
 
     return true;
 }
@@ -7799,13 +7749,9 @@
                     n->syncdeleted = SYNCDEL_INFLIGHT;
                     int creqtag = reqtag;
                     reqtag = n->tag;
-<<<<<<< HEAD
                     rename(n, tn, target, n->parenthandle);
                     // I assume that parenthandle is properly set to its value or UNDEF
-=======
-                    rename(n, tn, target, n->parent ? n->parent->nodehandle : UNDEF);
                     reqtag = creqtag;
->>>>>>> upstream/master
                     it++;
                 }
                 else
