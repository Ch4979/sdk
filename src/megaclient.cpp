/**
 * @file megaclient.cpp
 * @brief Client access engine core logic
 *
 * (c) 2013-2014 by Mega Limited, Auckland, New Zealand
 *
 * This file is part of the MEGA SDK - Client Access Engine.
 *
 * Applications using the MEGA API must present a valid application key
 * and comply with the the rules set forth in the Terms of Service.
 *
 * The MEGA SDK is distributed in the hope that it will be useful,
 * but WITHOUT ANY WARRANTY; without even the implied warranty of
 * MERCHANTABILITY or FITNESS FOR A PARTICULAR PURPOSE.
 *
 * @copyright Simplified (2-clause) BSD License.
 *
 * You should have received a copy of the license along with this
 * program.
 */

#include "mega.h"
#include "mega/mediafileattribute.h"
#include <cctype>
#include <algorithm>
#include <future>

#undef min // avoid issues with std::min and std::max
#undef max

namespace mega {

// FIXME: generate cr element for file imports
// FIXME: support invite links (including responding to sharekey requests)
// FIXME: instead of copying nodes, move if the source is in the rubbish to reduce node creation load on the servers
// FIXME: prevent synced folder from being moved into another synced folder


bool MegaClient::disablepkp = false;

// root URL for API access
string MegaClient::APIURL = "https://g.api.mega.co.nz/";

// root URL for GeLB requests
string MegaClient::GELBURL = "https://gelb.karere.mega.nz/";

// root URL for chat stats
string MegaClient::CHATSTATSURL = "https://stats.karere.mega.nz";

// maximum number of concurrent transfers (uploads + downloads)
const unsigned MegaClient::MAXTOTALTRANSFERS = 48;

// maximum number of concurrent transfers (uploads or downloads)
const unsigned MegaClient::MAXTRANSFERS = 32;

// maximum number of queued putfa before halting the upload queue
const int MegaClient::MAXQUEUEDFA = 30;

// maximum number of concurrent putfa
const int MegaClient::MAXPUTFA = 10;

#ifdef ENABLE_SYNC
// //bin/SyncDebris/yyyy-mm-dd base folder name
const char* const MegaClient::SYNCDEBRISFOLDERNAME = "SyncDebris";
#endif

// exported link marker
const char* const MegaClient::EXPORTEDLINK = "EXP";

// public key to send payment details
const char MegaClient::PAYMENT_PUBKEY[] =
        "CADB-9t4WSMCs6we8CNcAmq97_bP-eXa9pn7SwGPxXpTuScijDrLf_ooneCQnnRBDvE"
        "MNqTK3ULj1Q3bt757SQKDZ0snjbwlU2_D-rkBBbjWCs-S61R0Vlg8AI5q6oizH0pjpD"
        "eOhpsv2DUlvCa4Hjgy_bRpX8v9fJvbKI2bT3GXJWE7tu8nlKHgz8Q7NE3Ycj5XuUfCW"
        "GgOvPGBC-8qPOyg98Vloy53vja2mBjw4ycodx-ZFCt8i8b9Z8KongRMROmvoB4jY8ge"
        "ym1mA5iSSsMroGLypv9PueOTfZlG3UTpD83v6F3w8uGHY9phFZ-k2JbCd_-s-7gyfBE"
        "TpPvuz-oZABEBAAE";

// default number of seconds to wait after a bandwidth overquota
dstime MegaClient::DEFAULT_BW_OVERQUOTA_BACKOFF_SECS = 3600;

// default number of seconds to wait after a bandwidth overquota
dstime MegaClient::USER_DATA_EXPIRATION_BACKOFF_SECS = 86400; // 1 day

// stats id
std::string MegaClient::statsid;

// decrypt key (symmetric or asymmetric), rewrite asymmetric to symmetric key
bool MegaClient::decryptkey(const char* sk, byte* tk, int tl, SymmCipher* sc, int type, handle node)
{
    int sl;
    const char* ptr = sk;

    // measure key length
    while (*ptr && *ptr != '"' && *ptr != '/')
    {
        ptr++;
    }

    sl = int(ptr - sk);

    if (sl > 4 * FILENODEKEYLENGTH / 3 + 1)
    {
        // RSA-encrypted key - decrypt and update on the server to save space & client CPU time
        sl = sl / 4 * 3 + 3;

        if (sl > 4096)
        {
            return false;
        }

        byte* buf = new byte[sl];

        sl = Base64::atob(sk, buf, sl);

        // decrypt and set session ID for subsequent API communication
        if (!asymkey.decrypt(buf, sl, tk, tl))
        {
            delete[] buf;
            LOG_warn << "Corrupt or invalid RSA node key";
            return false;
        }

        delete[] buf;

        if (!ISUNDEF(node))
        {
            if (type)
            {
                sharekeyrewrite.push_back(node);
            }
            else
            {
                nodekeyrewrite.push_back(node);
            }
        }
    }
    else
    {
        if (Base64::atob(sk, tk, tl) != tl)
        {
            LOG_warn << "Corrupt or invalid symmetric node key";
            return false;
        }

        sc->ecb_decrypt(tk, tl);
    }

    return true;
}

// apply queued new shares
void MegaClient::mergenewshares(bool notify)
{
    newshare_list::iterator it;

    for (it = newshares.begin(); it != newshares.end(); )
    {
        NewShare* s = *it;

        mergenewshare(s, notify);

        delete s;
        newshares.erase(it++);
    }
}

void MegaClient::mergenewshare(NewShare *s, bool notify)
{
    bool skreceived = false;
    Node* n;

    if ((n = nodebyhandle(s->h)))
    {
        if (s->have_key && (!n->sharekey || memcmp(s->key, n->sharekey->key, SymmCipher::KEYLENGTH)))
        {
            // setting an outbound sharekey requires node authentication
            // unless coming from a trusted source (the local cache)
            bool auth = true;

            if (s->outgoing > 0)
            {
                if (!checkaccess(n, OWNERPRELOGIN))
                {
                    LOG_warn << "Attempt to create dislocated outbound share foiled";
                    auth = false;
                }
                else
                {
                    byte buf[SymmCipher::KEYLENGTH];

                    handleauth(s->h, buf);

                    if (memcmp(buf, s->auth, sizeof buf))
                    {
                        LOG_warn << "Attempt to create forged outbound share foiled";
                        auth = false;
                    }
                }
            }

            if (auth)
            {
                if (n->sharekey)
                {
                    if (!fetchingnodes)
                    {
                        sendevent(99428,"Replacing share key", 0);
                    }
                    delete n->sharekey;
                }
                n->sharekey = new SymmCipher(s->key);
                skreceived = true;
            }
        }

        if (s->access == ACCESS_UNKNOWN && !s->have_key)
        {
            // share was deleted
            if (s->outgoing)
            {
                bool found = false;
                if (n->outshares)
                {
                    // outgoing share to user u deleted
                    share_map::iterator shareit = n->outshares->find(s->peer);
                    if (shareit != n->outshares->end())
                    {
                        Share *delshare = shareit->second;
                        n->outshares->erase(shareit);
                        found = true;
                        if (notify)
                        {
                            n->changed.outshares = true;
                            notifynode(n);
                        }
                        delete delshare;
                    }

                    if (!n->outshares->size())
                    {
                        delete n->outshares;
                        n->outshares = NULL;
                    }
                }
                if (n->pendingshares && !found && s->pending)
                {
                    // delete the pending share
                    share_map::iterator shareit = n->pendingshares->find(s->pending);
                    if (shareit != n->pendingshares->end())
                    {
                        Share *delshare = shareit->second;
                        n->pendingshares->erase(shareit);
                        found = true;
                        if (notify)
                        {
                            n->changed.pendingshares = true;
                            notifynode(n);
                        }
                        delete delshare;
                    }

                    if (!n->pendingshares->size())
                    {
                        delete n->pendingshares;
                        n->pendingshares = NULL;
                    }
                }

                // Erase sharekey if no outgoing shares (incl pending) exist
                if (s->remove_key && !n->outshares && !n->pendingshares)
                {
                    rewriteforeignkeys(n);

                    delete n->sharekey;
                    n->sharekey = NULL;
                }
            }
            else
            {
                // incoming share deleted - remove tree
                if (!n->parent)
                {
                    TreeProcDel td;
                    proctree(n, &td, true);
                }
                else
                {
                    if (n->inshare)
                    {
                        n->inshare->user->sharing.erase(n->nodehandle);
                        notifyuser(n->inshare->user);
                        n->inshare = NULL;
                    }
                }
            }
        }
        else
        {
            if (s->outgoing)
            {
                if ((!s->upgrade_pending_to_full && (!ISUNDEF(s->peer) || !ISUNDEF(s->pending)))
                    || (s->upgrade_pending_to_full && !ISUNDEF(s->peer) && !ISUNDEF(s->pending)))
                {
                    // perform mandatory verification of outgoing shares:
                    // only on own nodes and signed unless read from cache
                    if (checkaccess(n, OWNERPRELOGIN))
                    {
                        Share** sharep;
                        if (!ISUNDEF(s->pending))
                        {
                            // Pending share
                            if (!n->pendingshares)
                            {
                                n->pendingshares = new share_map();
                            }

                            if (s->upgrade_pending_to_full)
                            {
                                share_map::iterator shareit = n->pendingshares->find(s->pending);
                                if (shareit != n->pendingshares->end())
                                {
                                    // This is currently a pending share that needs to be upgraded to a full share
                                    // erase from pending shares & delete the pending share list if needed
                                    Share *delshare = shareit->second;
                                    n->pendingshares->erase(shareit);
                                    if (notify)
                                    {
                                        n->changed.pendingshares = true;
                                        notifynode(n);
                                    }
                                    delete delshare;
                                }

                                if (!n->pendingshares->size())
                                {
                                    delete n->pendingshares;
                                    n->pendingshares = NULL;
                                }

                                // clear this so we can fall through to below and have it re-create the share in
                                // the outshares list
                                s->pending = UNDEF;

                                // create the outshares list if needed
                                if (!n->outshares)
                                {
                                    n->outshares = new share_map();
                                }

                                sharep = &((*n->outshares)[s->peer]);
                            }
                            else
                            {
                                sharep = &((*n->pendingshares)[s->pending]);
                            }
                        }
                        else
                        {
                            // Normal outshare
                            if (!n->outshares)
                            {
                                n->outshares = new share_map();
                            }

                            sharep = &((*n->outshares)[s->peer]);
                        }

                        // modification of existing share or new share
                        if (*sharep)
                        {
                            (*sharep)->update(s->access, s->ts, findpcr(s->pending));
                        }
                        else
                        {
                            *sharep = new Share(ISUNDEF(s->peer) ? NULL : finduser(s->peer, 1), s->access, s->ts, findpcr(s->pending));
                        }

                        if (notify)
                        {
                            if (!ISUNDEF(s->pending))
                            {
                                n->changed.pendingshares = true;
                            }
                            else
                            {
                                n->changed.outshares = true;
                            }
                            notifynode(n);
                        }
                    }
                }
                else
                {
                    LOG_debug << "Merging share without peer information.";
                    // Outgoing shares received during fetchnodes are merged in two steps:
                    // 1. From readok(), a NewShare is created with the 'sharekey'
                    // 2. From readoutshares(), a NewShare is created with the 'peer' information
                }
            }
            else
            {
                if (!ISUNDEF(s->peer))
                {
                    if (s->peer)
                    {
                        if (!checkaccess(n, OWNERPRELOGIN))
                        {
                            // modification of existing share or new share
                            if (n->inshare)
                            {
                                n->inshare->update(s->access, s->ts);
                            }
                            else
                            {
                                n->inshare = new Share(finduser(s->peer, 1), s->access, s->ts, NULL);
                                n->inshare->user->sharing.insert(n->nodehandle);
                                mNodeCounters[n->nodehandle] = n->subnodeCounts();
                            }

                            if (notify)
                            {
                                n->changed.inshare = true;
                                notifynode(n);
                            }
                        }
                        else
                        {
                            LOG_warn << "Invalid inbound share location";
                        }
                    }
                    else
                    {
                        LOG_warn << "Invalid null peer on inbound share";
                    }
                }
                else
                {
                    if (skreceived && notify)
                    {
                        TreeProcApplyKey td;
                        proctree(n, &td);
                    }
                }
            }
        }
#ifdef ENABLE_SYNC
        if (n->inshare && s->access != FULL)
        {
            // check if the low(ered) access level is affecting any syncs
            // a) have we just cut off full access to a subtree of a sync?
            do {
                if (n->localnode && (n->localnode->sync->state == SYNC_ACTIVE || n->localnode->sync->state == SYNC_INITIALSCAN))
                {
                    LOG_warn << "Existing inbound share sync or part thereof lost full access";
                    n->localnode->sync->errorcode = API_EACCESS;
                    n->localnode->sync->changestate(SYNC_FAILED);
                }
            } while ((n = n->parent));

            // b) have we just lost full access to the subtree a sync is in?
            for (sync_list::iterator it = syncs.begin(); it != syncs.end(); it++)
            {
                if ((*it)->inshare && ((*it)->state == SYNC_ACTIVE || (*it)->state == SYNC_INITIALSCAN) && !checkaccess((*it)->localroot->node, FULL))
                {
                    LOG_warn << "Existing inbound share sync lost full access";
                    (*it)->errorcode = API_EACCESS;
                    (*it)->changestate(SYNC_FAILED);
                }
            }

        }
#endif
    }
}

// configure for full account session access
void MegaClient::setsid(const byte* newsid, unsigned len)
{
    auth = "&sid=";

    size_t t = auth.size();
    auth.resize(t + len * 4 / 3 + 4);
    auth.resize(t + Base64::btoa(newsid, len, (char*)(auth.c_str() + t)));
    
    sid.assign((const char*)newsid, len);
}

// configure for exported folder links access
void MegaClient::setrootnode(handle h)
{
    char buf[12];

    Base64::btoa((byte*)&h, NODEHANDLE, buf);

    auth = "&n=";
    auth.append(buf);
    publichandle = h;

    if (accountauth.size())
    {
        auth.append("&sid=");
        auth.append(accountauth);
    }
}

bool MegaClient::setlang(string *code)
{
    if (code && code->size() == 2)
    {
        lang = "&lang=";
        lang.append(*code);
        return true;
    }

    lang.clear();
    LOG_err << "Invalid language code: " << (code ? *code : "(null)");
    return false;
}

handle MegaClient::getrootpublicfolder()
{
    // if we logged into a folder...
    if (auth.find("&n=") != auth.npos)
    {
        return rootnodes[0];
    }
    else
    {
        return UNDEF;
    }
}

handle MegaClient::getpublicfolderhandle()
{
    return publichandle;
}

Node *MegaClient::getrootnode(Node *node)
{
    if (!node)
    {
        return NULL;
    }

    Node *n = node;
    while (n->parent)
    {
        n = n->parent;
    }
    return n;
}

bool MegaClient::isPrivateNode(handle h)
{
    Node *node = nodebyhandle(h);
    if (!node)
    {
        return false;
    }

    handle rootnode = getrootnode(node)->nodehandle;
    return (rootnode == rootnodes[0] || rootnode == rootnodes[1] || rootnode == rootnodes[2]);
}

bool MegaClient::isForeignNode(handle h)
{
    Node *node = nodebyhandle(h);
    if (!node)
    {
        return false;
    }

    handle rootnode = getrootnode(node)->nodehandle;
    return (rootnode != rootnodes[0] && rootnode != rootnodes[1] && rootnode != rootnodes[2]);
}

SCSN::SCSN()
{
    clear();
}

void SCSN::clear() 
{
    memset(scsn, 0, sizeof(scsn));
    stopsc = false;
}

// set server-client sequence number
bool SCSN::setScsn(JSON* j)
{
    handle t;

    if (j->storebinary((byte*)&t, sizeof t) != sizeof t)
    {
        return false;
    }

    setScsn(t);

    return true;
}

void SCSN::setScsn(handle h)
{
    Base64::btoa((byte*)&h, sizeof h, scsn);
}

void SCSN::stopScsn()
{
    memset(scsn, 0, sizeof(scsn));
    stopsc = true;
}

bool SCSN::ready() const
{
    return !stopsc && *scsn;
}

bool SCSN::stopped() const
{
    return stopsc;
}

const char* SCSN::text() const
{
    assert(ready());
    return scsn;
}

handle SCSN::getHandle() const
{
    assert(ready());
    handle t;
    Base64::atob(scsn, (byte*)&t, sizeof t);

    return t;
}

std::ostream& operator<<(std::ostream &os, const SCSN &scsn)
{
    os << scsn.text();
    return os;
}


int MegaClient::nextreqtag()
{
    return ++reqtag;
}

int MegaClient::hexval(char c)
{
    return c > '9' ? c - 'a' + 10 : c - '0';
}

void MegaClient::exportDatabase(string filename)
{
    FILE *fp = NULL;
    fp = fopen(filename.c_str(), "w");
    if (!fp)
    {
        LOG_warn << "Cannot export DB to file \"" << filename << "\"";
        return;
    }

    LOG_info << "Exporting database...";

    sctable->rewind();

    uint32_t id;
    string data;

    std::map<uint32_t, string> entries;
    while (sctable->next(&id, &data, &key))
    {
        entries.insert(std::pair<uint32_t, string>(id,data));
    }

    for (map<uint32_t, string>::iterator it = entries.begin(); it != entries.end(); it++)
    {
        fprintf(fp, "%8." PRIu32 "\t%s\n", it->first, it->second.c_str());
    }

    fclose(fp);

    LOG_info << "Database exported successfully to \"" << filename << "\"";
}

bool MegaClient::compareDatabases(string filename1, string filename2)
{
    LOG_info << "Comparing databases: \"" << filename1 << "\" and \"" << filename2 << "\"";
    FILE *fp1 = fopen(filename1.data(), "r");
    if (!fp1)
    {
        LOG_info << "Cannot open " << filename1;
        return false;
    }

    FILE *fp2 = fopen(filename2.data(), "r");
    if (!fp2)
    {
        fclose(fp1);

        LOG_info << "Cannot open " << filename2;
        return false;
    }

    const int N = 8192;
    char buf1[N];
    char buf2[N];

    do
    {
        size_t r1 = fread(buf1, 1, N, fp1);
        size_t r2 = fread(buf2, 1, N, fp2);

        if (r1 != r2 || memcmp(buf1, buf2, r1))
        {
            fclose(fp1);
            fclose(fp2);

            LOG_info << "Databases are different";
            return false;
        }
    }
    while (!feof(fp1) || !feof(fp2));

    fclose(fp1);
    fclose(fp2);

    LOG_info << "Databases are equal";
    return true;
}

void MegaClient::getrecoverylink(const char *email, bool hasMasterkey)
{
    reqs.add(new CommandGetRecoveryLink(this, email,
                hasMasterkey ? RECOVER_WITH_MASTERKEY : RECOVER_WITHOUT_MASTERKEY));
}

void MegaClient::queryrecoverylink(const char *code)
{
    reqs.add(new CommandQueryRecoveryLink(this, code));
}

void MegaClient::getprivatekey(const char *code)
{
    reqs.add(new CommandGetPrivateKey(this, code));
}

void MegaClient::confirmrecoverylink(const char *code, const char *email, const char *password, const byte *masterkeyptr, int accountversion)
{
    if (accountversion == 1)
    {
        byte pwkey[SymmCipher::KEYLENGTH];
        pw_key(password, pwkey);
        SymmCipher pwcipher(pwkey);

        string emailstr = email;
        uint64_t loginHash = stringhash64(&emailstr, &pwcipher);

        if (masterkeyptr)
        {
            // encrypt provided masterkey using the new password
            byte encryptedMasterKey[SymmCipher::KEYLENGTH];
            memcpy(encryptedMasterKey, masterkeyptr, sizeof encryptedMasterKey);
            pwcipher.ecb_encrypt(encryptedMasterKey);

            reqs.add(new CommandConfirmRecoveryLink(this, code, (byte*)&loginHash, sizeof(loginHash), NULL, encryptedMasterKey, NULL));
        }
        else
        {
            // create a new masterkey
            byte newmasterkey[SymmCipher::KEYLENGTH];
            rng.genblock(newmasterkey, sizeof newmasterkey);

            // generate a new session
            byte initialSession[2 * SymmCipher::KEYLENGTH];
            rng.genblock(initialSession, sizeof initialSession);
            key.setkey(newmasterkey);
            key.ecb_encrypt(initialSession, initialSession + SymmCipher::KEYLENGTH, SymmCipher::KEYLENGTH);

            // and encrypt the master key to the new password
            pwcipher.ecb_encrypt(newmasterkey);

            reqs.add(new CommandConfirmRecoveryLink(this, code, (byte*)&loginHash, sizeof(loginHash), NULL, newmasterkey, initialSession));
        }
    }
    else
    {
        byte clientkey[SymmCipher::KEYLENGTH];
        rng.genblock(clientkey, sizeof(clientkey));

        string salt;
        HashSHA256 hasher;
        string buffer = "mega.nz";
        buffer.resize(200, 'P');
        buffer.append((char *)clientkey, sizeof(clientkey));
        hasher.add((const byte*)buffer.data(), unsigned(buffer.size()));
        hasher.get(&salt);

        byte derivedKey[2 * SymmCipher::KEYLENGTH];
        CryptoPP::PKCS5_PBKDF2_HMAC<CryptoPP::SHA512> pbkdf2;
        pbkdf2.DeriveKey(derivedKey, sizeof(derivedKey), 0, (byte *)password, strlen(password),
                         (const byte *)salt.data(), salt.size(), 100000);

        string hashedauthkey;
        byte *authkey = derivedKey + SymmCipher::KEYLENGTH;
        hasher.add(authkey, SymmCipher::KEYLENGTH);
        hasher.get(&hashedauthkey);
        hashedauthkey.resize(SymmCipher::KEYLENGTH);

        SymmCipher cipher;
        cipher.setkey(derivedKey);

        if (masterkeyptr)
        {
            // encrypt provided masterkey using the new password
            byte encryptedMasterKey[SymmCipher::KEYLENGTH];
            memcpy(encryptedMasterKey, masterkeyptr, sizeof encryptedMasterKey);
            cipher.ecb_encrypt(encryptedMasterKey);
            reqs.add(new CommandConfirmRecoveryLink(this, code, (byte*)hashedauthkey.data(), SymmCipher::KEYLENGTH, clientkey, encryptedMasterKey, NULL));
        }
        else
        {
            // create a new masterkey
            byte newmasterkey[SymmCipher::KEYLENGTH];
            rng.genblock(newmasterkey, sizeof newmasterkey);

            // generate a new session
            byte initialSession[2 * SymmCipher::KEYLENGTH];
            rng.genblock(initialSession, sizeof initialSession);
            key.setkey(newmasterkey);
            key.ecb_encrypt(initialSession, initialSession + SymmCipher::KEYLENGTH, SymmCipher::KEYLENGTH);

            // and encrypt the master key to the new password
            cipher.ecb_encrypt(newmasterkey);
            reqs.add(new CommandConfirmRecoveryLink(this, code, (byte*)hashedauthkey.data(), SymmCipher::KEYLENGTH, clientkey, newmasterkey, initialSession));
        }
    }
}

void MegaClient::getcancellink(const char *email, const char *pin)
{
    reqs.add(new CommandGetRecoveryLink(this, email, CANCEL_ACCOUNT, pin));
}

void MegaClient::confirmcancellink(const char *code)
{
    reqs.add(new CommandConfirmCancelLink(this, code));
}

void MegaClient::getemaillink(const char *email, const char *pin)
{
    reqs.add(new CommandGetEmailLink(this, email, 1, pin));
}

void MegaClient::confirmemaillink(const char *code, const char *email, const byte *pwkey)
{
    if (pwkey)
    {
        SymmCipher pwcipher(pwkey);
        string emailstr = email;
        uint64_t loginHash = stringhash64(&emailstr, &pwcipher);
        reqs.add(new CommandConfirmEmailLink(this, code, email, (const byte*)&loginHash, true));
    }
    else
    {
        reqs.add(new CommandConfirmEmailLink(this, code, email, NULL, true));
    }
}

void MegaClient::contactlinkcreate(bool renew)
{
    reqs.add(new CommandContactLinkCreate(this, renew));
}

void MegaClient::contactlinkquery(handle h)
{
    reqs.add(new CommandContactLinkQuery(this, h));
}

void MegaClient::contactlinkdelete(handle h)
{
    reqs.add(new CommandContactLinkDelete(this, h));
}

void MegaClient::multifactorauthsetup(const char *pin)
{
    reqs.add(new CommandMultiFactorAuthSetup(this, pin));
}

void MegaClient::multifactorauthcheck(const char *email)
{
    reqs.add(new CommandMultiFactorAuthCheck(this, email));
}

void MegaClient::multifactorauthdisable(const char *pin)
{
    reqs.add(new CommandMultiFactorAuthDisable(this, pin));
}

void MegaClient::fetchtimezone()
{
    string timeoffset;
    m_time_t rawtime = m_time(NULL);
    if (rawtime != -1)
    {
        struct tm lt, ut, it;
        memset(&lt, 0, sizeof(struct tm));
        memset(&ut, 0, sizeof(struct tm));
        memset(&it, 0, sizeof(struct tm));
        m_localtime(rawtime, &lt);
        m_gmtime(rawtime, &ut);
        if (memcmp(&ut, &it, sizeof(struct tm)) && memcmp(&lt, &it, sizeof(struct tm)))
        {
            m_time_t local_time = m_mktime(&lt);
            m_time_t utc_time = m_mktime(&ut);
            if (local_time != -1 && utc_time != -1)
            {
                double foffset = difftime(local_time, utc_time);
                int offset = int(fabs(foffset));
                if (offset <= 43200)
                {
                    ostringstream oss;
                    oss << ((foffset >= 0) ? "+" : "-");
                    oss << (offset / 3600) << ":";
                    int minutes = ((offset % 3600) / 60);
                    if (minutes < 10)
                    {
                        oss << "0";
                    }
                    oss << minutes;
                    timeoffset = oss.str();
                }
            }
        }
    }

    reqs.add(new CommandFetchTimeZone(this, "", timeoffset.c_str()));
}

void MegaClient::keepmealive(int type, bool enable)
{
    reqs.add(new CommandKeepMeAlive(this, type, enable));
}

void MegaClient::getpsa()
{
    reqs.add(new CommandGetPSA(this));
}

void MegaClient::acknowledgeuseralerts()
{
    useralerts.acknowledgeAll();
}

void MegaClient::activateoverquota(dstime timeleft, bool isPaywall)
{
    if (timeleft)
    {
        assert(!isPaywall);
        LOG_warn << "Bandwidth overquota for " << timeleft << " seconds";
        overquotauntil = Waiter::ds + timeleft;

        for (transfer_map::iterator it = transfers[GET].begin(); it != transfers[GET].end(); it++)
        {
            Transfer *t = it->second;
            t->bt.backoff(timeleft);
            if (t->slot && (t->state != TRANSFERSTATE_RETRYING
                            || !t->slot->retrying
                            || t->slot->retrybt.nextset() != overquotauntil))
            {
                t->state = TRANSFERSTATE_RETRYING;
                t->slot->retrybt.backoff(timeleft);
                t->slot->retrying = true;
                app->transfer_failed(t, API_EOVERQUOTA, timeleft);
                ++performanceStats.transferTempErrors;
            }
        }
    }
    else if (setstoragestatus(isPaywall ? STORAGE_PAYWALL : STORAGE_RED))
    {
        LOG_warn << "Storage overquota";
        int start = (isPaywall) ? GET : PUT;  // in Paywall state, none DLs/UPs can progress
        for (int d = start; d <= PUT; d += PUT - GET)
        {
            for (transfer_map::iterator it = transfers[d].begin(); it != transfers[d].end(); it++)
            {
                Transfer *t = it->second;
                t->bt.backoff(NEVER);
                if (t->slot)
                {
                    t->state = TRANSFERSTATE_RETRYING;
                    t->slot->retrybt.backoff(NEVER);
                    t->slot->retrying = true;
                    app->transfer_failed(t, isPaywall ? API_EPAYWALL : API_EOVERQUOTA, 0);
                    ++performanceStats.transferTempErrors;
                }
            }
        }
    }
    looprequested = true;
}

std::string MegaClient::getDeviceid() const
{
    if (MegaClient::statsid.empty())
    {
        fsaccess->statsid(&MegaClient::statsid);
    }

    return MegaClient::statsid;
}

// set warn level
void MegaClient::warn(const char* msg)
{
    LOG_warn << msg;
    warned = true;
}

// reset and return warnlevel
bool MegaClient::warnlevel()
{
    return warned ? (warned = false) | true : false;
}

// returns a matching child node by UTF-8 name (does not resolve name clashes)
// folder nodes take precedence over file nodes
Node* MegaClient::childnodebyname(Node* p, const char* name, bool skipfolders)
{
    string nname = name;
    Node *found = NULL;

    if (!p || p->type == FILENODE)
    {
        return NULL;
    }

    fsaccess->normalize(&nname);

    for (node_list::iterator it = p->children.begin(); it != p->children.end(); it++)
    {
        if (!strcmp(nname.c_str(), (*it)->displayname()))
        {
            if ((*it)->type != FILENODE && !skipfolders)
            {
                return *it;
            }

            found = *it;
            if (skipfolders)
            {
                return found;
            }
        }
    }

    return found;
}

// returns all the matching child nodes by UTF-8 name
vector<Node*> MegaClient::childnodesbyname(Node* p, const char* name, bool skipfolders)
{
    string nname = name;
    vector<Node*> found;

    if (!p || p->type == FILENODE)
    {
        return found;
    }

    fsaccess->normalize(&nname);

    for (node_list::iterator it = p->children.begin(); it != p->children.end(); it++)
    {
        if (nname == (*it)->displayname())
        {
            if ((*it)->type == FILENODE || !skipfolders)
            {
                found.push_back(*it);
            }
        }
    }

    return found;
}

void MegaClient::init()
{
    warned = false;
    csretrying = false;
    chunkfailed = false;
    statecurrent = false;
    totalNodes = 0;
    mAppliedKeyNodeCount = 0;
    faretrying = false;

#ifdef ENABLE_SYNC
    syncactivity = false;
    syncops = false;
    syncdebrisadding = false;
    syncdebrisminute = 0;
    syncscanfailed = false;
    syncfslockretry = false;
    syncfsopsfailed = false;
    syncdownretry = false;
    syncnagleretry = false;
    syncextraretry = false;
    syncsup = true;
    syncdownrequired = false;
    syncuprequired = false;

    if (syncscanstate)
    {
        app->syncupdate_scanning(false);
        syncscanstate = false;
    }

    resetSyncConfigs();
#endif

    for (int i = sizeof rootnodes / sizeof *rootnodes; i--; )
    {
        rootnodes[i] = UNDEF;
    }

    pendingsc.reset();
    pendingscUserAlerts.reset();
    mBlocked = false;

    btcs.reset();
    btsc.reset();
    btpfa.reset();
    btbadhost.reset();

    abortlockrequest();

    jsonsc.pos = NULL;
    insca = false;
    insca_notlast = false;
    scnotifyurl.clear();
    scsn.clear();

    notifyStorageChangeOnStateCurrent = false;
    mNotifiedSumSize = 0;
    mNodeCounters = NodeCounterMap();
    mOptimizePurgeNodes = false;
}

MegaClient::MegaClient(MegaApp* a, Waiter* w, HttpIO* h, FileSystemAccess* f, DbAccess* d, GfxProc* g, const char* k, const char* u, unsigned workerThreadCount)
    : useralerts(*this), btugexpiration(rng), btcs(rng), btbadhost(rng), btworkinglock(rng), btsc(rng), btpfa(rng)
#ifdef ENABLE_SYNC
    ,syncfslockretrybt(rng), syncdownbt(rng), syncnaglebt(rng), syncextrabt(rng), syncscanbt(rng)
#endif
    , mAsyncQueue(*w, workerThreadCount)
{
    sctable = NULL;
    pendingsccommit = false;
    tctable = NULL;
    me = UNDEF;
    publichandle = UNDEF;
    followsymlinks = false;
    usealtdownport = false;
    usealtupport = false;
    retryessl = false;
    workinglockcs = NULL;
    scpaused = false;
    asyncfopens = 0;
    achievements_enabled = false;
    isNewSession = false;
    tsLogin = 0;
    versions_disabled = false;
    accountsince = 0;
    accountversion = 0;
    gmfa_enabled = false;
    gfxdisabled = false;
    ssrs_enabled = false;
    nsr_enabled = false;
    aplvp_enabled = false;
    mSmsVerificationState = SMS_STATE_UNKNOWN;
    loggingout = 0;
    loggedout = false;
    cachedug = false;
    minstreamingrate = -1;
    ephemeralSession = false;

#ifndef EMSCRIPTEN
    autodownport = true;
    autoupport = true;
    usehttps = false;
    orderdownloadedchunks = false;
#else
    autodownport = false;
    autoupport = false;
    usehttps = true;
    orderdownloadedchunks = true;
#endif
    
    fetchingnodes = false;
    fetchnodestag = 0;

#ifdef ENABLE_SYNC
    syncscanstate = false;
    syncadding = 0;
    currsyncid = 0;
    totalLocalNodes = 0;
#endif

    pendingcs = NULL;

    xferpaused[PUT] = false;
    xferpaused[GET] = false;
    putmbpscap = 0;
    mBizGracePeriodTs = 0;
    mBizExpirationTs = 0;
    mBizMode = BIZ_MODE_UNKNOWN;
    mBizStatus = BIZ_STATUS_UNKNOWN;

    overquotauntil = 0;
    ststatus = STORAGE_UNKNOWN;
    mOverquotaDeadlineTs = 0;
    looprequested = false;

    mFetchingAuthrings = false;
    fetchingkeys = false;
    signkey = NULL;
    chatkey = NULL;

    init();

    f->client = this;
    f->waiter = w;
    transferlist.client = this;

    if ((app = a))
    {
        a->client = this;
    }

    waiter = w;
    httpio = h;
    fsaccess = f;
    dbaccess = d;

    if ((gfx = g))
    {
        g->client = this;
    }

    slotit = tslots.end();

    userid = 0;

    connections[PUT] = 3;
    connections[GET] = 4;

    int i;

    // initialize random client application instance ID (for detecting own
    // actions in server-client stream)
    for (i = sizeof sessionid; i--; )
    {
        sessionid[i] = static_cast<char>('a' + rng.genuint32(26));
    }

    // initialize random API request sequence ID (server API is idempotent)
    for (i = sizeof reqid; i--; )
    {
        reqid[i] = static_cast<char>('a' + rng.genuint32(26));
    }

    nextuh = 0;  
    reqtag = 0;

    badhostcs = NULL;

    scsn.clear();
    cachedscsn = UNDEF;

    snprintf(appkey, sizeof appkey, "&ak=%s", k);

    // initialize useragent
    useragent = u;

    useragent.append(" (");
    fsaccess->osversion(&useragent, true);

    useragent.append(") MegaClient/" TOSTRING(MEGA_MAJOR_VERSION)
                     "." TOSTRING(MEGA_MINOR_VERSION)
                     "." TOSTRING(MEGA_MICRO_VERSION));
    useragent += sizeof(char*) == 8 ? "/64" : (sizeof(char*) == 4 ? "/32" : "");

    LOG_debug << "User-Agent: " << useragent;
    LOG_debug << "Cryptopp version: " << CRYPTOPP_VERSION;

    h->setuseragent(&useragent);
    h->setmaxdownloadspeed(0);
    h->setmaxuploadspeed(0);
}

MegaClient::~MegaClient()
{
    destructorRunning = true;
    locallogout(false);

    delete pendingcs;
    delete badhostcs;
    delete workinglockcs;
    delete sctable;
    delete tctable;
    delete dbaccess;
}

#ifdef ENABLE_SYNC
void MegaClient::resetSyncConfigs()
{
    syncConfigs.reset();
    if (dbaccess && !uid.empty())
    {
        syncConfigs.reset(new SyncConfigBag{*dbaccess, *fsaccess, rng, uid});
    }
}
#endif

std::string MegaClient::getPublicLink(bool newLinkFormat, nodetype_t type, handle ph, const char *key)
{
    string strlink = "https://mega.nz/";
    string nodeType;
    if (newLinkFormat)
    {
        nodeType = (type == FOLDERNODE ?  "folder/" : "file/");
    }
    else
    {
        nodeType = (type == FOLDERNODE ? "#F!" : "#!");
    }

    strlink += nodeType;

    Base64Str<MegaClient::NODEHANDLE> base64ph(ph);
    strlink += base64ph;
    strlink += (newLinkFormat ? "#" : "");

    if (key)
    {
        strlink += (newLinkFormat ? "" : "!");
        strlink += key;
    }

    return strlink;
}

// nonblocking state machine executing all operations currently in progress
void MegaClient::exec()
{
    CodeCounter::ScopeTimer ccst(performanceStats.execFunction);

    WAIT_CLASS::bumpds();

    if (overquotauntil && overquotauntil < Waiter::ds)
    {
        overquotauntil = 0;
    }

    if (httpio->inetisback())
    {
        LOG_info << "Internet connectivity returned - resetting all backoff timers";
        abortbackoff(overquotauntil <= Waiter::ds);
    }

    if (EVER(httpio->lastdata) && Waiter::ds >= httpio->lastdata + HttpIO::NETWORKTIMEOUT
            && !pendingcs)
    {
        LOG_debug << "Network timeout. Reconnecting";
        disconnect();
    }
    else if (EVER(disconnecttimestamp))
    {
        if (disconnecttimestamp <= Waiter::ds)
        {
            sendevent(99427, "Timeout (server idle)", 0);

            disconnect();
        }
    }
    else if (pendingcs && EVER(pendingcs->lastdata) && !requestLock && !fetchingnodes
            &&  Waiter::ds >= pendingcs->lastdata + HttpIO::REQUESTTIMEOUT)
    {
        LOG_debug << "Request timeout. Triggering a lock request";
        requestLock = true;
    }

    // successful network operation with a failed transfer chunk: increment error count
    // and continue transfers
    if (httpio->success && chunkfailed)
    {
        chunkfailed = false;

        for (transferslot_list::iterator it = tslots.begin(); it != tslots.end(); it++)
        {
            if ((*it)->failure)
            {
                (*it)->lasterror = API_EFAILED;
                (*it)->errorcount++;
                (*it)->failure = false;
                (*it)->lastdata = Waiter::ds;
                LOG_warn << "Transfer error count raised: " << (*it)->errorcount;
            }
        }
    }

    bool first = true;
    do
    {
        if (!first)
        {
            WAIT_CLASS::bumpds();
        }
        first = false;

        looprequested = false;

        if (cachedug && btugexpiration.armed())
        {
            LOG_debug << "Cached user data expired";
            getuserdata();
            fetchtimezone();
        }

        if (pendinghttp.size())
        {
            pendinghttp_map::iterator it = pendinghttp.begin();
            while (it != pendinghttp.end())
            {
                GenericHttpReq *req = it->second;
                switch (static_cast<reqstatus_t>(req->status))
                {
                case REQ_FAILURE:
                    if (!req->httpstatus && (!req->maxretries || (req->numretry + 1) < req->maxretries))
                    {
                        req->numretry++;
                        req->status = REQ_PREPARED;
                        req->bt.backoff();
                        req->isbtactive = true;
                        LOG_warn << "Request failed (" << req->posturl << ") retrying ("
                                 << (req->numretry + 1) << " of " << req->maxretries << ")";
                        it++;
                        break;
                    }
                    // no retry -> fall through
                case REQ_SUCCESS:
                    restag = it->first;
                    app->http_result(req->httpstatus ? API_OK : API_EFAILED,
                                     req->httpstatus,
                                     req->buf ? (byte *)req->buf : (byte *)req->in.data(),
                                     int(req->buf ? req->bufpos : req->in.size()));
                    delete req;
                    pendinghttp.erase(it++);
                    break;
                case REQ_PREPARED:
                    if (req->bt.armed())
                    {
                        req->isbtactive = false;
                        LOG_debug << "Sending retry for " << req->posturl;
                        switch (req->method)
                        {
                            case METHOD_GET:
                                req->get(this);
                                break;
                            case METHOD_POST:
                                req->post(this);
                                break;
                            case METHOD_NONE:
                                req->dns(this);
                                break;
                        }
                        it++;
                        break;
                    }
                    // no retry -> fall through
                case REQ_INFLIGHT:
                    if (req->maxbt.nextset() && req->maxbt.armed())
                    {
                        LOG_debug << "Max total time exceeded for request: " << req->posturl;
                        restag = it->first;
                        app->http_result(API_EFAILED, 0, NULL, 0);
                        delete req;
                        pendinghttp.erase(it++);
                        break;
                    }
                default:
                    it++;
                }
            }
        }

        // file attribute puts (handled sequentially as a FIFO)
        if (activefa.size())
        {
            putfa_list::iterator curfa = activefa.begin();
            while (curfa != activefa.end())
            {
                HttpReqCommandPutFA* fa = *curfa;
                m_off_t p = fa->transferred(this);
                if (fa->progressreported < p)
                {
                    httpio->updateuploadspeed(p - fa->progressreported);
                    fa->progressreported = p;
                }

                switch (static_cast<reqstatus_t>(fa->status))
                {
                    case REQ_SUCCESS:
                        if (fa->in.size() == sizeof(handle))
                        {
                            LOG_debug << "File attribute uploaded OK - " << fa->th;

                            // successfully wrote file attribute - store handle &
                            // remove from list
                            handle fah = MemAccess::get<handle>(fa->in.data());

                            if (fa->th == UNDEF)
                            {
                                // client app requested the upload without a node yet, and it will use the fa handle
                                app->putfa_result(fah, fa->type, nullptr);
                            }
                            else
                            {
                                Node* n;
                                handle h;
                                handlepair_set::iterator it;

                                // do we have a valid upload handle?
                                h = fa->th;

                                it = uhnh.lower_bound(pair<handle, handle>(h, 0));

                                if (it != uhnh.end() && it->first == h)
                                {
                                    h = it->second;
                                }

                                // are we updating a live node? issue command directly.
                                // otherwise, queue for processing upon upload
                                // completion.
                                if ((n = nodebyhandle(h)) || (n = nodebyhandle(fa->th)))
                                {
                                    LOG_debug << "Attaching file attribute";
                                    reqs.add(new CommandAttachFA(this, n->nodehandle, fa->type, fah, fa->tag));
                                }
                                else
                                {
                                    pendingfa[pair<handle, fatype>(fa->th, fa->type)] = pair<handle, int>(fah, fa->tag);
                                    LOG_debug << "Queueing pending file attribute. Total: " << pendingfa.size();
                                    checkfacompletion(fa->th);
                                }
                            }
                        }
                        else
                        {
                            LOG_warn << "Error attaching attribute";
                            Transfer *transfer = NULL;
                            handletransfer_map::iterator htit = faputcompletion.find(fa->th);
                            if (htit != faputcompletion.end())
                            {
                                // the failed attribute belongs to a pending upload
                                transfer = htit->second;
                            }
                            else
                            {
                                // check if the failed attribute belongs to an active upload
                                for (transfer_map::iterator it = transfers[PUT].begin(); it != transfers[PUT].end(); it++)
                                {
                                    if (it->second->uploadhandle == fa->th)
                                    {
                                        transfer = it->second;
                                        break;
                                    }
                                }
                            }

                            if (transfer)
                            {
                                // reduce the number of required attributes to let the upload continue
                                transfer->minfa--;
                                checkfacompletion(fa->th);
                                sendevent(99407,"Attribute attach failed during active upload", 0);
                            }
                            else
                            {
                                LOG_debug << "Transfer related to failed attribute not found: " << fa->th;
                            }
                        }

                        delete fa;
                        curfa = activefa.erase(curfa);
                        LOG_debug << "Remaining file attributes: " << activefa.size() << " active, " << queuedfa.size() << " queued";
                        btpfa.reset();
                        faretrying = false;
                        break;

                    case REQ_FAILURE:
                        // repeat request with exponential backoff
                        LOG_warn << "Error setting file attribute";
                        curfa = activefa.erase(curfa);
                        fa->status = REQ_READY;
                        queuedfa.push_back(fa);
                        btpfa.backoff();
                        faretrying = true;
                        break;

                    default:
                        curfa++;
                }
            }
        }

        if (btpfa.armed())
        {
            faretrying = false;
            while (queuedfa.size() && activefa.size() < MAXPUTFA)
            {
                // dispatch most recent file attribute put
                putfa_list::iterator curfa = queuedfa.begin();
                HttpReqCommandPutFA* fa = *curfa;
                queuedfa.erase(curfa);
                activefa.push_back(fa);

                LOG_debug << "Adding file attribute to the request queue";
                fa->status = REQ_INFLIGHT;
                reqs.add(fa);
            }
        }

        if (fafcs.size())
        {
            // file attribute fetching (handled in parallel on a per-cluster basis)
            // cluster channels are never purged
            fafc_map::iterator cit;
            FileAttributeFetchChannel* fc;

            for (cit = fafcs.begin(); cit != fafcs.end(); cit++)
            {
                fc = cit->second;

                // is this request currently in flight?
                switch (static_cast<reqstatus_t>(fc->req.status))
                {
                    case REQ_SUCCESS:
                        if (fc->req.contenttype.find("text/html") != string::npos
                            && !memcmp(fc->req.posturl.c_str(), "http:", 5))
                        {
                            LOG_warn << "Invalid Content-Type detected downloading file attr: " << fc->req.contenttype;
                            fc->urltime = 0;
                            usehttps = true;
                            app->notify_change_to_https();

                            sendevent(99436, "Automatic change to HTTPS", 0);
                        }
                        else
                        {
                            fc->parse(cit->first, true);
                        }

                        // notify app in case some attributes were not returned, then redispatch
                        fc->failed();
                        fc->req.disconnect();
                        fc->req.status = REQ_PREPARED;
                        fc->timeout.reset();
                        fc->bt.reset();
                        break;

                    case REQ_INFLIGHT:
                        if (!fc->req.httpio)
                        {
                            break;
                        }

                        if (fc->inbytes != fc->req.in.size())
                        {
                            httpio->lock();
                            fc->parse(cit->first, false);
                            httpio->unlock();

                            fc->timeout.backoff(100);

                            fc->inbytes = fc->req.in.size();
                        }

                        if (!fc->timeout.armed()) break;

                        LOG_warn << "Timeout getting file attr";
                        // timeout! fall through...
                    case REQ_FAILURE:
                        LOG_warn << "Error getting file attr";

                        if (fc->req.httpstatus && fc->req.contenttype.find("text/html") != string::npos
                                && !memcmp(fc->req.posturl.c_str(), "http:", 5))
                        {
                            LOG_warn << "Invalid Content-Type detected on failed file attr: " << fc->req.contenttype;
                            usehttps = true;
                            app->notify_change_to_https();

                            sendevent(99436, "Automatic change to HTTPS", 0);
                        }

                        fc->failed();
                        fc->timeout.reset();
                        fc->bt.backoff();
                        fc->urltime = 0;
                        fc->req.disconnect();
                        fc->req.status = REQ_PREPARED;
                    default:
                        ;
                }

                if (fc->req.status != REQ_INFLIGHT && fc->bt.armed() && (fc->fafs[1].size() || fc->fafs[0].size()))
                {
                    fc->req.in.clear();

                    if (!fc->urltime || (Waiter::ds - fc->urltime) > 600)
                    {
                        // fetches pending for this unconnected channel - dispatch fresh connection
                        LOG_debug << "Getting fresh download URL";
                        fc->timeout.reset();
                        reqs.add(new CommandGetFA(this, cit->first, fc->fahref));
                        fc->req.status = REQ_INFLIGHT;
                    }
                    else
                    {
                        // redispatch cached URL if not older than one minute
                        LOG_debug << "Using cached download URL";
                        fc->dispatch();
                    }
                }
            }
        }

        // handle API client-server requests
        for (;;)
        {
            // do we have an API request outstanding?
            if (pendingcs)
            {
                // handle retry reason for requests
                retryreason_t reason = RETRY_NONE;

                if (pendingcs->status == REQ_SUCCESS || pendingcs->status == REQ_FAILURE)
                {
                    performanceStats.csRequestWaitTime.stop();
                }

                switch (static_cast<reqstatus_t>(pendingcs->status))
                {
                    case REQ_READY:
                        break;

                    case REQ_INFLIGHT:
                        if (pendingcs->contentlength > 0)
                        {
                            if (fetchingnodes && fnstats.timeToFirstByte == NEVER
                                    && pendingcs->bufpos > 10)
                            {
								WAIT_CLASS::bumpds();
                                fnstats.timeToFirstByte = WAIT_CLASS::ds - fnstats.startTime;
                            }

                            if (pendingcs->bufpos > pendingcs->notifiedbufpos)
                            {
                                abortlockrequest();
                                app->request_response_progress(pendingcs->bufpos, pendingcs->contentlength);
                                pendingcs->notifiedbufpos = pendingcs->bufpos;
                            }
                        }
                        break;

                    case REQ_SUCCESS:
                        abortlockrequest();
                        app->request_response_progress(pendingcs->bufpos, -1);

                        if (pendingcs->in != "-3" && pendingcs->in != "-4")
                        {
                            if (*pendingcs->in.c_str() == '[')
                            {
                                if (fetchingnodes && fnstats.timeToFirstByte == NEVER)
                                {
									WAIT_CLASS::bumpds();
                                    fnstats.timeToFirstByte = WAIT_CLASS::ds - fnstats.startTime;
                                }

                                if (csretrying)
                                {
                                    app->notify_retry(0, RETRY_NONE);
                                    csretrying = false;
                                }

                                // request succeeded, process result array
                                reqs.serverresponse(std::move(pendingcs->in), this);

                                WAIT_CLASS::bumpds();

                                delete pendingcs;
                                pendingcs = NULL;

                                notifypurge();
                                if (sctable && pendingsccommit && !reqs.cmdspending())
                                {
                                    LOG_debug << "Executing postponed DB commit";
                                    sctable->commit();
                                    sctable->begin();
                                    app->notify_dbcommit();
                                    pendingsccommit = false;
                                }

                                // increment unique request ID
                                for (int i = sizeof reqid; i--; )
                                {
                                    if (reqid[i]++ < 'z')
                                    {
                                        break;
                                    }
                                    else
                                    {
                                        reqid[i] = 'a';
                                    }
                                }

                                if (loggedout)
                                {
                                    locallogout(true);
                                    app->logout_result(API_OK);
                                }
                            }
                            else
                            {
                                // request failed
                                JSON json;
                                json.pos = pendingcs->in.c_str();
                                std::string requestError;
                                error e;
                                bool valid = json.storeobject(&requestError);
                                if (valid)
                                {
                                    if (strncmp(requestError.c_str(), "{\"err\":", 7) == 0)
                                    {
                                        e = (error)atoi(requestError.c_str() + 7);
                                    }
                                    else
                                    {
                                        e = (error)atoi(requestError.c_str());
                                    }
                                }
                                else
                                {
                                    e = API_EINTERNAL;
                                    requestError = std::to_string(e);
                                }

                                if (!e)
                                {
                                    e = API_EINTERNAL;
                                    requestError = std::to_string(e);
                                }

                                if (e == API_EBLOCKED && sid.size())
                                {
                                    block();
                                }

                                app->request_error(e);
                                delete pendingcs;
                                pendingcs = NULL;
                                csretrying = false;

                                reqs.servererror(requestError, this);
                                break;
                            }

                            btcs.reset();
                            break;
                        }
                        else
                        {
                            if (pendingcs->in == "-3")
                            {
                                reason = RETRY_API_LOCK;
                            }
                            else
                            {
                                reason = RETRY_RATE_LIMIT;
                            }
                            if (fetchingnodes)
                            {
                                fnstats.eAgainCount++;
                            }
                        }

                    // fall through
                    case REQ_FAILURE:
                        if (!reason && pendingcs->httpstatus != 200)
                        {
                            if (pendingcs->httpstatus == 500)
                            {
                                reason = RETRY_SERVERS_BUSY;
                            }
                            else if (pendingcs->httpstatus == 0)
                            {
                                reason = RETRY_CONNECTIVITY;
                            }
                            else
                            {
                                reason = RETRY_UNKNOWN;
                            }
                        }

                        if (fetchingnodes && pendingcs->httpstatus != 200)
                        {
                            if (pendingcs->httpstatus == 500)
                            {
                                fnstats.e500Count++;
                            }
                            else
                            {
                                fnstats.eOthersCount++;
                            }
                        }

                        abortlockrequest();
                        if (pendingcs->sslcheckfailed)
                        {
                            sendevent(99453, "Invalid public key");
                            sslfakeissuer = pendingcs->sslfakeissuer;
                            app->request_error(API_ESSL);
                            sslfakeissuer.clear();

                            if (!retryessl)
                            {
                                delete pendingcs;
                                pendingcs = NULL;
                                csretrying = false;

                                reqs.servererror(std::to_string(API_ESSL), this);
                                break;
                            }
                        }

                        // failure, repeat with capped exponential backoff
                        app->request_response_progress(pendingcs->bufpos, -1);

                        delete pendingcs;
                        pendingcs = NULL;

                        btcs.backoff();
                        app->notify_retry(btcs.retryin(), reason);
                        csretrying = true;

                        reqs.requeuerequest();

                    default:
                        ;
                }

                if (pendingcs)
                {
                    break;
                }
            }

            if (btcs.armed())
            {
                if (reqs.cmdspending())
                {
                    pendingcs = new HttpReq();
                    pendingcs->protect = true;
                    pendingcs->logname = clientname + "cs ";

                    bool suppressSID = true;
                    reqs.serverrequest(pendingcs->out, suppressSID, pendingcs->includesFetchingNodes);

                    pendingcs->posturl = APIURL;

                    pendingcs->posturl.append("cs?id=");
                    pendingcs->posturl.append(reqid, sizeof reqid);
                    if (!suppressSID)
                    {
                        pendingcs->posturl.append(auth);
                    }
                    pendingcs->posturl.append(appkey);

                    string version = "v=2";
                    pendingcs->posturl.append("&" + version);
                    if (lang.size())
                    {
                        pendingcs->posturl.append("&");
                        pendingcs->posturl.append(lang);
                    }
                    pendingcs->type = REQ_JSON;

                    performanceStats.csRequestWaitTime.start();
                    pendingcs->post(this);
                    continue;
                }
                else
                {
                    btcs.reset();
                }
            }
            break;
        }

        // handle the request for the last 50 UserAlerts
        if (pendingscUserAlerts)
        {
            switch (static_cast<reqstatus_t>(pendingscUserAlerts->status))
            {
            case REQ_SUCCESS:
                if (*pendingscUserAlerts->in.c_str() == '{')
                {
                    JSON json;
                    json.begin(pendingscUserAlerts->in.c_str());
                    json.enterobject();
                    if (useralerts.procsc_useralert(json))
                    {
                        // NULL vector: "notify all elements"
                        app->useralerts_updated(NULL, int(useralerts.alerts.size()));
                    }
                    pendingscUserAlerts.reset();
                    break;
                }

                // fall through
            case REQ_FAILURE:
                if (pendingscUserAlerts->httpstatus == 200)
                {
                    error e = (error)atoi(pendingscUserAlerts->in.c_str());  
                    if (e == API_EAGAIN || e == API_ERATELIMIT)
                    {
                        btsc.backoff();
                        pendingscUserAlerts.reset();
                        LOG_warn << "Backing off before retrying useralerts request: " << btsc.retryin();
                        break;
                    }
                    LOG_err << "Unexpected sc response: " << pendingscUserAlerts->in;
                }
                LOG_err << "Useralerts request failed, continuing without them";
                if (useralerts.begincatchup)
                {
                    useralerts.begincatchup = false;
                    useralerts.catchupdone = true;
                }
                pendingscUserAlerts.reset();
                break;

            default:
                break;
            }
        }

        // handle API server-client requests
        if (!jsonsc.pos && !pendingscUserAlerts && pendingsc && !loggingout)
        {
            switch (static_cast<reqstatus_t>(pendingsc->status))
            {
            case REQ_SUCCESS:
                pendingscTimedOut = false;
                if (pendingsc->contentlength == 1
                        && pendingsc->in.size()
                        && pendingsc->in[0] == '0')
                {
                    LOG_debug << "SC keep-alive received";
                    pendingsc.reset();
                    btsc.reset();
                    break;
                }

                if (*pendingsc->in.c_str() == '{')
                {
                    insca = false;
                    insca_notlast = false;
                    jsonsc.begin(pendingsc->in.c_str());
                    jsonsc.enterobject();
                    break;
                }
                else
                {
                    error e = (error)atoi(pendingsc->in.c_str());
                    if (e == API_ESID)
                    {
                        app->request_error(API_ESID);
                        scsn.stopScsn();
                    }
                    else if (e == API_ETOOMANY)
                    {
                        LOG_warn << "Too many pending updates - reloading local state";
                        int creqtag = reqtag;
                        reqtag = fetchnodestag; // associate with ongoing request, if any
                        fetchingnodes = false;
                        fetchnodestag = 0;
                        fetchnodes(true);
                        reqtag = creqtag;
                    }
                    else if (e == API_EAGAIN || e == API_ERATELIMIT)
                    {
                        if (!statecurrent)
                        {
                            fnstats.eAgainCount++;
                        }
                    }
                    else if (e == API_EBLOCKED)
                    {
                        app->request_error(API_EBLOCKED);
                        block(true);
                    }
                    else
                    {
                        LOG_err << "Unexpected sc response: " << pendingsc->in;
                        scsn.stopScsn();
                    }
                }

                // fall through
            case REQ_FAILURE:
                pendingscTimedOut = false;
                if (pendingsc)
                {
                    if (!statecurrent && pendingsc->httpstatus != 200)
                    {
                        if (pendingsc->httpstatus == 500)
                        {
                            fnstats.e500Count++;
                        }
                        else
                        {
                            fnstats.eOthersCount++;
                        }
                    }

                    if (pendingsc->sslcheckfailed)
                    {
                        sendevent(99453, "Invalid public key");
                        sslfakeissuer = pendingsc->sslfakeissuer;
                        app->request_error(API_ESSL);
                        sslfakeissuer.clear();

                        if (!retryessl)
                        {
                            scsn.stopScsn();
                        }
                    }

                    pendingsc.reset();
                }

                if (scsn.stopped())
                {
                    btsc.backoff(NEVER);
                }
                else
                {
                    // failure, repeat with capped exponential backoff
                    btsc.backoff();
                }
                break;

            case REQ_INFLIGHT:
                if (!pendingscTimedOut && Waiter::ds >= (pendingsc->lastdata + HttpIO::SCREQUESTTIMEOUT))
                {
                    LOG_debug << "sc timeout expired";
                    // In almost all cases the server won't take more than SCREQUESTTIMEOUT seconds.  But if it does, break the cycle of endless requests for the same thing
                    pendingscTimedOut = true;
                    pendingsc.reset();
                    btsc.reset();
                }
                break;
            default:
                break;
            }
        }

#ifdef ENABLE_SYNC
        if (syncactivity)
        {
            syncops = true;
        }
        syncactivity = false;

        if (scsn.stopped() || mBlocked || scpaused || !statecurrent || !syncsup)
        {
            LOG_verbose << " Megaclient exec is pending resolutions."
                        << " scpaused=" << scpaused
                        << " stopsc=" << scsn.stopped()
                        << " mBlocked=" << mBlocked
                        << " jsonsc.pos=" << jsonsc.pos
                        << " syncsup=" << syncsup
                        << " statecurrent=" << statecurrent
                        << " syncadding=" << syncadding
                        << " syncactivity=" << syncactivity
                        << " syncdownrequired=" << syncdownrequired
                        << " syncdownretry=" << syncdownretry;
        }

        // do not process the SC result until all preconfigured syncs are up and running
        // except if SC packets are required to complete a fetchnodes
        if (!scpaused && jsonsc.pos && (syncsup || !statecurrent) && !syncdownrequired && !syncdownretry)
#else
        if (!scpaused && jsonsc.pos)
#endif
        {
            // FIXME: reload in case of bad JSON
            bool r = procsc();

            if (r)
            {
                // completed - initiate next SC request
                pendingsc.reset();
                btsc.reset();
            }
#ifdef ENABLE_SYNC
            else
            {
                // remote changes require immediate attention of syncdown()
                syncdownrequired = true;
                syncactivity = true;
            }
#endif
        }

        if (!pendingsc && !pendingscUserAlerts && scsn.ready() && btsc.armed() && !mBlocked)
        {
            if (useralerts.begincatchup)
            {
                assert(!fetchingnodes);
                pendingscUserAlerts.reset(new HttpReq());
                pendingscUserAlerts->logname = clientname + "sc50 ";
                pendingscUserAlerts->protect = true;
                pendingscUserAlerts->posturl = APIURL;
                pendingscUserAlerts->posturl.append("sc");  // notifications/useralerts on sc rather than wsc, no timeout
                pendingscUserAlerts->posturl.append("?c=50");
                pendingscUserAlerts->posturl.append(auth);
                pendingscUserAlerts->type = REQ_JSON;
                pendingscUserAlerts->post(this);
            }
            else
            {
                pendingsc.reset(new HttpReq());
                pendingsc->logname = clientname + "sc ";
                if (scnotifyurl.size())
                {
                    pendingsc->posturl = scnotifyurl;
                }
                else
                {
                    pendingsc->posturl = APIURL;
                    pendingsc->posturl.append("wsc");
                }

                pendingsc->protect = true;
                pendingsc->posturl.append("?sn=");
                pendingsc->posturl.append(scsn.text());

                pendingsc->posturl.append(auth);

                pendingsc->type = REQ_JSON;
                pendingsc->post(this);
            }
            jsonsc.pos = NULL;
        }

        if (badhostcs)
        {
            if (badhostcs->status == REQ_SUCCESS)
            {
                LOG_debug << "Successful badhost report";
                btbadhost.reset();
                delete badhostcs;
                badhostcs = NULL;
            }
            else if(badhostcs->status == REQ_FAILURE
                    || (badhostcs->status == REQ_INFLIGHT && Waiter::ds >= (badhostcs->lastdata + HttpIO::REQUESTTIMEOUT)))
            {
                LOG_debug << "Failed badhost report. Retrying...";
                btbadhost.backoff();
                badhosts = badhostcs->outbuf;
                delete badhostcs;
                badhostcs = NULL;
            }
        }

        if (workinglockcs)
        {
            if (workinglockcs->status == REQ_SUCCESS)
            {
                LOG_debug << "Successful lock request";
                btworkinglock.reset();

                if (workinglockcs->in == "1")
                {
                    LOG_warn << "Timeout (server idle)";
                    disconnecttimestamp = Waiter::ds + HttpIO::CONNECTTIMEOUT;
                }
                else if (workinglockcs->in == "0")
                {
                    sendevent(99425, "Timeout (server busy)", 0);
                    pendingcs->lastdata = Waiter::ds;
                }
                else
                {
                    LOG_err << "Error in lock request: " << workinglockcs->in;
                    disconnecttimestamp = Waiter::ds + HttpIO::CONNECTTIMEOUT;
                }

                delete workinglockcs;
                workinglockcs = NULL;
                requestLock = false;
            }
            else if (workinglockcs->status == REQ_FAILURE
                     || (workinglockcs->status == REQ_INFLIGHT && Waiter::ds >= (workinglockcs->lastdata + HttpIO::REQUESTTIMEOUT)))
            {
                LOG_warn << "Failed lock request. Retrying...";
                btworkinglock.backoff();
                delete workinglockcs;
                workinglockcs = NULL;
            }
        }

        // fill transfer slots from the queue
        if (lastDispatchTransfersDs != Waiter::ds)
        {
            // don't run this too often or it may use a lot of cpu without starting new transfers, if the list is long
            lastDispatchTransfersDs = Waiter::ds;

            size_t lastCount = 0;
            size_t transferCount = transfers[GET].size() + transfers[PUT].size();
            do
            {
                lastCount = transferCount;
                
                // Check the list of transfers and start a few big files, and many small, up to configured limits.
                dispatchTransfers();
                
                // if we are cancelling a lot of transfers (eg. nodes to download were deleted), keep going. Avoid stalling when no transfers are active and all queued fail
                transferCount = transfers[GET].size() + transfers[PUT].size();
            } while (transferCount < lastCount);
        }

#ifndef EMSCRIPTEN
        assert(!asyncfopens);
#endif

        slotit = tslots.begin();


        if (!mBlocked) // handle active unpaused transfers
        {
            DBTableTransactionCommitter committer(tctable);

            while (slotit != tslots.end())
            {
                transferslot_list::iterator it = slotit;

                slotit++;

                if (!xferpaused[(*it)->transfer->type] && (!(*it)->retrying || (*it)->retrybt.armed()))
                {
                    (*it)->doio(this, committer);
                }
            }
        }
        else
        {
            LOG_debug << "skipping slots doio while blocked";
        }

#ifdef ENABLE_SYNC
        // verify filesystem fingerprints, disable deviating syncs
        // (this covers mountovers, some device removals and some failures)
        sync_list::iterator it;
        for (it = syncs.begin(); it != syncs.end(); it++)
        {
            if ((*it)->fsfp)
            {
                fsfp_t current = (*it)->dirnotify->fsfingerprint();
                if ((*it)->fsfp != current)
                {
                    LOG_err << "Local fingerprint mismatch. Previous: " << (*it)->fsfp
                            << "  Current: " << current;
                    (*it)->errorcode = API_EFAILED;
                    (*it)->changestate(SYNC_FAILED);
                }
            }
        }

        if (!syncsup)
        {
            // set syncsup if there are no initializing syncs
            // this will allow incoming server-client commands to trigger the filesystem
            // actions that have occurred while the sync app was not running
            for (it = syncs.begin(); it != syncs.end(); it++)
            {
                if ((*it)->state == SYNC_INITIALSCAN)
                {
                    break;
                }
            }

            if (it == syncs.end())
            {
                syncsup = true;
                syncactivity = true;
                syncdownrequired = true;
            }
        }

        // process active syncs
        // sync timer: full rescan in case of filesystem notification failures
        if (syncscanfailed && syncscanbt.armed())
        {
            syncscanfailed = false;
            syncops = true;
        }

        // sync timer: file change upload delay timeouts (Nagle algorithm)
        if (syncnagleretry && syncnaglebt.armed())
        {
            syncnagleretry = false;
            syncops = true;
        }

        if (syncextraretry && syncextrabt.armed())
        {
            syncextraretry = false;
            syncops = true;
        }

        // sync timer: read lock retry
        if (syncfslockretry && syncfslockretrybt.armed())
        {
            syncfslockretrybt.backoff(Sync::SCANNING_DELAY_DS);
        }

        // halt all syncing while the local filesystem is pending a lock-blocked operation
        // or while we are fetching nodes
        // FIXME: indicate by callback
        if (!syncdownretry && !syncadding && statecurrent && !syncdownrequired && !fetchingnodes)
        {
            // process active syncs, stop doing so while transient local fs ops are pending
            if (syncs.size() || syncactivity)
            {
                bool prevpending = false;
                for (int q = syncfslockretry ? DirNotify::RETRY : DirNotify::DIREVENTS; q >= DirNotify::DIREVENTS; q--)
                {
                    for (it = syncs.begin(); it != syncs.end(); )
                    {
                        Sync* sync = *it++;
                        prevpending = prevpending || sync->dirnotify->notifyq[q].size();
                        if (prevpending)
                        {
                            break;
                        }
                    }
                    if (prevpending)
                    {
                        break;
                    }
                }

                dstime nds = NEVER;
                dstime mindelay = NEVER;
                for (it = syncs.begin(); it != syncs.end(); )
                {
                    Sync* sync = *it++;
                    if (sync->isnetwork && (sync->state == SYNC_ACTIVE || sync->state == SYNC_INITIALSCAN))
                    {
                        Notification notification;
                        while (sync->dirnotify->notifyq[DirNotify::EXTRA].popFront(notification))
                        {
                            dstime dsmin = Waiter::ds - Sync::EXTRA_SCANNING_DELAY_DS;
                            if (notification.timestamp <= dsmin)
                            {
                                LOG_debug << "Processing extra fs notification: " << notification.path.toPath(*fsaccess);
                                sync->dirnotify->notify(DirNotify::DIREVENTS, notification.localnode, std::move(notification.path));
                            }
                            else
                            {
                                sync->dirnotify->notifyq[DirNotify::EXTRA].unpopFront(notification);
                                dstime delay = (notification.timestamp - dsmin) + 1;
                                if (delay < mindelay)
                                {
                                    mindelay = delay;
                                }
                                break;
                            }
                        }
                    }
                }
                if (EVER(mindelay))
                {
                    syncextrabt.backoff(mindelay);
                    syncextraretry = true;
                }
                else
                {
                    syncextraretry = false;
                }

                for (int q = syncfslockretry ? DirNotify::RETRY : DirNotify::DIREVENTS; q >= DirNotify::DIREVENTS; q--)
                {
                    if (!syncfsopsfailed)
                    {
                        syncfslockretry = false;

                        // not retrying local operations: process pending notifyqs
                        for (it = syncs.begin(); it != syncs.end(); )
                        {
                            Sync* sync = *it++;

                            if (sync->state == SYNC_CANCELED || sync->state == SYNC_FAILED)
                            {
                                delete sync;
                                continue;
                            }
                            else if (sync->state == SYNC_ACTIVE || sync->state == SYNC_INITIALSCAN)
                            {
                                // process items from the notifyq until depleted
                                if (sync->dirnotify->notifyq[q].size())
                                {
                                    dstime dsretry;

                                    syncops = true;

                                    if ((dsretry = sync->procscanq(q)))
                                    {
                                        // we resume processing after dsretry has elapsed
                                        // (to avoid open-after-creation races with e.g. MS Office)
                                        if (EVER(dsretry))
                                        {
                                            if (!syncnagleretry || (dsretry + 1) < syncnaglebt.backoffdelta())
                                            {
                                                syncnaglebt.backoff(dsretry + 1);
                                            }

                                            syncnagleretry = true;
                                        }
                                        else
                                        {
                                            if (syncnagleretry)
                                            {
                                                syncnaglebt.arm();
                                            }
                                            syncactivity = true;
                                        }

                                        if (syncadding)
                                        {
                                            break;
                                        }
                                    }
                                    else
                                    {
                                        LOG_debug << "Pending MEGA nodes: " << synccreate.size();
                                        if (!syncadding)
                                        {
                                            LOG_debug << "Running syncup to create missing folders";
                                            syncup(sync->localroot.get(), &nds);
                                            sync->cachenodes();
                                        }

                                        // we interrupt processing the notifyq if the completion
                                        // of a node creation is required to continue
                                        break;
                                    }
                                }

                                if (sync->state == SYNC_INITIALSCAN && q == DirNotify::DIREVENTS && !sync->dirnotify->notifyq[q].size())
                                {
                                    sync->changestate(SYNC_ACTIVE);

                                    // scan for items that were deleted while the sync was stopped
                                    // FIXME: defer this until RETRY queue is processed
                                    sync->scanseqno++;
                                    sync->deletemissing(sync->localroot.get());
                                }
                            }
                        }

                        if (syncadding)
                        {
                            break;
                        }
                    }
                }

                size_t totalpending = 0;
                size_t scanningpending = 0;
                for (int q = DirNotify::RETRY; q >= DirNotify::DIREVENTS; q--)
                {
                    for (it = syncs.begin(); it != syncs.end(); )
                    {
                        Sync* sync = *it++;
                        sync->cachenodes();

                        totalpending += sync->dirnotify->notifyq[q].size();
                        Notification notification;
                        if (q == DirNotify::DIREVENTS)
                        {
                            scanningpending += sync->dirnotify->notifyq[q].size();
                        }
                        else if (!syncfslockretry && sync->dirnotify->notifyq[DirNotify::RETRY].peekFront(notification))
                        {
                            syncfslockretrybt.backoff(Sync::SCANNING_DELAY_DS);
                            blockedfile = notification.path;
                            syncfslockretry = true;
                        }
                    }
                }

                if (!syncfslockretry && !syncfsopsfailed)
                {
                    blockedfile.clear();
                }

                if (syncadding)
                {
                    // do not continue processing syncs while adding nodes
                    // just go to evaluate the main do-while loop
                    notifypurge();
                    continue;
                }

                // delete files that were overwritten by folders in checkpath()
                execsyncdeletions();  

                if (synccreate.size())
                {
                    syncupdate();
                }

                // notify the app of the length of the pending scan queue
                if (scanningpending < 4)
                {
                    if (syncscanstate)
                    {
                        LOG_debug << "Scanning finished";
                        app->syncupdate_scanning(false);
                        syncscanstate = false;
                    }
                }
                else if (scanningpending > 10)
                {
                    if (!syncscanstate)
                    {
                        LOG_debug << "Scanning started";
                        app->syncupdate_scanning(true);
                        syncscanstate = true;
                    }
                }

                if (prevpending && !totalpending)
                {
                    LOG_debug << "Scan queue processed, triggering a scan";
                    syncdownrequired = true;
                }

                notifypurge();

                if (!syncadding && (syncactivity || syncops))
                {
                    for (it = syncs.begin(); it != syncs.end(); it++)
                    {
                        // make sure that the remote synced folder still exists
                        if (!(*it)->localroot->node)
                        {
                            LOG_err << "The remote root node doesn't exist";
                            (*it)->errorcode = API_ENOENT;
                            (*it)->changestate(SYNC_FAILED);
                        }
                    }

                    // perform aggregate ops that require all scanqs to be fully processed
                    for (it = syncs.begin(); it != syncs.end(); it++)
                    {
                        if ((*it)->dirnotify->notifyq[DirNotify::DIREVENTS].size()
                          || (*it)->dirnotify->notifyq[DirNotify::RETRY].size())
                        {
                            if (!syncnagleretry && !syncfslockretry)
                            {
                                syncactivity = true;
                            }

                            break;
                        }
                    }

                    if (it == syncs.end())
                    {
                        // execution of notified deletions - these are held in localsyncnotseen and
                        // kept pending until all creations (that might reference them for the purpose of
                        // copying) have completed and all notification queues have run empty (to ensure
                        // that moves are not executed as deletions+additions.
                        if (localsyncnotseen.size() && !synccreate.size())
                        {
                            // ... execute all pending deletions
                            LocalPath path;
                            auto fa = fsaccess->newfileaccess();
                            while (localsyncnotseen.size())
                            {
                                LocalNode* l = *localsyncnotseen.begin();
                                unlinkifexists(l, fa.get(), path);
                                delete l;
                            }
                        }

                        // process filesystem notifications for active syncs unless we
                        // are retrying local fs writes
                        if (!syncfsopsfailed)
                        {
                            LOG_verbose << "syncops: " << syncactivity << syncnagleretry
                                        << syncfslockretry << synccreate.size();
                            syncops = false;

                            // FIXME: only syncup for subtrees that were actually
                            // updated to reduce CPU load
                            bool repeatsyncup = false;
                            bool syncupdone = false;
                            for (it = syncs.begin(); it != syncs.end(); it++)
                            {
                                if (((*it)->state == SYNC_ACTIVE || (*it)->state == SYNC_INITIALSCAN)
                                 && !syncadding && syncuprequired && !syncnagleretry)
                                {
                                    LOG_debug << "Running syncup on demand";
                                    repeatsyncup |= !syncup((*it)->localroot.get(), &nds);
                                    syncupdone = true;
                                    (*it)->cachenodes();
                                }
                            }
                            syncuprequired = !syncupdone || repeatsyncup;

                            if (EVER(nds))
                            {
                                if (!syncnagleretry || (nds - Waiter::ds) < syncnaglebt.backoffdelta())
                                {
                                    syncnaglebt.backoff(nds - Waiter::ds);
                                }

                                syncnagleretry = true;
                                syncuprequired = true;
                            }

                            // delete files that were overwritten by folders in syncup()
                            execsyncdeletions();  

                            if (synccreate.size())
                            {
                                syncupdate();
                            }

                            unsigned totalnodes = 0;

                            // we have no sync-related operations pending - trigger processing if at least one
                            // filesystem item is notified or initiate a full rescan if there has been
                            // an event notification failure (or event notification is unavailable)
                            bool scanfailed = false;
                            for (it = syncs.begin(); it != syncs.end(); it++)
                            {
                                Sync* sync = *it;

                                totalnodes += sync->localnodes[FILENODE] + sync->localnodes[FOLDERNODE];

                                if (sync->state == SYNC_ACTIVE || sync->state == SYNC_INITIALSCAN)
                                {
                                    if (sync->dirnotify->notifyq[DirNotify::DIREVENTS].size()
                                     || sync->dirnotify->notifyq[DirNotify::RETRY].size())
                                    {
                                        break;
                                    }
                                    else
                                    {
                                        if (sync->fullscan)
                                        {
                                            // recursively delete all LocalNodes that were deleted (not moved or renamed!)
                                            sync->deletemissing(sync->localroot.get());
                                            sync->cachenodes();
                                        }

                                        // if the directory events notification subsystem is permanently unavailable or
                                        // has signaled a temporary error, initiate a full rescan
                                        if (sync->state == SYNC_ACTIVE)
                                        {
                                            sync->fullscan = false;

                                            string failedReason;
                                            auto failed = sync->dirnotify->getFailed(failedReason);

                                            if (syncscanbt.armed()
                                                    && (failed || fsaccess->notifyfailed
                                                        || sync->dirnotify->mErrorCount.load() || fsaccess->notifyerr))
                                            {
                                                LOG_warn << "Sync scan failed " << failed
                                                         << " " << fsaccess->notifyfailed
                                                         << " " << sync->dirnotify->mErrorCount.load()
                                                         << " " << fsaccess->notifyerr;
                                                if (failed)
                                                {
                                                    LOG_warn << "The cause was: " << failedReason;
                                                }
                                                scanfailed = true;

                                                sync->scan(&sync->localroot->localname, NULL);
                                                sync->dirnotify->mErrorCount = 0;
                                                sync->fullscan = true;
                                                sync->scanseqno++;
                                            }
                                        }
                                    }
                                }
                            }

                            if (scanfailed)
                            {
                                fsaccess->notifyerr = false;
                                dstime backoff = 300 + totalnodes / 128;
                                syncscanbt.backoff(backoff);
                                syncscanfailed = true;
                                LOG_warn << "Next full scan in " << backoff << " ds";
                            }

                            // clear pending global notification error flag if all syncs were marked
                            // to be rescanned
                            if (fsaccess->notifyerr && it == syncs.end())
                            {
                                fsaccess->notifyerr = false;
                            }

                            execsyncdeletions();  
                        }
                    }
                }
            }
        }
        else
        {
            notifypurge();

            // sync timer: retry syncdown() ops in case of local filesystem lock clashes
            if (syncdownretry && syncdownbt.armed())
            {
                syncdownretry = false;
                syncdownrequired = true;
            }

            if (syncdownrequired)
            {
                syncdownrequired = false;
                if (!fetchingnodes)
                {
                    LOG_verbose << "Running syncdown";
                    bool success = true;
                    for (it = syncs.begin(); it != syncs.end(); it++)
                    {
                        // make sure that the remote synced folder still exists
                        if (!(*it)->localroot->node)
                        {
                            LOG_err << "The remote root node doesn't exist";
                            (*it)->errorcode = API_ENOENT;
                            (*it)->changestate(SYNC_FAILED);
                        }
                        else
                        {
                            LocalPath localpath = (*it)->localroot->localname;
                            if ((*it)->state == SYNC_ACTIVE || (*it)->state == SYNC_INITIALSCAN)
                            {
                                LOG_debug << "Running syncdown on demand";
                                if (!syncdown((*it)->localroot.get(), localpath, true))
                                {
                                    // a local filesystem item was locked - schedule periodic retry
                                    // and force a full rescan afterwards as the local item may
                                    // be subject to changes that are notified with obsolete paths
                                    success = false;
                                    (*it)->dirnotify->mErrorCount = true;
                                }

                                (*it)->cachenodes();
                            }
                        }
                    }

                    // notify the app if a lock is being retried
                    if (success)
                    {
                        syncuprequired = true;
                        syncdownretry = false;
                        syncactivity = true;

                        if (syncfsopsfailed)
                        {
                            syncfsopsfailed = false;
                            app->syncupdate_local_lockretry(false);
                        }
                    }
                    else
                    {
                        if (!syncfsopsfailed)
                        {
                            syncfsopsfailed = true;
                            app->syncupdate_local_lockretry(true);
                        }

                        syncdownretry = true;
                        syncdownbt.backoff(50);
                    }
                }
                else
                {
                    LOG_err << "Syncdown requested while fetchingnodes is set";
                }
            }
        }
#endif

        notifypurge();

        if (!badhostcs && badhosts.size() && btbadhost.armed())
        {
            // report hosts affected by failed requests
            LOG_debug << "Sending badhost report: " << badhosts;
            badhostcs = new HttpReq();
            badhostcs->posturl = APIURL;
            badhostcs->posturl.append("pf?h");
            badhostcs->outbuf = badhosts;
            badhostcs->type = REQ_JSON;
            badhostcs->post(this);
            badhosts.clear();
        }

        if (!workinglockcs && requestLock && btworkinglock.armed())
        {
            LOG_debug << "Sending lock request";
            workinglockcs = new HttpReq();
            workinglockcs->posturl = APIURL;
            workinglockcs->posturl.append("cs?");
            workinglockcs->posturl.append(auth);
            workinglockcs->posturl.append("&wlt=1");
            workinglockcs->type = REQ_JSON;
            workinglockcs->post(this);
        }


        for (vector<TimerWithBackoff *>::iterator it = bttimers.begin(); it != bttimers.end(); )
        {
            TimerWithBackoff *bttimer = *it;
            if (bttimer->armed())
            {
                restag = bttimer->tag;
                app->timer_result(API_OK);
                delete bttimer;
                it = bttimers.erase(it);
            }
            else
            {
                ++it;
            }
        }

        httpio->updatedownloadspeed();
        httpio->updateuploadspeed();
    } while (httpio->doio() || execdirectreads() || (!pendingcs && reqs.cmdspending() && btcs.armed()) || looprequested);


    NodeCounter storagesum;
    for (auto& nc : mNodeCounters)
    {
        if (nc.first == rootnodes[0] || nc.first == rootnodes[1] || nc.first == rootnodes[2])
        {
            storagesum += nc.second;
        }
    }
    if (mNotifiedSumSize != storagesum.storage)
    {
        mNotifiedSumSize = storagesum.storage;
        app->storagesum_changed(mNotifiedSumSize);
    }

#ifdef MEGA_MEASURE_CODE
    performanceStats.transfersActiveTime.start(!tslots.empty() && !performanceStats.transfersActiveTime.inprogress());
    performanceStats.transfersActiveTime.stop(tslots.empty() && performanceStats.transfersActiveTime.inprogress());

    static auto lasttime = Waiter::ds;
    if (Waiter::ds > lasttime + 1200)
    {
        lasttime = Waiter::ds;
        LOG_info << performanceStats.report(false, httpio, waiter, reqs);
    }
#endif
}

// get next event time from all subsystems, then invoke the waiter if needed
// returns true if an engine-relevant event has occurred, false otherwise
int MegaClient::wait()
{
    int r = preparewait();
    if (r)
    {
        return r;
    }
    r |= dowait();
    r |= checkevents();
    return r;
}

int MegaClient::preparewait()
{
    CodeCounter::ScopeTimer ccst(performanceStats.prepareWait);

    dstime nds;

    // get current dstime and clear wait events
    WAIT_CLASS::bumpds();

#ifdef ENABLE_SYNC
    // sync directory scans in progress or still processing sc packet without having
    // encountered a locally locked item? don't wait.
    if (syncactivity || syncdownrequired || (!scpaused && jsonsc.pos && (syncsup || !statecurrent) && !syncdownretry))
    {
        nds = Waiter::ds;
    }
    else
#endif
    {
        // next retry of a failed transfer
        nds = NEVER;

        if (httpio->success && chunkfailed)
        {
            // there is a pending transfer retry, don't wait
            nds = Waiter::ds;
        }

        nexttransferretry(PUT, &nds);
        nexttransferretry(GET, &nds);

        // retry transferslots
        transferSlotsBackoff.update(&nds, false);

        for (pendinghttp_map::iterator it = pendinghttp.begin(); it != pendinghttp.end(); it++)
        {
            if (it->second->isbtactive)
            {
                it->second->bt.update(&nds);
            }

            if (it->second->maxbt.nextset())
            {
                it->second->maxbt.update(&nds);
            }
        }

        // retry failed client-server requests
        if (!pendingcs)
        {
            btcs.update(&nds);
        }

        // retry failed server-client requests
        if (!pendingsc && !pendingscUserAlerts && scsn.ready() && !mBlocked)
        {
            btsc.update(&nds);
        }

        // retry failed badhost requests
        if (!badhostcs && badhosts.size())
        {
            btbadhost.update(&nds);
        }

        if (!workinglockcs && requestLock)
        {
            btworkinglock.update(&nds);
        }

        for (vector<TimerWithBackoff *>::iterator cit = bttimers.begin(); cit != bttimers.end(); cit++)
        {
            (*cit)->update(&nds);
        }

        // retry failed file attribute puts
        if (faretrying)
        {
            btpfa.update(&nds);
        }

        // retry failed file attribute gets
        for (fafc_map::iterator cit = fafcs.begin(); cit != fafcs.end(); cit++)
        {
            if (cit->second->req.status == REQ_INFLIGHT)
            {
                cit->second->timeout.update(&nds);
            }
            else if (cit->second->fafs[1].size() || cit->second->fafs[0].size())
            {
                cit->second->bt.update(&nds);
            }
        }

        // next pending pread event
        if (!dsdrns.empty())
        {
            if (dsdrns.begin()->first < nds)
            {
                if (dsdrns.begin()->first <= Waiter::ds)
                {
                    nds = Waiter::ds;
                }
                else
                {
                    nds = dsdrns.begin()->first;
                }
            }
        }

        if (cachedug)
        {
            btugexpiration.update(&nds);
        }

#ifdef ENABLE_SYNC
        // sync rescan
        if (syncscanfailed)
        {
            syncscanbt.update(&nds);
        }

        // retrying of transient failed read ops
        if (syncfslockretry && !syncdownretry && !syncadding
                && statecurrent && !syncdownrequired && !syncfsopsfailed)
        {
            LOG_debug << "Waiting for a temporary error checking filesystem notification";
            syncfslockretrybt.update(&nds);
        }

        // retrying of transiently failed syncdown() updates
        if (syncdownretry)
        {
            syncdownbt.update(&nds);
        }

        // triggering of Nagle-delayed sync PUTs
        if (syncnagleretry)
        {
            syncnaglebt.update(&nds);
        }

        if (syncextraretry)
        {
            syncextrabt.update(&nds);
        }
#endif

        // detect stuck network
        if (EVER(httpio->lastdata) && !pendingcs)
        {
            dstime timeout = httpio->lastdata + HttpIO::NETWORKTIMEOUT;

            if (timeout > Waiter::ds && timeout < nds)
            {
                nds = timeout;
            }
            else if (timeout <= Waiter::ds)
            {
                nds = 0;
            }
        }

        if (pendingcs && EVER(pendingcs->lastdata))
        {
            if (EVER(disconnecttimestamp))
            {
                if (disconnecttimestamp > Waiter::ds && disconnecttimestamp < nds)
                {
                    nds = disconnecttimestamp;
                }
                else if (disconnecttimestamp <= Waiter::ds)
                {
                    nds = 0;
                }
            }
            else if (!requestLock && !fetchingnodes)
            {
                dstime timeout = pendingcs->lastdata + HttpIO::REQUESTTIMEOUT;
                if (timeout > Waiter::ds && timeout < nds)
                {
                    nds = timeout;
                }
                else if (timeout <= Waiter::ds)
                {
                    nds = 0;
                }
            }
            else if (workinglockcs && EVER(workinglockcs->lastdata)
                     && workinglockcs->status == REQ_INFLIGHT)
            {
                dstime timeout = workinglockcs->lastdata + HttpIO::REQUESTTIMEOUT;
                if (timeout > Waiter::ds && timeout < nds)
                {
                    nds = timeout;
                }
                else if (timeout <= Waiter::ds)
                {
                    nds = 0;
                }
            }
        }


        if (badhostcs && EVER(badhostcs->lastdata)
                && badhostcs->status == REQ_INFLIGHT)
        {
            dstime timeout = badhostcs->lastdata + HttpIO::REQUESTTIMEOUT;
            if (timeout > Waiter::ds && timeout < nds)
            {
                nds = timeout;
            }
            else if (timeout <= Waiter::ds)
            {
                nds = 0;
            }
        }

        if (!pendingscTimedOut && !jsonsc.pos && pendingsc && pendingsc->status == REQ_INFLIGHT)
        {
            dstime timeout = pendingsc->lastdata + HttpIO::SCREQUESTTIMEOUT;
            if (timeout > Waiter::ds && timeout < nds)
            {
                nds = timeout;
            }
            else if (timeout <= Waiter::ds)
            {
                nds = 0;
            }
        }
    }

    // immediate action required?
    if (!nds)
    {
        ++performanceStats.prepwaitImmediate;
        return Waiter::NEEDEXEC;
    }

    // nds is either MAX_INT (== no pending events) or > Waiter::ds
    if (EVER(nds))
    {
        nds -= Waiter::ds;
    }

#ifdef MEGA_MEASURE_CODE
    bool reasonGiven = false;
    if (nds == 0)
    {
        ++performanceStats.prepwaitZero;
        reasonGiven = true;
    }
#endif

    waiter->init(nds);

    // set subsystem wakeup criteria (WinWaiter assumes httpio to be set first!)
    waiter->wakeupby(httpio, Waiter::NEEDEXEC);

#ifdef MEGA_MEASURE_CODE
    if (waiter->maxds == 0 && !reasonGiven)
    {
        ++performanceStats.prepwaitHttpio;
        reasonGiven = true;
    }
#endif

    waiter->wakeupby(fsaccess, Waiter::NEEDEXEC);

#ifdef MEGA_MEASURE_CODE
    if (waiter->maxds == 0 && !reasonGiven)
    {
        ++performanceStats.prepwaitFsaccess;
        reasonGiven = true;
    }
    if (!reasonGiven)
    {
        ++performanceStats.nonzeroWait;
    }
#endif

    return 0;
}

int MegaClient::dowait()
{
    CodeCounter::ScopeTimer ccst(performanceStats.doWait);

    return waiter->wait();
}

int MegaClient::checkevents()
{
    CodeCounter::ScopeTimer ccst(performanceStats.checkEvents);

    int r =  httpio->checkevents(waiter);
    r |= fsaccess->checkevents(waiter);
    if (gfx)
    {
        r |= gfx->checkevents(waiter);
    }
    return r;
}

// reset all backoff timers and transfer retry counters
bool MegaClient::abortbackoff(bool includexfers)
{
    bool r = false;

    WAIT_CLASS::bumpds();

    if (includexfers)
    {
        overquotauntil = 0;
        if (ststatus != STORAGE_PAYWALL)    // in ODQ Paywall, ULs/DLs are not allowed
        {
            // in ODQ Red, only ULs are disallowed
            int end = (ststatus != STORAGE_RED) ? PUT : GET;
            for (int d = GET; d <= end; d += PUT - GET)
            {
                for (transfer_map::iterator it = transfers[d].begin(); it != transfers[d].end(); it++)
                {
                    if (it->second->bt.arm())
                    {
                        r = true;
                    }

                    if (it->second->slot && it->second->slot->retrying)
                    {
                        if (it->second->slot->retrybt.arm())
                        {
                            r = true;
                        }
                    }
                }
            }

            for (handledrn_map::iterator it = hdrns.begin(); it != hdrns.end();)
            {
                (it++)->second->retry(API_OK);
            }
        }
    }

    for (pendinghttp_map::iterator it = pendinghttp.begin(); it != pendinghttp.end(); it++)
    {
        if (it->second->bt.arm())
        {
            r = true;
        }
    }

    if (btcs.arm())
    {
        r = true;
    }

    if (btbadhost.arm())
    {
        r = true;
    }

    if (btworkinglock.arm())
    {
        r = true;
    }

    if (!pendingsc && !pendingscUserAlerts && btsc.arm())
    {
        r = true;
    }

    if (activefa.size() < MAXPUTFA && btpfa.arm())
    {
        r = true;
    }

    for (fafc_map::iterator it = fafcs.begin(); it != fafcs.end(); it++)
    {
        if (it->second->req.status != REQ_INFLIGHT && it->second->bt.arm())
        {
            r = true;
        }
    }

    return r;
}

// activate enough queued transfers as necessary to keep the system busy - but not too busy
void MegaClient::dispatchTransfers()
{
    // do we have any transfer slots available?
    if (!slotavail())
    {
        LOG_verbose << "No slots available";
        return;
    }

    CodeCounter::ScopeTimer ccst(performanceStats.dispatchTransfers);

    struct counter 
    { 
        m_off_t remainingsum = 0; 
        unsigned total = 0; 
        unsigned added = 0;
        bool hasVeryBig = false;

        void addexisting(m_off_t size, m_off_t progressed)
        {
            remainingsum += size - progressed;
            total += 1;
            if (size > 100 * 1024 * 1024 && (size - progressed) > 5 * 1024 * 1024)
            {
                hasVeryBig = true;
            }
        }
        void addnew(m_off_t size)
        {
            addexisting(size, 0);
            added += 1;
        }
    };
    std::array<counter, 6> counters;

    // Determine average speed and total amount of data remaining for the given direction/size-category
    // We prepare data for put/get in index 0..1, and the put/get/big/small combinations in index 2..5
    for (TransferSlot* ts : tslots)
    {
        assert(ts->transfer->type == PUT || ts->transfer->type == GET);
        TransferCategory tc(ts->transfer);
        counters[tc.index()].addexisting(ts->transfer->size, ts->progressreported);
        counters[tc.directionIndex()].addexisting(ts->transfer->size,  ts->progressreported);
    }

    std::function<bool(Transfer*)> testAddTransferFunction = [&counters, this](Transfer* t) 
        { 
            TransferCategory tc(t);

            // hard limit on puts/gets
            if (counters[tc.directionIndex()].total >= MAXTRANSFERS)
            {
                return false;
            }

            // only request half the max at most, to get a quicker response from the API and get overlap with transfers going
            if (counters[tc.directionIndex()].added >= MAXTRANSFERS/2)
            {
                return false;
            }

            // If we have one very big file, that is enough to max out the bandwidth by itself; get that one done quickly (without preventing more small files).
            if (counters[tc.index()].hasVeryBig)
            {
                return false;
            }

            // queue up enough transfers that we can expect to keep busy for at least the next 30 seconds in this category
            m_off_t speed = (tc.direction == GET) ? httpio->downloadSpeed : httpio->uploadSpeed;
            m_off_t targetOutstanding = 30 * speed;
            targetOutstanding = std::max<m_off_t>(targetOutstanding, 2 * 1024 * 1024);
            targetOutstanding = std::min<m_off_t>(targetOutstanding, 100 * 1024 * 1024);

            if (counters[tc.index()].remainingsum >= targetOutstanding)
            {
                return false;
            }

            counters[tc.index()].addnew(t->size);
            counters[tc.directionIndex()].addnew(t->size);

            return true; 
        };

    std::array<vector<Transfer*>, 6> nextInCategory = transferlist.nexttransfers(testAddTransferFunction);

    // Iterate the 4 combinations in this order:
    static const TransferCategory categoryOrder[] = {
        TransferCategory(PUT, LARGEFILE),
        TransferCategory(GET, LARGEFILE),
        TransferCategory(PUT, SMALLFILE),
        TransferCategory(GET, SMALLFILE),
    };

    DBTableTransactionCommitter committer(tctable);

    for (auto category : categoryOrder)
    {
        for (Transfer *nexttransfer : nextInCategory[category.index()])
        {
            if (!slotavail())
            {
                return;
            }

            if (category.direction == PUT && queuedfa.size() > MAXQUEUEDFA)
            {
                // file attribute jam? halt uploads.
                LOG_warn << "Attribute queue full: " << queuedfa.size();
                break;
            }

            if (nexttransfer->localfilename.empty())
            {
                // this is a fresh transfer rather than the resumption of a partly
                // completed and deferred one
                if (nexttransfer->type == PUT)
                {
                    // generate fresh random encryption key/CTR IV for this file
                    byte keyctriv[SymmCipher::KEYLENGTH + sizeof(int64_t)];
                    rng.genblock(keyctriv, sizeof keyctriv);
                    memcpy(nexttransfer->transferkey.data(), keyctriv, SymmCipher::KEYLENGTH);
                    nexttransfer->ctriv = MemAccess::get<uint64_t>((const char*)keyctriv + SymmCipher::KEYLENGTH);
                }
                else
                {
                    // set up keys for the decryption of this file (k == NULL => private node)
                    const byte* k = NULL;
                    bool missingPrivateNode = false;

                    // locate suitable template file
                    for (file_list::iterator it = nexttransfer->files.begin(); it != nexttransfer->files.end(); it++)
                    {
                        if ((*it)->hprivate && !(*it)->hforeign)
                        {
                            // Make sure we have the size field
                            Node* n = nodebyhandle((*it)->h);
                            if (!n)
                            {
                                missingPrivateNode = true;
                            }
                            else if (n->type == FILENODE)
                            {
                                k = (const byte*)n->nodekey().data();
                                nexttransfer->size = n->size;
                            }
                        }
                        else
                        {
                            k = (*it)->filekey;
                            nexttransfer->size = (*it)->size;
                        }

                        if (k)
                        {
                            memcpy(nexttransfer->transferkey.data(), k, SymmCipher::KEYLENGTH);
                            SymmCipher::xorblock(k + SymmCipher::KEYLENGTH, nexttransfer->transferkey.data());
                            nexttransfer->ctriv = MemAccess::get<int64_t>((const char*)k + SymmCipher::KEYLENGTH);
                            nexttransfer->metamac = MemAccess::get<int64_t>((const char*)k + SymmCipher::KEYLENGTH + sizeof(int64_t));
                            break;
                        }
                    }

                    if (!k)
                    {
                        // there are no keys to decrypt this download - if it's because the node to download doesn't exist anymore, fail the transfer (otherwise wait for keys to become available)
                        if (missingPrivateNode)
                        {
                            nexttransfer->failed(API_EARGS, committer);
                        }
                        continue;
                    }
                }

                nexttransfer->localfilename.clear();

                // set file localnames (ultimate target) and one transfer-wide temp
                // localname
                for (file_list::iterator it = nexttransfer->files.begin();
                    nexttransfer->localfilename.empty() && it != nexttransfer->files.end(); it++)
                {
                    (*it)->prepare();
                }

                // app-side transfer preparations (populate localname, create thumbnail...)
                app->transfer_prepare(nexttransfer);
            }

            bool openok = false;
            bool openfinished = false;

            // verify that a local path was given and start/resume transfer
            if (!nexttransfer->localfilename.empty())
            {
                TransferSlot *ts = nullptr;

                if (!nexttransfer->slot)
                {
                    // allocate transfer slot
                    ts = new TransferSlot(nexttransfer);
                }
                else
                {
                    ts = nexttransfer->slot;
                }

                if (ts->fa->asyncavailable())
                {
                    if (!nexttransfer->asyncopencontext)
                    {
                        LOG_debug << "Starting async open";

                        // try to open file (PUT transfers: open in nonblocking mode)
                        nexttransfer->asyncopencontext = (nexttransfer->type == PUT)
                            ? ts->fa->asyncfopen(nexttransfer->localfilename)
                            : ts->fa->asyncfopen(nexttransfer->localfilename, false, true, nexttransfer->size);
                        asyncfopens++;
                    }

                    if (nexttransfer->asyncopencontext->finished)
                    {
                        LOG_debug << "Async open finished";
                        openok = !nexttransfer->asyncopencontext->failed;
                        openfinished = true;
                        delete nexttransfer->asyncopencontext;
                        nexttransfer->asyncopencontext = NULL;
                        asyncfopens--;
                    }

                    assert(!asyncfopens);
                    //FIXME: Improve the management of asynchronous fopen when they can
                    //be really asynchronous. All transfers could open its file in this
                    //stage (not good) and, if we limit it, the transfer queue could hang because
                    //it's full of transfers in that state. Transfer moves also complicates
                    //the management because transfers that haven't been opened could be
                    //placed over transfers that are already being opened.
                    //Probably, the best approach is to add the slot of these transfers to
                    //the queue and ensure that all operations (transfer moves, pauses)
                    //are correctly cancelled when needed
                }
                else
                {
                    // try to open file (PUT transfers: open in nonblocking mode)
                    openok = (nexttransfer->type == PUT)
                        ? ts->fa->fopen(nexttransfer->localfilename)
                        : ts->fa->fopen(nexttransfer->localfilename, false, true);
                    openfinished = true;
                }

                if (openfinished && openok)
                {
                    handle h = UNDEF;
                    bool hprivate = true;
                    const char *privauth = NULL;
                    const char *pubauth = NULL;
                    const char *chatauth = NULL;

                    nexttransfer->pos = 0;
                    nexttransfer->progresscompleted = 0;

                    if (nexttransfer->type == GET || nexttransfer->tempurls.size())
                    {
                        m_off_t p = 0;

                        // resume at the end of the last contiguous completed block
                        nexttransfer->chunkmacs.calcprogress(nexttransfer->size, nexttransfer->pos, nexttransfer->progresscompleted, &p);

                        if (nexttransfer->progresscompleted > nexttransfer->size)
                        {
                            LOG_err << "Invalid transfer progress!";
                            nexttransfer->pos = nexttransfer->size;
                            nexttransfer->progresscompleted = nexttransfer->size;
                        }

                        ts->updatecontiguousprogress();
                        LOG_debug << "Resuming transfer at " << nexttransfer->pos
                            << " Completed: " << nexttransfer->progresscompleted
                            << " Contiguous: " << ts->progresscontiguous
                            << " Partial: " << p << " Size: " << nexttransfer->size
                            << " ultoken: " << (nexttransfer->ultoken != NULL);
                    }
                    else
                    {
                        nexttransfer->chunkmacs.clear();
                    }

                    ts->progressreported = nexttransfer->progresscompleted;

                    if (nexttransfer->type == PUT)
                    {
                        if (ts->fa->mtime != nexttransfer->mtime || ts->fa->size != nexttransfer->size)
                        {
                            LOG_warn << "Modification detected starting upload.   Size: " << nexttransfer->size << "  Mtime: " << nexttransfer->mtime
                                << "    FaSize: " << ts->fa->size << "  FaMtime: " << ts->fa->mtime;
                            nexttransfer->failed(API_EREAD, committer);
                            continue;
                        }

                        // create thumbnail/preview imagery, if applicable (FIXME: do not re-create upon restart)
                        if (!nexttransfer->localfilename.empty() && !nexttransfer->uploadhandle)
                        {
                            nexttransfer->uploadhandle = getuploadhandle();

                            if (!gfxdisabled && gfx && gfx->isgfx(nexttransfer->localfilename.editStringDirect()))
                            {
                                // we want all imagery to be safely tucked away before completing the upload, so we bump minfa
                                nexttransfer->minfa += gfx->gendimensionsputfa(ts->fa, nexttransfer->localfilename.editStringDirect(), nexttransfer->uploadhandle, nexttransfer->transfercipher(), -1, false);
                            }
                        }
                    }
                    else
                    {
                        for (file_list::iterator it = nexttransfer->files.begin();
                            it != nexttransfer->files.end(); it++)
                        {
                            if (!(*it)->hprivate || (*it)->hforeign || nodebyhandle((*it)->h))
                            {
                                h = (*it)->h;
                                hprivate = (*it)->hprivate;
                                privauth = (*it)->privauth.size() ? (*it)->privauth.c_str() : NULL;
                                pubauth = (*it)->pubauth.size() ? (*it)->pubauth.c_str() : NULL;
                                chatauth = (*it)->chatauth;
                                break;
                            }
                            else
                            {
                                LOG_err << "Unexpected node ownership";
                            }
                        }
                    }

                    // dispatch request for temporary source/target URL
                    if (nexttransfer->tempurls.size())
                    {
                        ts->transferbuf.setIsRaid(nexttransfer, nexttransfer->tempurls, nexttransfer->pos, ts->maxRequestSize);
                        app->transfer_prepare(nexttransfer);
                    }
                    else
                    {
                        reqs.add((ts->pendingcmd = (nexttransfer->type == PUT)
                            ? (Command*)new CommandPutFile(this, ts, putmbpscap)
                            : (Command*)new CommandGetFile(this, ts, NULL, h, hprivate, privauth, pubauth, chatauth)));
                    }

                    LOG_debug << "Activating transfer";
                    ts->slots_it = tslots.insert(tslots.begin(), ts);

                    // notify the app about the starting transfer
                    for (file_list::iterator it = nexttransfer->files.begin();
                        it != nexttransfer->files.end(); it++)
                    {
                        (*it)->start();
                    }
                    app->transfer_update(nexttransfer);

                    performanceStats.transferStarts += 1;
                }
                else if (openfinished)
                {
                    string utf8path = nexttransfer->localfilename.toPath(*fsaccess);
                    if (nexttransfer->type == GET)
                    {
                        LOG_err << "Error dispatching transfer. Temporary file not writable: " << utf8path;
                        nexttransfer->failed(API_EWRITE, committer);
                    }
                    else if (!ts->fa->retry)
                    {
                        LOG_err << "Error dispatching transfer. Local file permanently unavailable: " << utf8path;
                        nexttransfer->failed(API_EREAD, committer);
                    }
                    else
                    {
                        LOG_warn << "Error dispatching transfer. Local file temporarily unavailable: " << utf8path;
                        nexttransfer->failed(API_EREAD, committer);
                    }
                }
            }
            else
            {
                LOG_err << "Error preparing transfer. No localfilename";
                nexttransfer->failed(API_EREAD, committer);
            }
        }
    }
}

// generate upload handle for this upload
// (after 65536 uploads, a node handle clash is possible, but far too unlikely
// to be of real-world concern)
handle MegaClient::getuploadhandle()
{
    byte* ptr = (byte*)(&nextuh + 1);

    while (!++*--ptr);

    return nextuh;
}

// do we have an upload that is still waiting for file attributes before being completed?
void MegaClient::checkfacompletion(handle th, Transfer* t)
{
    if (th)
    {
        bool delayedcompletion;
        handletransfer_map::iterator htit;

        if ((delayedcompletion = !t))
        {
            // abort if upload still running
            if ((htit = faputcompletion.find(th)) == faputcompletion.end())
            {
                LOG_debug << "Upload still running checking a file attribute - " << th;
                return;
            }

            t = htit->second;
        }

        int facount = 0;

        // do we have the pre-set threshold number of file attributes available? complete upload.
        for (fa_map::iterator it = pendingfa.lower_bound(pair<handle, fatype>(th, fatype(0)));
             it != pendingfa.end() && it->first.first == th; it++)
        {
            facount++;
        }

        if (facount < t->minfa)
        {
            LOG_debug << "Pending file attributes for upload - " << th <<  " : " << (t->minfa < facount);
            if (!delayedcompletion)
            {
                // we have insufficient file attributes available: remove transfer and put on hold
                t->faputcompletion_it = faputcompletion.insert(pair<handle, Transfer*>(th, t)).first;

                transfers[t->type].erase(t->transfers_it);
                t->transfers_it = transfers[t->type].end();

                delete t->slot;
                t->slot = NULL;

                LOG_debug << "Transfer put on hold. Total: " << faputcompletion.size();
            }

            return;
        }
    }
    else
    {
        LOG_warn << "NULL file attribute handle";
    }

    LOG_debug << "Transfer finished, sending callbacks - " << th;    
    t->state = TRANSFERSTATE_COMPLETED;
    t->completefiles();
    looprequested = true;
    app->transfer_complete(t);
    delete t;
}

// clear transfer queue
void MegaClient::freeq(direction_t d)
{
    DBTableTransactionCommitter committer(tctable);
    for (auto transferPtr : transfers[d])
    {
        transferPtr.second->mOptimizedDelete = true;  // so it doesn't remove itself from this list while deleting
        app->transfer_removed(transferPtr.second);
        delete transferPtr.second;
    }
    transfers[d].clear();
    transferlist.transfers[GET].clear();
    transferlist.transfers[PUT].clear();
}

bool MegaClient::isFetchingNodesPendingCS()
{
    return pendingcs && pendingcs->includesFetchingNodes;
}

#ifdef ENABLE_SYNC
void MegaClient::resumeResumableSyncs()
{

    if (!syncConfigs || !allowAutoResumeSyncs)
    {
        return;
    }
    for (const auto& config : syncConfigs->all())
    {
        if (!config.isResumable())
        {
            continue;
        }
        const auto e = addsync(config, DEBRISFOLDER, nullptr);
        if (e == 0)
        {
            app->sync_auto_resumed(config.getLocalPath(), config.getRemoteNode(),
                                   static_cast<long long>(config.getLocalFingerprint()),
                                   config.getRegExps());
        }
    }
}
#endif
// determine next scheduled transfer retry
void MegaClient::nexttransferretry(direction_t d, dstime* dsmin)
{
    if (!xferpaused[d])   // avoid setting the timer's next=1 if it won't be processed
    {
        transferRetryBackoffs[d].update(dsmin, true);
    }
}

// disconnect all HTTP connections (slows down operations, but is semantically neutral)
void MegaClient::disconnect()
{
    if (pendingcs)
    {
        app->request_response_progress(-1, -1);
        pendingcs->disconnect();
    }

    if (pendingsc)
    {
        pendingsc->disconnect();
    }

    if (pendingscUserAlerts)
    {
        pendingscUserAlerts->disconnect();
    }

    abortlockrequest();

    for (pendinghttp_map::iterator it = pendinghttp.begin(); it != pendinghttp.end(); it++)
    {
        it->second->disconnect();
    }

    for (transferslot_list::iterator it = tslots.begin(); it != tslots.end(); it++)
    {
        (*it)->disconnect();
    }

    for (handledrn_map::iterator it = hdrns.begin(); it != hdrns.end();)
    {
        (it++)->second->retry(API_OK);
    }

    for (putfa_list::iterator it = activefa.begin(); it != activefa.end(); it++)
    {
        (*it)->disconnect();
    }

    for (fafc_map::iterator it = fafcs.begin(); it != fafcs.end(); it++)
    {
        it->second->req.disconnect();
    }

    for (transferslot_list::iterator it = tslots.begin(); it != tslots.end(); it++)
    {
        (*it)->errorcount = 0;
    }

    if (badhostcs)
    {
        badhostcs->disconnect();
    }

    httpio->lastdata = NEVER;
    httpio->disconnect();

    app->notify_disconnect();
}

// force retrieval of pending actionpackets immediately
// by closing pending sc, reset backoff and clear waitd URL
void MegaClient::catchup()
{
    if (pendingsc)
    {
        pendingsc->disconnect();

        pendingsc.reset();
    }
    btsc.reset();
    scnotifyurl.clear();
}

void MegaClient::abortlockrequest()
{
    delete workinglockcs;
    workinglockcs = NULL;
    btworkinglock.reset();
    requestLock = false;
    disconnecttimestamp = NEVER;
}

void MegaClient::logout()
{
    if (loggedin() != FULLACCOUNT)
    {
        locallogout(true);

        restag = reqtag;
        app->logout_result(API_OK);
        return;
    }

    loggingout++;
    reqs.add(new CommandLogout(this));
}

void MegaClient::locallogout(bool removecaches)
{
    mAsyncQueue.clearDiscardable();

    if (removecaches)
    {
        removeCaches();
    }

    delete sctable;
    sctable = NULL;
    pendingsccommit = false;

    me = UNDEF;
    uid.clear();
    unshareablekey.clear();
    publichandle = UNDEF;
    cachedscsn = UNDEF;
    achievements_enabled = false;
    isNewSession = false;
    tsLogin = 0;
    versions_disabled = false;
    accountsince = 0;
    gmfa_enabled = false;
    ssrs_enabled = false;
    nsr_enabled = false;
    aplvp_enabled = false;
    mNewLinkFormat = false;
    mSmsVerificationState = SMS_STATE_UNKNOWN;
    mSmsVerifiedPhone.clear();
    loggingout = 0;
    loggedout = false;
    cachedug = false;
    minstreamingrate = -1;
    ephemeralSession = false;
#ifdef USE_MEDIAINFO
    mediaFileInfo = MediaFileInfo();
#endif

    // remove any cached transfers older than two days that have not been resumed (updates transfer list)
    purgeOrphanTransfers();

    // delete all remaining transfers (optimized not to remove from transfer list one by one) 
    // transfer destructors update the transfer in the cache database
    freeq(GET);
    freeq(PUT);

    // close the transfer cache database.
    disconnect();
    closetc();

<<<<<<< HEAD
    freeq(GET);  // freeq after closetc due to optimizations
    freeq(PUT);

=======
>>>>>>> 04856768
    purgenodesusersabortsc(false);

    reqs.clear();

    delete pendingcs;
    pendingcs = NULL;
    scsn.clear();
    mBlocked = false;

    for (putfa_list::iterator it = queuedfa.begin(); it != queuedfa.end(); it++)
    {
        delete *it;
    }

    for (putfa_list::iterator it = activefa.begin(); it != activefa.end(); it++)
    {
        delete *it;
    }

    for (pendinghttp_map::iterator it = pendinghttp.begin(); it != pendinghttp.end(); it++)
    {
        delete it->second;
    }

    for (vector<TimerWithBackoff *>::iterator it = bttimers.begin(); it != bttimers.end();  it++)
    {
        delete *it;
    }

    queuedfa.clear();
    activefa.clear();
    pendinghttp.clear();
    bttimers.clear();
    xferpaused[PUT] = false;
    xferpaused[GET] = false;
    putmbpscap = 0;
    fetchingnodes = false;
    fetchnodestag = 0;
    ststatus = STORAGE_UNKNOWN;
    overquotauntil = 0;
    mOverquotaDeadlineTs = 0;
    mOverquotaWarningTs.clear();
    mBizGracePeriodTs = 0;
    mBizExpirationTs = 0;
    mBizMode = BIZ_MODE_UNKNOWN;
    mBizStatus = BIZ_STATUS_UNKNOWN;
    mBizMasters.clear();
    mPublicLinks.clear();
    scpaused = false;

    for (fafc_map::iterator cit = fafcs.begin(); cit != fafcs.end(); cit++)
    {
        for (int i = 2; i--; )
        {
    	    for (faf_map::iterator it = cit->second->fafs[i].begin(); it != cit->second->fafs[i].end(); it++)
    	    {
                delete it->second;
    	    }
        }

        delete cit->second;
    }

    fafcs.clear();

    pendingfa.clear();

    // erase keys & session ID
    resetKeyring();

    key.setkey(SymmCipher::zeroiv);
    tckey.setkey(SymmCipher::zeroiv);
    asymkey.resetkey();
    mPrivKey.clear();
    pubk.resetkey();
    resetKeyring();
    memset((char*)auth.c_str(), 0, auth.size());
    auth.clear();
    sessionkey.clear();
    accountversion = 0;
    accountsalt.clear();
    sid.clear();
    k.clear();

    mAuthRings.clear();
    mAuthRingsTemp.clear();
    mFetchingAuthrings = false;

    init();

    if (dbaccess)
    {
        dbaccess->currentDbVersion = DbAccess::LEGACY_DB_VERSION;
    }

#ifdef ENABLE_SYNC
    syncadding = 0;
    totalLocalNodes = 0;
#endif

    fetchingkeys = false;
}

void MegaClient::removeCaches()
{
    if (sctable)
    {
        sctable->remove();
        delete sctable;
        sctable = NULL;
        pendingsccommit = false;
    }

#ifdef ENABLE_SYNC
    for (sync_list::iterator it = syncs.begin(); it != syncs.end(); it++)
    {
        if ((*it)->statecachetable)
        {
            (*it)->statecachetable->remove();
            delete (*it)->statecachetable;
            (*it)->statecachetable = NULL;
        }
    }
    if (syncConfigs)
    {
        syncConfigs->clear();
    }
#endif

    disabletransferresumption();
}

const char *MegaClient::version()
{
    return TOSTRING(MEGA_MAJOR_VERSION)
            "." TOSTRING(MEGA_MINOR_VERSION)
            "." TOSTRING(MEGA_MICRO_VERSION);
}

void MegaClient::getlastversion(const char *appKey)
{
    reqs.add(new CommandGetVersion(this, appKey));
}

void MegaClient::getlocalsslcertificate()
{
    reqs.add(new CommandGetLocalSSLCertificate(this));
}

void MegaClient::dnsrequest(const char *hostname)
{
    GenericHttpReq *req = new GenericHttpReq(rng);
    req->tag = reqtag;
    req->maxretries = 0;
    pendinghttp[reqtag] = req;
    req->posturl = (usehttps ? string("https://") : string("http://")) + hostname;
    req->dns(this);
}

void MegaClient::gelbrequest(const char *service, int timeoutds, int retries)
{
    GenericHttpReq *req = new GenericHttpReq(rng);
    req->tag = reqtag;
    req->maxretries = retries;
    if (timeoutds > 0)
    {
        req->maxbt.backoff(timeoutds);
    }
    pendinghttp[reqtag] = req;
    req->posturl = GELBURL;
    req->posturl.append("?service=");
    req->posturl.append(service);
    req->protect = true;
    req->get(this);
}

void MegaClient::sendchatstats(const char *json, int port)
{
    GenericHttpReq *req = new GenericHttpReq(rng);
    req->tag = reqtag;
    req->maxretries = 0;
    pendinghttp[reqtag] = req;
    req->posturl = CHATSTATSURL;
    if (port > 0)
    {
        req->posturl.append(":");
        char stringPort[6];
        sprintf(stringPort, "%d", port);
        req->posturl.append(stringPort);
    }
    req->posturl.append("/stats");
    req->protect = true;
    req->out->assign(json);
    req->post(this);
}

void MegaClient::sendchatlogs(const char *json, const char *aid, int port)
{
    GenericHttpReq *req = new GenericHttpReq(rng);
    req->tag = reqtag;
    req->maxretries = 0;
    pendinghttp[reqtag] = req;
    req->posturl = CHATSTATSURL;
    if (port > 0)
    {
        req->posturl.append(":");
        char stringPort[6];
        sprintf(stringPort, "%d", port);
        req->posturl.append(stringPort);
    }
    req->posturl.append("/msglog?aid=");
    req->posturl.append(aid);
    req->posturl.append("&t=e");
    req->protect = true;
    req->out->assign(json);
    req->post(this);
}

void MegaClient::httprequest(const char *url, int method, bool binary, const char *json, int retries)
{
    GenericHttpReq *req = new GenericHttpReq(rng, binary);
    req->tag = reqtag;
    req->maxretries = retries;
    pendinghttp[reqtag] = req;
    if (method == METHOD_GET)
    {
        req->posturl = url;
        req->get(this);
    }
    else
    {
        req->posturl = url;
        if (json)
        {
            req->out->assign(json);
        }
        req->post(this);
    }
}

// process server-client request
bool MegaClient::procsc()
{
    CodeCounter::ScopeTimer ccst(performanceStats.scProcessingTime);

    nameid name;

#ifdef ENABLE_SYNC
    char test[] = "},{\"a\":\"t\",\"i\":\"";
    char test2[32] = "\",\"t\":{\"f\":[{\"h\":\"";
    bool stop = false;
    bool newnodes = false;
#endif
    Node* dn = NULL;

    for (;;)
    {
        if (!insca)
        {
            switch (jsonsc.getnameid())
            {
                case 'w':
                    jsonsc.storeobject(&scnotifyurl);
                    break;

                case MAKENAMEID2('i', 'r'):
                    // when spoonfeeding is in action, there may still be more actionpackets to be delivered.
                    insca_notlast = jsonsc.getint() == 1;
                    break;

                case MAKENAMEID2('s', 'n'):
                    // the sn element is guaranteed to be the last in sequence (except for notification requests (c=50))
                    scsn.setScsn(&jsonsc);
                    notifypurge();
                    if (sctable)
                    {
                        if (!pendingcs && !csretrying && !reqs.cmdspending())
                        {
                            sctable->commit();
                            sctable->begin();
                            app->notify_dbcommit();
                            pendingsccommit = false;
                        }
                        else
                        {
                            LOG_debug << "Postponing DB commit until cs requests finish";
                            pendingsccommit = true;
                        }
                    }
                    break;
                    
                case EOO:
                    LOG_debug << "Processing of action packets finished.  More to follow: " << insca_notlast;
                    mergenewshares(1);
                    applykeys();

                    if (!statecurrent && !insca_notlast)   // with actionpacket spoonfeeding, just finishing a batch does not mean we are up to date yet - keep going while "ir":1
                    {
                        if (fetchingnodes)
                        {
                            notifypurge();
                            if (sctable)
                            {
                                sctable->commit();
                                sctable->begin();
                                pendingsccommit = false;
                            }

                            WAIT_CLASS::bumpds();
                            fnstats.timeToResult = Waiter::ds - fnstats.startTime;
                            fnstats.timeToCurrent = fnstats.timeToResult;

                            fetchingnodes = false;
                            restag = fetchnodestag;
                            fetchnodestag = 0;
#ifdef ENABLE_SYNC
                            resumeResumableSyncs();
#endif

                            app->fetchnodes_result(API_OK);
                            app->notify_dbcommit();

                            WAIT_CLASS::bumpds();
                            fnstats.timeToSyncsResumed = Waiter::ds - fnstats.startTime;
                        }
                        else
                        {
                            WAIT_CLASS::bumpds();
                            fnstats.timeToCurrent = Waiter::ds - fnstats.startTime;
                        }
                        fnstats.nodesCurrent = nodes.size();

                        statecurrent = true;
                        app->nodes_current();
                        LOG_debug << "Local filesystem up to date";

                        if (notifyStorageChangeOnStateCurrent)
                        {
                            app->notify_storage(STORAGE_CHANGE);
                            notifyStorageChangeOnStateCurrent = false;
                        }

                        if (tctable && cachedfiles.size())
                        {
                            DBTableTransactionCommitter committer(tctable);
                            for (unsigned int i = 0; i < cachedfiles.size(); i++)
                            {
                                direction_t type = NONE;
                                File *file = app->file_resume(&cachedfiles.at(i), &type);
                                if (!file || (type != GET && type != PUT))
                                {
                                    tctable->del(cachedfilesdbids.at(i));
                                    continue;
                                }
                                nextreqtag();
                                file->dbid = cachedfilesdbids.at(i);
                                if (!startxfer(type, file, committer))
                                {
                                    tctable->del(cachedfilesdbids.at(i));
                                    continue;
                                }
                            }
                            cachedfiles.clear();
                            cachedfilesdbids.clear();
                        }

                        WAIT_CLASS::bumpds();
                        fnstats.timeToTransfersResumed = Waiter::ds - fnstats.startTime;

                        string report;
                        fnstats.toJsonArray(&report);

                        sendevent(99426, report.c_str(), 0);    // Treeproc performance log

                        // NULL vector: "notify all elements"
                        app->nodes_updated(NULL, int(nodes.size()));
                        app->users_updated(NULL, int(users.size()));
                        app->pcrs_updated(NULL, int(pcrindex.size()));
#ifdef ENABLE_CHAT
                        app->chats_updated(NULL, int(chats.size()));
#endif
                        for (node_map::iterator it = nodes.begin(); it != nodes.end(); it++)
                        {
                            memset(&(it->second->changed), 0, sizeof it->second->changed);
                        }

                        if (!loggedinfolderlink())
                        {
                            // historic user alerts are not supported for public folders
                            // now that we have loaded cached state, and caught up actionpackets since that state
                            // (or just fetched everything if there was no cache), our next sc request can be for useralerts
                            useralerts.begincatchup = true;
                        }
                    }

                    if (!insca_notlast)
                    {
                        app->catchup_result();
                    }
                    return true;

                case 'a':
                    if (jsonsc.enterarray())
                    {
                        LOG_debug << "Processing action packets";
                        insca = true;
                        break;
                    }
                    // fall through
                default:
                    if (!jsonsc.storeobject())
                    {
                        LOG_err << "Error parsing sc request";
                        return true;
                    }
            }
        }

        if (insca)
        {
            if (jsonsc.enterobject())
            {
                // the "a" attribute is guaranteed to be the first in the object
                if (jsonsc.getnameid() == 'a')
                {
                    if (!statecurrent)
                    {
                        fnstats.actionPackets++;
                    }

                    name = jsonsc.getnameid();

                    // only process server-client request if not marked as
                    // self-originating ("i" marker element guaranteed to be following
                    // "a" element if present)
                    if (fetchingnodes || memcmp(jsonsc.pos, "\"i\":\"", 5)
                     || memcmp(jsonsc.pos + 5, sessionid, sizeof sessionid)
                     || jsonsc.pos[5 + sizeof sessionid] != '"')
                    {
#ifdef ENABLE_CHAT
                        bool readingPublicChat = false;
#endif
                        switch (name)
                        {
                            case 'u':
                                // node update
                                sc_updatenode();
#ifdef ENABLE_SYNC
                                if (!fetchingnodes)
                                {
                                    // run syncdown() before continuing
                                    applykeys();
                                    return false;
                                }
#endif
                                break;

                            case 't':
#ifdef ENABLE_SYNC
                                if (!fetchingnodes && !stop)
                                {
                                    for (int i=4; jsonsc.pos[i] && jsonsc.pos[i] != ']'; i++)
                                    {
                                        if (!memcmp(&jsonsc.pos[i-4], "\"t\":1", 5))
                                        {
                                            stop = true;
                                            break;
                                        }
                                    }
                                }
#endif

                                // node addition
                                {
                                    useralerts.beginNotingSharedNodes();
                                    handle originatingUser = sc_newnodes();
                                    mergenewshares(1);
                                    useralerts.convertNotedSharedNodes(true, originatingUser);
                                }

#ifdef ENABLE_SYNC
                                if (!fetchingnodes)
                                {
                                    if (stop)
                                    {
                                        // run syncdown() before continuing
                                        applykeys();
                                        return false;
                                    }
                                    else
                                    {
                                        newnodes = true;
                                    }
                                }
#endif
                                break;

                            case 'd':
                                // node deletion
                                dn = sc_deltree();

#ifdef ENABLE_SYNC
                                if (fetchingnodes)
                                {
                                    break;
                                }

                                if (dn && !memcmp(jsonsc.pos, test, 16))
                                {
                                    Base64::btoa((byte *)&dn->nodehandle, sizeof(dn->nodehandle), &test2[18]);
                                    if (!memcmp(&jsonsc.pos[26], test2, 26))
                                    {
                                        // it's a move operation, stop parsing after completing it
                                        stop = true;
                                        break;
                                    }
                                }

                                // run syncdown() to process the deletion before continuing
                                applykeys();
                                return false;
#endif
                                break;

                            case 's':
                            case MAKENAMEID2('s', '2'):
                                // share addition/update/revocation
                                if (sc_shares())
                                {
                                    int creqtag = reqtag;
                                    reqtag = 0;
                                    mergenewshares(1);
                                    reqtag = creqtag;
                                }
                                break;

                            case 'c':
                                // contact addition/update
                                sc_contacts();
                                break;

                            case 'k':
                                // crypto key request
                                sc_keys();
                                break;

                            case MAKENAMEID2('f', 'a'):
                                // file attribute update
                                sc_fileattr();
                                break;

                            case MAKENAMEID2('u', 'a'):
                                // user attribute update
                                sc_userattr();
                                break;

                            case MAKENAMEID4('p', 's', 't', 's'):
                                if (sc_upgrade())
                                {
                                    app->account_updated();
                                    abortbackoff(true);
                                }
                                break;

                            case MAKENAMEID4('p', 's', 'e', 's'):
                                sc_paymentreminder();
                                break;

                            case MAKENAMEID3('i', 'p', 'c'):
                                // incoming pending contact request (to us)
                                sc_ipc();
                                break;

                            case MAKENAMEID3('o', 'p', 'c'):
                                // outgoing pending contact request (from us)
                                sc_opc();
                                break;

                            case MAKENAMEID4('u', 'p', 'c', 'i'):
                                // incoming pending contact request update (accept/deny/ignore)
                                sc_upc(true);
                                break;

                            case MAKENAMEID4('u', 'p', 'c', 'o'):
                                // outgoing pending contact request update (from them, accept/deny/ignore)
                                sc_upc(false);
                                break;

                            case MAKENAMEID2('p','h'):
                                // public links handles
                                sc_ph();
                                break;

                            case MAKENAMEID2('s','e'):
                                // set email
                                sc_se();
                                break;
#ifdef ENABLE_CHAT
                            case MAKENAMEID4('m', 'c', 'p', 'c'):      // fall-through
                            {
                                readingPublicChat = true;
                            }
                            case MAKENAMEID3('m', 'c', 'c'):
                                // chat creation / peer's invitation / peer's removal
                                sc_chatupdate(readingPublicChat);
                                break;

                            case MAKENAMEID5('m', 'c', 'f', 'p', 'c'):      // fall-through
                            case MAKENAMEID4('m', 'c', 'f', 'c'):
                                // chat flags update
                                sc_chatflags();
                                break;

                            case MAKENAMEID5('m', 'c', 'p', 'n', 'a'):      // fall-through
                            case MAKENAMEID4('m', 'c', 'n', 'a'):
                                // granted / revoked access to a node
                                sc_chatnode();
                                break;
#endif
                            case MAKENAMEID3('u', 'a', 'c'):
                                sc_uac();
                                break;

                            case MAKENAMEID2('l', 'a'):
                                // last acknowledged
                                sc_la();
                                break;

                            case MAKENAMEID2('u', 'b'):
                                // business account update
                                sc_ub();
                                break;
                        }
                    }
                }

                jsonsc.leaveobject();
            }
            else
            {
                jsonsc.leavearray();
                insca = false;

#ifdef ENABLE_SYNC
                if (!fetchingnodes && newnodes)
                {
                    applykeys();
                    return false;
                }
#endif
            }
        }
    }
}

// update the user's local state cache, on completion of the fetchnodes command
// (note that if immediate-completion commands have been issued in the
// meantime, the state of the affected nodes
// may be ahead of the recorded scsn - their consistency will be checked by
// subsequent server-client commands.)
// initsc() is called after all initial decryption has been performed, so we
// are tolerant towards incomplete/faulty nodes.
void MegaClient::initsc()
{
    if (sctable)
    {
        bool complete;

        sctable->begin();
        sctable->truncate();

        // 1. write current scsn
        handle tscsn = scsn.getHandle();
        complete = sctable->put(CACHEDSCSN, (char*)&tscsn, sizeof tscsn);

        if (complete)
        {
            // 2. write all users
            for (user_map::iterator it = users.begin(); it != users.end(); it++)
            {
                if (!(complete = sctable->put(CACHEDUSER, &it->second, &key)))
                {
                    break;
                }
            }
        }

        if (complete)
        {
            // 3. write new or modified nodes, purge deleted nodes
            for (node_map::iterator it = nodes.begin(); it != nodes.end(); it++)
            {
                if (!(complete = sctable->put(CACHEDNODE, it->second, &key)))
                {
                    break;
                }
            }
        }

        if (complete)
        {
            // 4. write new or modified pcrs, purge deleted pcrs
            for (handlepcr_map::iterator it = pcrindex.begin(); it != pcrindex.end(); it++)
            {
                if (!(complete = sctable->put(CACHEDPCR, it->second, &key)))
                {
                    break;
                }
            }
        }

#ifdef ENABLE_CHAT
        if (complete)
        {
            // 5. write new or modified chats
            for (textchat_map::iterator it = chats.begin(); it != chats.end(); it++)
            {
                if (!(complete = sctable->put(CACHEDCHAT, it->second, &key)))
                {
                    break;
                }
            }
        }
        LOG_debug << "Saving SCSN " << scsn.text() << " with " << nodes.size() << " nodes, " << users.size() << " users, " << pcrindex.size() << " pcrs and " << chats.size() << " chats to local cache (" << complete << ")";
#else

        LOG_debug << "Saving SCSN " << scsn.text() << " with " << nodes.size() << " nodes and " << users.size() << " users and " << pcrindex.size() << " pcrs to local cache (" << complete << ")";
 #endif
        finalizesc(complete);
    }
}

// erase and and fill user's local state cache
void MegaClient::updatesc()
{
    if (sctable)
    {
        string t;

        sctable->get(CACHEDSCSN, &t);

        if (t.size() != sizeof cachedscsn)
        {
            if (t.size())
            {
                LOG_err << "Invalid scsn size";
            }
            return;
        }

        if (!scsn.ready())
        {
            LOG_err << "scsn not known, not updating database";
            return;
        }

        bool complete;

        // 1. update associated scsn
        handle tscsn = scsn.getHandle();
        complete = sctable->put(CACHEDSCSN, (char*)&tscsn, sizeof tscsn);

        if (complete)
        {
            // 2. write new or update modified users
            for (user_vector::iterator it = usernotify.begin(); it != usernotify.end(); it++)
            {
                char base64[12];
                if ((*it)->show == INACTIVE && (*it)->userhandle != me)
                {
                    if ((*it)->dbid)
                    {
                        LOG_verbose << "Removing inactive user from database: " << (Base64::btoa((byte*)&((*it)->userhandle),MegaClient::USERHANDLE,base64) ? base64 : "");
                        if (!(complete = sctable->del((*it)->dbid)))
                        {
                            break;
                        }
                    }
                }
                else
                {
                    LOG_verbose << "Adding/updating user to database: " << (Base64::btoa((byte*)&((*it)->userhandle),MegaClient::USERHANDLE,base64) ? base64 : "");
                    if (!(complete = sctable->put(CACHEDUSER, *it, &key)))
                    {
                        break;
                    }
                }
            }
        }

        if (complete)
        {
            // 3. write new or modified nodes, purge deleted nodes
            for (node_vector::iterator it = nodenotify.begin(); it != nodenotify.end(); it++)
            {
                char base64[12];
                if ((*it)->changed.removed)
                {
                    if ((*it)->dbid)
                    {
                        LOG_verbose << "Removing node from database: " << (Base64::btoa((byte*)&((*it)->nodehandle),MegaClient::NODEHANDLE,base64) ? base64 : "");
                        if (!(complete = sctable->del((*it)->dbid)))
                        {
                            break;
                        }
                    }
                }
                else
                {
                    LOG_verbose << "Adding node to database: " << (Base64::btoa((byte*)&((*it)->nodehandle),MegaClient::NODEHANDLE,base64) ? base64 : "");
                    if (!(complete = sctable->put(CACHEDNODE, *it, &key)))
                    {
                        break;
                    }
                }
            }
        }

        if (complete)
        {
            // 4. write new or modified pcrs, purge deleted pcrs
            for (pcr_vector::iterator it = pcrnotify.begin(); it != pcrnotify.end(); it++)
            {
                char base64[12];
                if ((*it)->removed())
                {
                    if ((*it)->dbid)
                    {
                        LOG_verbose << "Removing pcr from database: " << (Base64::btoa((byte*)&((*it)->id),MegaClient::PCRHANDLE,base64) ? base64 : "");
                        if (!(complete = sctable->del((*it)->dbid)))
                        {
                            break;
                        }
                    }
                }
                else if (!(*it)->removed())
                {
                    LOG_verbose << "Adding pcr to database: " << (Base64::btoa((byte*)&((*it)->id),MegaClient::PCRHANDLE,base64) ? base64 : "");
                    if (!(complete = sctable->put(CACHEDPCR, *it, &key)))
                    {
                        break;
                    }
                }
            }
        }

#ifdef ENABLE_CHAT
        if (complete)
        {
            // 5. write new or modified chats
            for (textchat_map::iterator it = chatnotify.begin(); it != chatnotify.end(); it++)
            {
                char base64[12];
                LOG_verbose << "Adding chat to database: " << (Base64::btoa((byte*)&(it->second->id),MegaClient::CHATHANDLE,base64) ? base64 : "");
                if (!(complete = sctable->put(CACHEDCHAT, it->second, &key)))
                {
                    break;
                }
            }
        }
        LOG_debug << "Saving SCSN " << scsn.text() << " with " << nodenotify.size() << " modified nodes, " << usernotify.size() << " users, " << pcrnotify.size() << " pcrs and " << chatnotify.size() << " chats to local cache (" << complete << ")";
#else
        LOG_debug << "Saving SCSN " << scsn.text() << " with " << nodenotify.size() << " modified nodes, " << usernotify.size() << " users and " << pcrnotify.size() << " pcrs to local cache (" << complete << ")";
#endif
        finalizesc(complete);
    }
}

// commit or purge local state cache
void MegaClient::finalizesc(bool complete)
{
    if (complete)
    {
        cachedscsn = scsn.getHandle();
    }
    else
    {
        sctable->remove();

        LOG_err << "Cache update DB write error - disabling caching";

        delete sctable;
        sctable = NULL;
        pendingsccommit = false;
    }
}

// queue node file attribute for retrieval or cancel retrieval
error MegaClient::getfa(handle h, string *fileattrstring, const string &nodekey, fatype t, int cancel)
{
    // locate this file attribute type in the nodes's attribute string
    handle fah;
    int p, pp;

    // find position of file attribute or 0 if not present
    if (!(p = Node::hasfileattribute(fileattrstring, t)))
    {
        return API_ENOENT;
    }

    pp = p - 1;

    while (pp && fileattrstring->at(pp - 1) >= '0' && fileattrstring->at(pp - 1) <= '9')
    {
        pp--;
    }

    if (p == pp)
    {
        return API_ENOENT;
    }

    if (Base64::atob(strchr(fileattrstring->c_str() + p, '*') + 1, (byte*)&fah, sizeof(fah)) != sizeof(fah))
    {
        return API_ENOENT;
    }

    int c = atoi(fileattrstring->c_str() + pp);

    if (cancel)
    {
        // cancel pending request
        fafc_map::iterator cit;

        if ((cit = fafcs.find(c)) != fafcs.end())
        {
            faf_map::iterator it;

            for (int i = 2; i--; )
            {
                if ((it = cit->second->fafs[i].find(fah)) != cit->second->fafs[i].end())
                {
                    delete it->second;
                    cit->second->fafs[i].erase(it);

                    // none left: tear down connection
                    if (!cit->second->fafs[1].size() && cit->second->req.status == REQ_INFLIGHT)
                    {
                        cit->second->req.disconnect();
                    }

                    return API_OK;
                }
            }
        }

        return API_ENOENT;
    }
    else
    {
        // add file attribute cluster channel and set cluster reference node handle
        FileAttributeFetchChannel** fafcp = &fafcs[c];

        if (!*fafcp)
        {
            *fafcp = new FileAttributeFetchChannel(this);
        }

        if (!(*fafcp)->fafs[1].count(fah))
        {
            (*fafcp)->fahref = fah;

            // map returned handle to type/node upon retrieval response
            FileAttributeFetch** fafp = &(*fafcp)->fafs[0][fah];

            if (!*fafp)
            {
                *fafp = new FileAttributeFetch(h, nodekey, t, reqtag);
            }
            else
            {
                restag = (*fafp)->tag;
                return API_EEXIST;
            }
        }
        else
        {
            FileAttributeFetch** fafp = &(*fafcp)->fafs[1][fah];
            restag = (*fafp)->tag;
            return API_EEXIST;
        }

        return API_OK;
    }
}

// build pending attribute string for this handle and remove
void MegaClient::pendingattrstring(handle h, string* fa)
{
    char buf[128];

    for (fa_map::iterator it = pendingfa.lower_bound(pair<handle, fatype>(h, fatype(0)));
         it != pendingfa.end() && it->first.first == h; )
    {
        if (it->first.second != fa_media)
        {
            sprintf(buf, "/%u*", (unsigned)it->first.second);
            Base64::btoa((byte*)&it->second.first, sizeof(it->second.first), strchr(buf + 3, 0));
            fa->append(buf + !fa->size());
            LOG_debug << "Added file attribute to putnodes. Remaining: " << pendingfa.size()-1;
        }
        pendingfa.erase(it++);
    }
}

// attach file attribute to a file (th can be upload or node handle)
// FIXME: to avoid unnecessary roundtrips to the attribute servers, also cache locally
void MegaClient::putfa(handle th, fatype t, SymmCipher* key, std::unique_ptr<string> data, bool checkAccess)
{
    // CBC-encrypt attribute data (padded to next multiple of BLOCKSIZE)
    data->resize((data->size() + SymmCipher::BLOCKSIZE - 1) & -SymmCipher::BLOCKSIZE);
    key->cbc_encrypt((byte*)data->data(), data->size());

    queuedfa.push_back(new HttpReqCommandPutFA(this, th, t, std::move(data), checkAccess));
    LOG_debug << "File attribute added to queue - " << th << " : " << queuedfa.size() << " queued, " << activefa.size() << " active";

    // no other file attribute storage request currently in progress? POST this one.
    while (activefa.size() < MAXPUTFA && queuedfa.size())
    {
        putfa_list::iterator curfa = queuedfa.begin();
        HttpReqCommandPutFA *fa = *curfa;
        queuedfa.erase(curfa);
        activefa.push_back(fa);
        fa->status = REQ_INFLIGHT;
        reqs.add(fa);
    }
}

// has the limit of concurrent transfer tslots been reached?
bool MegaClient::slotavail() const
{
    return !mBlocked && tslots.size() < MAXTOTALTRANSFERS;
}

bool MegaClient::setstoragestatus(storagestatus_t status)
{
    // transition from paywall to red should not happen
    assert(status != STORAGE_RED || ststatus != STORAGE_PAYWALL);

    if (ststatus != status && (status != STORAGE_RED || ststatus != STORAGE_PAYWALL))
    {
        storagestatus_t pststatus = ststatus;
        ststatus = status;
        if (pststatus == STORAGE_PAYWALL)
        {
            mOverquotaDeadlineTs = 0;
            mOverquotaWarningTs.clear();
        }
        app->notify_storage(ststatus);
        if (pststatus == STORAGE_RED || pststatus == STORAGE_PAYWALL)
        {
            abortbackoff(true);
        }
        return true;
    }
    return false;
}

void MegaClient::getpubliclinkinfo(handle h)
{
    reqs.add(new CommandFolderLinkInfo(this, h));
}

error MegaClient::smsverificationsend(const string& phoneNumber, bool reVerifyingWhitelisted)
{
    if (!CommandSMSVerificationSend::isPhoneNumber(phoneNumber))
    {
        return API_EARGS;
    }

    reqs.add(new CommandSMSVerificationSend(this, phoneNumber, reVerifyingWhitelisted));
    if (reVerifyingWhitelisted)
    {
        reqs.add(new CommandGetUserData(this));
    }

    return API_OK;
}

error MegaClient::smsverificationcheck(const std::string &verificationCode)
{
    if (!CommandSMSVerificationCheck::isVerificationCode(verificationCode))
    {
        return API_EARGS;
    }

    reqs.add(new CommandSMSVerificationCheck(this, verificationCode));

    return API_OK;
}

// server-client node update processing
void MegaClient::sc_updatenode()
{
    handle h = UNDEF;
    handle u = 0;
    const char* a = NULL;
    m_time_t ts = -1;

    for (;;)
    {
        switch (jsonsc.getnameid())
        {
            case 'n':
                h = jsonsc.gethandle();
                break;

            case 'u':
                u = jsonsc.gethandle(USERHANDLE);
                break;

            case MAKENAMEID2('a', 't'):
                a = jsonsc.getvalue();
                break;

            case MAKENAMEID2('t', 's'):
                ts = jsonsc.getint();
                break;

            case EOO:
                if (!ISUNDEF(h))
                {
                    Node* n;
                    bool notify = false;

                    if ((n = nodebyhandle(h)))
                    {
                        if (u && n->owner != u)
                        {
                            n->owner = u;
                            n->changed.owner = true;
                            notify = true;
                        }

                        if (a && ((n->attrstring && strcmp(n->attrstring->c_str(), a)) || !n->attrstring))
                        {
                            if (!n->attrstring)
                            {
                                n->attrstring.reset(new string);
                            }
                            Node::copystring(n->attrstring.get(), a);
                            n->changed.attrs = true;
                            notify = true;
                        }

                        if (ts != -1 && n->ctime != ts)
                        {
                            n->ctime = ts;
                            n->changed.ctime = true;
                            notify = true;
                        }

                        n->applykey();
                        n->setattr();

                        if (notify)
                        {
                            notifynode(n);
                        }
                    }
                }
                return;

            default:
                if (!jsonsc.storeobject())
                {
                    return;
                }
        }
    }
}

// read tree object (nodes and users)
void MegaClient::readtree(JSON* j)
{
    if (j->enterobject())
    {
        for (;;)
        {
            switch (jsonsc.getnameid())
            {
                case 'f':
                    readnodes(j, 1);
                    break;

                case MAKENAMEID2('f', '2'):
                    readnodes(j, 1);
                    break;

                case 'u':
                    readusers(j, true);
                    break;

                case EOO:
                    j->leaveobject();
                    return;

                default:
                    if (!jsonsc.storeobject())
                    {
                        return;
                    }
            }
        }
    }
}

// server-client newnodes processing
handle MegaClient::sc_newnodes()
{
    handle originatingUser = UNDEF;
    for (;;)
    {
        switch (jsonsc.getnameid())
        {
            case 't':
                readtree(&jsonsc);
                break;

            case 'u':
                readusers(&jsonsc, true);
                break;

            case MAKENAMEID2('o', 'u'):
                originatingUser = jsonsc.gethandle(USERHANDLE);
                break;

            case EOO:
                return originatingUser;

            default:
                if (!jsonsc.storeobject())
                {
                    return originatingUser;
                }
        }
    }
}

// share requests come in the following flavours:
// - n/k (set share key) (always symmetric)
// - n/o/u[/okd] (share deletion)
// - n/o/u/k/r/ts[/ok][/ha] (share addition) (k can be asymmetric)
// returns 0 in case of a share addition or error, 1 otherwise
bool MegaClient::sc_shares()
{
    handle h = UNDEF;
    handle oh = UNDEF;
    handle uh = UNDEF;
    handle p = UNDEF;
    handle ou = UNDEF;
    bool upgrade_pending_to_full = false;
    const char* k = NULL;
    const char* ok = NULL;
    bool okremoved = false;
    byte ha[SymmCipher::BLOCKSIZE];
    byte sharekey[SymmCipher::BLOCKSIZE];
    int have_ha = 0;
    accesslevel_t r = ACCESS_UNKNOWN;
    m_time_t ts = 0;
    int outbound;

    for (;;)
    {
        switch (jsonsc.getnameid())
        {
            case 'p':  // Pending contact request handle for an s2 packet
                p = jsonsc.gethandle(PCRHANDLE);
                break;

            case MAKENAMEID2('o', 'p'):
                upgrade_pending_to_full = true;
                break;

            case 'n':   // share node
                h = jsonsc.gethandle();
                break;

            case 'o':   // owner user
                oh = jsonsc.gethandle(USERHANDLE);
                break;

            case 'u':   // target user
                uh = jsonsc.is(EXPORTEDLINK) ? 0 : jsonsc.gethandle(USERHANDLE);
                break;

            case MAKENAMEID2('o', 'u'):
                ou = jsonsc.gethandle(USERHANDLE);
                break;

            case MAKENAMEID2('o', 'k'):  // owner key
                ok = jsonsc.getvalue();
                break;

            case MAKENAMEID3('o', 'k', 'd'):
                okremoved = (jsonsc.getint() == 1); // owner key removed
                break;

            case MAKENAMEID2('h', 'a'):  // outgoing share signature
                have_ha = Base64::atob(jsonsc.getvalue(), ha, sizeof ha) == sizeof ha;
                break;

            case 'r':   // share access level
                r = (accesslevel_t)jsonsc.getint();
                break;

            case MAKENAMEID2('t', 's'):  // share timestamp
                ts = jsonsc.getint();
                break;

            case 'k':   // share key
                k = jsonsc.getvalue();
                break;

            case EOO:
                // we do not process share commands unless logged into a full
                // account
                if (loggedin() < FULLACCOUNT)
                {
                    return false;
                }

                // need a share node
                if (ISUNDEF(h))
                {
                    return false;
                }

                // ignore unrelated share packets (should never be triggered)
                outbound = (oh == me);
                if (!ISUNDEF(oh) && !outbound && (uh != me))
                {
                    return false;
                }

                // am I the owner of the share? use ok, otherwise k.
                if (ok && oh == me)
                {
                    k = ok;
                }

                if (k)
                {
                    if (!decryptkey(k, sharekey, sizeof sharekey, &key, 1, h))
                    {
                        return false;
                    }

                    if (ISUNDEF(oh) && ISUNDEF(uh))
                    {
                        // share key update on inbound share
                        newshares.push_back(new NewShare(h, 0, UNDEF, ACCESS_UNKNOWN, 0, sharekey));
                        return true;
                    }

                    if (!ISUNDEF(oh) && (!ISUNDEF(uh) || !ISUNDEF(p)))
                    {
                        if (!outbound && statecurrent)
                        {
                            User* u = finduser(oh);
                            // only new shares should be notified (skip permissions changes)
                            bool newShare = u && u->sharing.find(h) == u->sharing.end();
                            if (newShare)
                            {
                                useralerts.add(new UserAlert::NewShare(h, oh, u->email, ts, useralerts.nextId()));
                                useralerts.ignoreNextSharedNodesUnder(h);  // no need to alert on nodes already in the new share, which are delivered next
                            }
                        }

                        // new share - can be inbound or outbound
                        newshares.push_back(new NewShare(h, outbound,
                                                         outbound ? uh : oh,
                                                         r, ts, sharekey,
                                                         have_ha ? ha : NULL,
                                                         p, upgrade_pending_to_full));

                        //Returns false because as this is a new share, the node
                        //could not have been received yet
                        return false;
                    }
                }
                else
                {
                    if (!ISUNDEF(oh) && (!ISUNDEF(uh) || !ISUNDEF(p)))
                    {
                        handle peer = outbound ? uh : oh;
                        if (peer != me && peer && !ISUNDEF(peer) && statecurrent && ou != me)
                        {
                            User* u = finduser(peer);
                            useralerts.add(new UserAlert::DeletedShare(peer, u ? u->email : "", oh, h, ts == 0 ? m_time() : ts, useralerts.nextId()));
                        }

                        // share revocation or share without key
                        newshares.push_back(new NewShare(h, outbound,
                                                         peer, r, 0, NULL, NULL, p, false, okremoved));
                        return r == ACCESS_UNKNOWN;
                    }
                }

                return false;

            default:
                if (!jsonsc.storeobject())
                {
                    return false;
                }
        }
    }
}

bool MegaClient::sc_upgrade()
{
    string result;
    bool success = false;
    int proNumber = 0;
    int itemclass = 0;

    for (;;)
    {
        switch (jsonsc.getnameid())
        {
            case MAKENAMEID2('i', 't'):
                itemclass = int(jsonsc.getint()); // itemclass. For now, it's always 0.
                break;

            case 'p':
                proNumber = int(jsonsc.getint()); //pro type
                break;

            case 'r':
                jsonsc.storeobject(&result);
                if (result == "s")
                {
                   success = true;
                }
                break;

            case EOO:
                if (itemclass == 0 && statecurrent)
                {
                    useralerts.add(new UserAlert::Payment(success, proNumber, m_time(), useralerts.nextId()));
                }
                return success;

            default:
                if (!jsonsc.storeobject())
                {
                    return false;
                }
        }
    }
}

void MegaClient::sc_paymentreminder()
{
    m_time_t expiryts = 0;

    for (;;)
    {
        switch (jsonsc.getnameid())
        {
        case MAKENAMEID2('t', 's'):
            expiryts = int(jsonsc.getint()); // timestamp
            break;

        case EOO:
            if (statecurrent)
            {
                useralerts.add(new UserAlert::PaymentReminder(expiryts ? expiryts : m_time(), useralerts.nextId()));
            }
            return;

        default:
            if (!jsonsc.storeobject())
            {
                return;
            }
        }
    }
}

// user/contact updates come in the following format:
// u:[{c/m/ts}*] - Add/modify user/contact
void MegaClient::sc_contacts()
{
    handle ou = UNDEF;

    for (;;)
    {
        switch (jsonsc.getnameid())
        {
            case 'u':
                useralerts.startprovisional();
                readusers(&jsonsc, true);
                break;

            case MAKENAMEID2('o', 'u'):
                ou = jsonsc.gethandle(MegaClient::USERHANDLE);
                break;

            case EOO:
                useralerts.evalprovisional(ou);
                return;

            default:
                if (!jsonsc.storeobject())
                {
                    return;
                }
        }
    }
}

// server-client key requests/responses
void MegaClient::sc_keys()
{
    handle h;
    Node* n = NULL;
    node_vector kshares;
    node_vector knodes;

    for (;;)
    {
        switch (jsonsc.getnameid())
        {
            case MAKENAMEID2('s', 'r'):
                procsr(&jsonsc);
                break;

            case 'h':
                if (!ISUNDEF(h = jsonsc.gethandle()) && (n = nodebyhandle(h)) && n->sharekey)
                {
                    kshares.push_back(n);   // n->inshare is checked in cr_response
                }
                break;

            case 'n':
                if (jsonsc.enterarray())
                {
                    while (!ISUNDEF(h = jsonsc.gethandle()) && (n = nodebyhandle(h)))
                    {
                        knodes.push_back(n);
                    }

                    jsonsc.leavearray();
                }
                break;

            case MAKENAMEID2('c', 'r'):
                proccr(&jsonsc);
                break;

            case EOO:
                cr_response(&kshares, &knodes, NULL);
                return;

            default:
                if (!jsonsc.storeobject())
                {
                    return;
                }
        }
    }
}

// server-client file attribute update
void MegaClient::sc_fileattr()
{
    Node* n = NULL;
    const char* fa = NULL;

    for (;;)
    {
        switch (jsonsc.getnameid())
        {
            case MAKENAMEID2('f', 'a'):
                fa = jsonsc.getvalue();
                break;

            case 'n':
                handle h;
                if (!ISUNDEF(h = jsonsc.gethandle()))
                {
                    n = nodebyhandle(h);
                }
                break;

            case EOO:
                if (fa && n)
                {
                    Node::copystring(&n->fileattrstring, fa);
                    n->changed.fileattrstring = true;
                    notifynode(n);
                }
                return;

            default:
                if (!jsonsc.storeobject())
                {
                    return;
                }
        }
    }
}

// server-client user attribute update notification
void MegaClient::sc_userattr()
{
    handle uh = UNDEF;
    User *u = NULL;

    string ua, uav;
    string_vector ualist;    // stores attribute names
    string_vector uavlist;   // stores attribute versions
    string_vector::const_iterator itua, ituav;

    for (;;)
    {
        switch (jsonsc.getnameid())
        {
            case 'u':
                uh = jsonsc.gethandle(USERHANDLE);
                break;

            case MAKENAMEID2('u', 'a'):
                if (jsonsc.enterarray())
                {
                    while (jsonsc.storeobject(&ua))
                    {
                        ualist.push_back(ua);
                    }
                    jsonsc.leavearray();
                }
                break;

            case 'v':
                if (jsonsc.enterarray())
                {
                    while (jsonsc.storeobject(&uav))
                    {
                        uavlist.push_back(uav);
                    }
                    jsonsc.leavearray();
                }
                break;

            case EOO:
                if (ISUNDEF(uh))
                {
                    LOG_err << "Failed to parse the user :" << uh;
                }
                else if (!(u = finduser(uh)))
                {
                    LOG_debug << "User attributes update for non-existing user";
                }
                else if (ualist.size() == uavlist.size())
                {
                    assert(ualist.size() && uavlist.size());

                    // invalidate only out-of-date attributes
                    for (itua = ualist.begin(), ituav = uavlist.begin();
                         itua != ualist.end();
                         itua++, ituav++)
                    {
                        attr_t type = User::string2attr(itua->c_str());
                        const string *cacheduav = u->getattrversion(type);
                        if (cacheduav)
                        {
                            if (*cacheduav != *ituav)
                            {
                                u->invalidateattr(type);
                                switch(type)
                                {
                                    case ATTR_KEYRING:
                                    {
                                        resetKeyring();
                                        break;
                                    }
                                    case ATTR_AUTHRING:     // fall-through
                                    case ATTR_AUTHCU255:    // fall-through
                                    case ATTR_AUTHRSA:
                                    {
                                        LOG_debug << User::attr2string(type) << " has changed externally. Fetching...";
                                        mAuthRings.erase(type);
                                        getua(u, type, 0);
                                        break;
                                    }
                                    default:
                                        break;
                                }
                            }
                            else
                            {
                                LOG_info << "User attribute already up to date";
                                return;
                            }
                        }
                        else
                        {
                            u->setChanged(type);

                            // if this attr was just created, add it to cache with empty value and set it as invalid
                            // (it will allow to detect if the attr exists upon resumption from cache, in case the value wasn't received yet)
                            if (type == ATTR_DISABLE_VERSIONS && !u->getattr(type))
                            {
                                string emptyStr;
                                u->setattr(type, &emptyStr, &emptyStr);
                                u->invalidateattr(type);
                            }
                        }

                        if (!fetchingnodes)
                        {
                            // silently fetch-upon-update these critical attributes
                            if (type == ATTR_DISABLE_VERSIONS || type == ATTR_PUSH_SETTINGS)
                            {
                                getua(u, type, 0);
                            }
                            else if (type == ATTR_STORAGE_STATE)
                            {
                                if (!statecurrent)
                                {
                                    notifyStorageChangeOnStateCurrent = true;
                                }
                                else
                                {
                                    LOG_debug << "Possible storage status change";
                                    app->notify_storage(STORAGE_CHANGE);
                                }
                            }
                        }
                    }
                    u->setTag(0);
                    notifyuser(u);
                }
                else    // different number of attributes than versions --> error
                {
                    LOG_err << "Unpaired user attributes and versions";
                }
                return;

            default:
                if (!jsonsc.storeobject())
                {
                    return;
                }
        }
    }
}

// Incoming pending contact additions or updates, always triggered by the creator (reminders, deletes, etc)
void MegaClient::sc_ipc()
{
    // fields: m, ts, uts, rts, dts, msg, p, ps
    m_time_t ts = 0;
    m_time_t uts = 0;
    m_time_t rts = 0;
    m_time_t dts = 0;
    m_off_t clv = 0;
    const char *m = NULL;
    const char *msg = NULL;
    handle p = UNDEF;
    PendingContactRequest *pcr;

    bool done = false;
    while (!done)
    {
        switch (jsonsc.getnameid())
        {
            case 'm':
                m = jsonsc.getvalue();
                break;
            case MAKENAMEID2('t', 's'):
                ts = jsonsc.getint();
                break;
            case MAKENAMEID3('u', 't', 's'):
                uts = jsonsc.getint();
                break;
            case MAKENAMEID3('r', 't', 's'):
                rts = jsonsc.getint();
                break;
            case MAKENAMEID3('d', 't', 's'):
                dts = jsonsc.getint();
                break;
            case MAKENAMEID3('m', 's', 'g'):
                msg = jsonsc.getvalue();
                break;
            case MAKENAMEID3('c', 'l', 'v'):
                clv = jsonsc.getint();
                break;
            case 'p':
                p = jsonsc.gethandle(MegaClient::PCRHANDLE);
                break;
            case EOO:
                done = true;
                if (ISUNDEF(p))
                {
                    LOG_err << "p element not provided";
                    break;
                }

                if (m && statecurrent)
                {
                    string email;
                    Node::copystring(&email, m);
                    useralerts.add(new UserAlert::IncomingPendingContact(dts, rts, p, email, ts, useralerts.nextId()));
                }

                pcr = pcrindex.count(p) ? pcrindex[p] : (PendingContactRequest *) NULL;

                if (dts != 0)
                {
                    //Trying to remove an ignored request
                    if (pcr)
                    {
                        // this is a delete, find the existing object in state
                        pcr->uts = dts;
                        pcr->changed.deleted = true;
                    }
                }
                else if (pcr && rts != 0)
                {
                    // reminder
                    if (uts == 0)
                    {
                        LOG_err << "uts element not provided";
                        break;
                    }

                    pcr->uts = uts;
                    pcr->changed.reminded = true;
                }
                else
                {
                    // new
                    if (!m)
                    {
                        LOG_err << "m element not provided";
                        break;
                    }
                    if (ts == 0)
                    {
                        LOG_err << "ts element not provided";
                        break;
                    }
                    if (uts == 0)
                    {
                        LOG_err << "uts element not provided";
                        break;
                    }

                    pcr = new PendingContactRequest(p, m, NULL, ts, uts, msg, false);
                    mappcr(p, pcr);
                    pcr->autoaccepted = clv;
                }
                notifypcr(pcr);

                break;
            default:
                if (!jsonsc.storeobject())
                {
                    return;
                }
        }
    }
}

// Outgoing pending contact additions or updates, always triggered by the creator (reminders, deletes, etc)
void MegaClient::sc_opc()
{
    // fields: e, m, ts, uts, rts, dts, msg, p
    m_time_t ts = 0;
    m_time_t uts = 0;
    m_time_t rts = 0;
    m_time_t dts = 0;
    const char *e = NULL;
    const char *m = NULL;
    const char *msg = NULL;
    handle p = UNDEF;
    PendingContactRequest *pcr;

    bool done = false;
    while (!done)
    {
        switch (jsonsc.getnameid())
        {
            case 'e':
                e = jsonsc.getvalue();
                break;
            case 'm':
                m = jsonsc.getvalue();
                break;
            case MAKENAMEID2('t', 's'):
                ts = jsonsc.getint();
                break;
            case MAKENAMEID3('u', 't', 's'):
                uts = jsonsc.getint();
                break;
            case MAKENAMEID3('r', 't', 's'):
                rts = jsonsc.getint();
                break;
            case MAKENAMEID3('d', 't', 's'):
                dts = jsonsc.getint();
                break;
            case MAKENAMEID3('m', 's', 'g'):
                msg = jsonsc.getvalue();
                break;
            case 'p':
                p = jsonsc.gethandle(MegaClient::PCRHANDLE);
                break;
            case EOO:
                done = true;
                if (ISUNDEF(p))
                {
                    LOG_err << "p element not provided";
                    break;
                }

                pcr = pcrindex.count(p) ? pcrindex[p] : (PendingContactRequest *) NULL;

                if (dts != 0) // delete PCR
                {
                    // this is a delete, find the existing object in state
                    if (pcr)
                    {
                        pcr->uts = dts;
                        pcr->changed.deleted = true;
                    }
                }
                else if (!e || !m || ts == 0 || uts == 0)
                {
                    LOG_err << "Pending Contact Request is incomplete.";
                    break;
                }
                else if (ts == uts) // add PCR
                {
                    pcr = new PendingContactRequest(p, e, m, ts, uts, msg, true);
                    mappcr(p, pcr);
                }
                else    // remind PCR
                {
                    if (rts == 0)
                    {
                        LOG_err << "Pending Contact Request is incomplete (rts element).";
                        break;
                    }

                    if (pcr)
                    {
                        pcr->uts = rts;
                        pcr->changed.reminded = true;
                    }
                }
                notifypcr(pcr);

                break;
            default:
                if (!jsonsc.storeobject())
                {
                    return;
                }
        }
    }
}

// Incoming pending contact request updates, always triggered by the receiver of the request (accepts, denies, etc)
void MegaClient::sc_upc(bool incoming)
{
    // fields: p, uts, s, m
    m_time_t uts = 0;
    int s = 0;
    const char *m = NULL;
    handle p = UNDEF, ou = UNDEF;
    PendingContactRequest *pcr;

    bool done = false;
    while (!done)
    {
        switch (jsonsc.getnameid())
        {
            case 'm':
                m = jsonsc.getvalue();
                break;
            case MAKENAMEID3('u', 't', 's'):
                uts = jsonsc.getint();
                break; 
            case 's':
                s = int(jsonsc.getint());
                break;
            case 'p':
                p = jsonsc.gethandle(MegaClient::PCRHANDLE);
                break;
            case MAKENAMEID2('o', 'u'):
                ou = jsonsc.gethandle(MegaClient::PCRHANDLE);
                break;
            case EOO:
                done = true;
                if (ISUNDEF(p))
                {
                    LOG_err << "p element not provided";
                    break;
                }

                pcr = pcrindex.count(p) ? pcrindex[p] : (PendingContactRequest *) NULL;

                if (!pcr)
                {
                    // As this was an update triggered by us, on an object we must know about, this is kinda a problem.                    
                    LOG_err << "upci PCR not found, huge massive problem";
                    break;
                }
                else
                {                    
                    if (!m)
                    {
                        LOG_err << "m element not provided";
                        break;
                    }
                    if (s == 0)
                    {
                        LOG_err << "s element not provided";
                        break;
                    }
                    if (uts == 0)
                    {
                        LOG_err << "uts element not provided";
                        break;
                    }

                    switch (s)
                    {
                        case 1:
                            // ignored
                            pcr->changed.ignored = true;
                            break;
                        case 2:
                            // accepted
                            pcr->changed.accepted = true;
                            break;
                        case 3:
                            // denied
                            pcr->changed.denied = true;
                            break;
                    }
                    pcr->uts = uts;
                }

                if (statecurrent && ou != me && (incoming || s != 2))
                {
                    string email;
                    Node::copystring(&email, m);
                    using namespace UserAlert;
                    useralerts.add(incoming ? (Base*) new UpdatedPendingContactIncoming(s, p, email, uts, useralerts.nextId())
                                            : (Base*) new UpdatedPendingContactOutgoing(s, p, email, uts, useralerts.nextId()));
                }

                notifypcr(pcr);

                break;
            default:
                if (!jsonsc.storeobject())
                {
                    return;
                }
        }
    }
}
// Public links updates
void MegaClient::sc_ph()
{
    // fields: h, ph, d, n, ets
    handle h = UNDEF;
    handle ph = UNDEF;
    bool deleted = false;
    bool created = false;
    bool updated = false;
    bool takendown = false;
    bool reinstated = false;
    m_time_t ets = 0;
    m_time_t cts = 0;
    Node *n;

    bool done = false;
    while (!done)
    {
        switch (jsonsc.getnameid())
        {
        case 'h':
            h = jsonsc.gethandle(MegaClient::NODEHANDLE);
            break;
        case MAKENAMEID2('p','h'):
            ph = jsonsc.gethandle(MegaClient::NODEHANDLE);
            break;
        case 'd':
            deleted = (jsonsc.getint() == 1);
            break;
        case 'n':
            created = (jsonsc.getint() == 1);
            break;
        case 'u':
            updated = (jsonsc.getint() == 1);
            break;
        case MAKENAMEID4('d', 'o', 'w', 'n'):
            {
                int down = int(jsonsc.getint());
                takendown = (down == 1);
                reinstated = (down == 0);
            }
            break;
        case MAKENAMEID3('e', 't', 's'):
            ets = jsonsc.getint();
            break;
        case MAKENAMEID2('t', 's'):
            cts = jsonsc.getint();
            break;
        case EOO:
            done = true;
            if (ISUNDEF(h))
            {
                LOG_err << "h element not provided";
                break;
            }
            if (ISUNDEF(ph))
            {
                LOG_err << "ph element not provided";
                break;
            }
            if (!deleted && !created && !updated && !takendown)
            {
                LOG_err << "d/n/u/down element not provided";
                break;
            }
            if (!deleted && !cts)
            {
                LOG_err << "creation timestamp element not provided";
                break;
            }

            n = nodebyhandle(h);
            if (n)
            {
                if ((takendown || reinstated) && !ISUNDEF(h) && statecurrent)
                {
                    useralerts.add(new UserAlert::Takedown(takendown, reinstated, n->type, h, m_time(), useralerts.nextId()));
                }

                if (deleted)        // deletion
                {
                    if (n->plink)
                    {
                        mPublicLinks.erase(n->nodehandle);
                        delete n->plink;
                        n->plink = NULL;
                    }
                }
                else
                {
                    n->setpubliclink(ph, cts, ets, takendown);
                }

                n->changed.publiclink = true;
                notifynode(n);
            }
            else
            {
                LOG_warn << "node for public link not found";
            }

            break;
        default:
            if (!jsonsc.storeobject())
            {
                return;
            }
        }
    }
}

void MegaClient::sc_se()
{
    // fields: e, s
    string email;
    int status = -1;
    handle uh = UNDEF;
    User *u;

    bool done = false;
    while (!done)
    {
        switch (jsonsc.getnameid())
        {
        case 'e':
            jsonsc.storeobject(&email);
            break;
        case 'u':
            uh = jsonsc.gethandle(USERHANDLE);
            break;
        case 's':
            status = int(jsonsc.getint());
            break;
        case EOO:
            done = true;
            if (email.empty())
            {
                LOG_err << "e element not provided";
                break;
            }
            if (uh == UNDEF)
            {
                LOG_err << "u element not provided";
                break;
            }
            if (status == -1)
            {
                LOG_err << "s element not provided";
                break;
            }
            if (status != EMAIL_REMOVED &&
                    status != EMAIL_PENDING_REMOVED &&
                    status != EMAIL_PENDING_ADDED &&
                    status != EMAIL_FULLY_ACCEPTED)
            {
                LOG_err << "unknown value for s element: " << status;
                break;
            }

            u = finduser(uh);
            if (!u)
            {
                LOG_warn << "user for email change not found. Not a contact?";
            }
            else if (status == EMAIL_FULLY_ACCEPTED)
            {
                LOG_debug << "Email changed from `" << u->email << "` to `" << email << "`";

                mapuser(uh, email.c_str()); // update email used as index for user's map
                u->changed.email = true;               
                notifyuser(u);
            }
            // TODO: manage different status once multiple-emails is supported

            break;
        default:
            if (!jsonsc.storeobject())
            {
                return;
            }
        }
    }
}

#ifdef ENABLE_CHAT
void MegaClient::sc_chatupdate(bool readingPublicChat)
{
    // fields: id, u, cs, n, g, ou, ct, ts, m, ck
    handle chatid = UNDEF;
    userpriv_vector *userpriv = NULL;
    int shard = -1;
    userpriv_vector *upnotif = NULL;
    bool group = false;
    handle ou = UNDEF;
    string title;
    m_time_t ts = -1;
    bool publicchat = false;
    string unifiedkey;

    bool done = false;
    while (!done)
    {
        switch (jsonsc.getnameid())
        {
            case MAKENAMEID2('i','d'):
                chatid = jsonsc.gethandle(MegaClient::CHATHANDLE);
                break;

            case 'u':   // list of users participating in the chat (+privileges)
                userpriv = readuserpriv(&jsonsc);
                break;

            case MAKENAMEID2('c','s'):
                shard = int(jsonsc.getint());
                break;

            case 'n':   // the new user, for notification purposes (not used)
                upnotif = readuserpriv(&jsonsc);
                break;

            case 'g':
                group = jsonsc.getint();
                break;

            case MAKENAMEID2('o','u'):
                ou = jsonsc.gethandle(MegaClient::USERHANDLE);
                break;

            case MAKENAMEID2('c','t'):
                jsonsc.storeobject(&title);
                break;

            case MAKENAMEID2('t', 's'):  // actual creation timestamp
                ts = jsonsc.getint();
                break;

            case 'm':
                assert(readingPublicChat);
                publicchat = jsonsc.getint();
                break;

            case MAKENAMEID2('c','k'):
                assert(readingPublicChat);
                jsonsc.storeobject(&unifiedkey);
                break;

            case EOO:
                done = true;

                if (ISUNDEF(chatid))
                {
                    LOG_err << "Cannot read handle of the chat";
                }
                else if (ISUNDEF(ou))
                {
                    LOG_err << "Cannot read originating user of action packet";
                }
                else if (shard == -1)
                {
                    LOG_err << "Cannot read chat shard";
                }
                else
                {
                    bool mustHaveUK = false;
                    privilege_t oldPriv = PRIV_UNKNOWN;
                    if (chats.find(chatid) == chats.end())
                    {
                        chats[chatid] = new TextChat();
                        mustHaveUK = true;
                    }
                    else
                    {
                        oldPriv = chats[chatid]->priv;
                    }

                    TextChat *chat = chats[chatid];
                    chat->id = chatid;
                    chat->shard = shard;
                    chat->group = group;
                    chat->priv = PRIV_UNKNOWN;
                    chat->ou = ou;
                    chat->title = title;
                    // chat->flags = ?; --> flags are received in other AP: mcfc
                    if (ts != -1)
                    {
                        chat->ts = ts;  // only in APs related to chat creation or when you're added to
                    }

                    bool found = false;
                    userpriv_vector::iterator upvit;
                    if (userpriv)
                    {
                        // find 'me' in the list of participants, get my privilege and remove from peer's list
                        for (upvit = userpriv->begin(); upvit != userpriv->end(); upvit++)
                        {
                            if (upvit->first == me)
                            {
                                found = true;
                                mustHaveUK = (oldPriv <= PRIV_RM && upvit->second > PRIV_RM);
                                chat->priv = upvit->second;
                                userpriv->erase(upvit);
                                if (userpriv->empty())
                                {
                                    delete userpriv;
                                    userpriv = NULL;
                                }
                                break;
                            }
                        }
                    }
                    // if `me` is not found among participants list and there's a notification list...
                    if (!found && upnotif)
                    {
                        // ...then `me` may have been removed from the chat: get the privilege level=PRIV_RM
                        for (upvit = upnotif->begin(); upvit != upnotif->end(); upvit++)
                        {
                            if (upvit->first == me)
                            {
                                mustHaveUK = (oldPriv <= PRIV_RM && upvit->second > PRIV_RM);
                                chat->priv = upvit->second;
                                break;
                            }
                        }
                    }

                    if (chat->priv == PRIV_RM)
                    {
                        // clear the list of peers because API still includes peers in the
                        // actionpacket, but not in a fresh fetchnodes
                        delete userpriv;
                        userpriv = NULL;
                    }

                    delete chat->userpriv;  // discard any existing `userpriv`
                    chat->userpriv = userpriv;

                    if (readingPublicChat)
                    {
                        chat->setMode(publicchat);
                        if (!unifiedkey.empty())    // not all actionpackets include it
                        {
                            chat->unifiedKey = unifiedkey;
                        }
                        else if (mustHaveUK)
                        {
                            LOG_err << "Public chat without unified key detected";
                        }
                    }

                    chat->setTag(0);    // external change
                    notifychat(chat);
                }

                delete upnotif;
                break;

            default:
                if (!jsonsc.storeobject())
                {                    
                    delete upnotif;
                    return;
                }
        }
    }
}

void MegaClient::sc_chatnode()
{
    handle chatid = UNDEF;
    handle h = UNDEF;
    handle uh = UNDEF;
    bool r = false;
    bool g = false;

    for (;;)
    {
        switch (jsonsc.getnameid())
        {
            case 'g':
                // access granted
                g = jsonsc.getint();
                break;

            case 'r':
                // access revoked
                r = jsonsc.getint();
                break;

            case MAKENAMEID2('i','d'):
                chatid = jsonsc.gethandle(MegaClient::CHATHANDLE);
                break;

            case 'n':
                h = jsonsc.gethandle(MegaClient::NODEHANDLE);
                break;

            case 'u':
                uh = jsonsc.gethandle(MegaClient::USERHANDLE);
                break;

            case EOO:
                if (chatid != UNDEF && h != UNDEF && uh != UNDEF && (r || g))
                {
                    textchat_map::iterator it = chats.find(chatid);
                    if (it == chats.end())
                    {
                        LOG_err << "Unknown chat for user/node access to attachment";
                        return;
                    }

                    TextChat *chat = it->second;
                    if (r)  // access revoked
                    {
                        if(!chat->setNodeUserAccess(h, uh, true))
                        {
                            LOG_err << "Unknown user/node at revoke access to attachment";
                        }
                    }
                    else    // access granted
                    {
                        chat->setNodeUserAccess(h, uh);
                    }

                    chat->setTag(0);    // external change
                    notifychat(chat);
                }
                else
                {
                    LOG_err << "Failed to parse attached node information";
                }
                return;

            default:
                if (!jsonsc.storeobject())
                {
                    return;
                }
        }
    }
}

void MegaClient::sc_chatflags()
{
    bool done = false;
    handle chatid = UNDEF;
    byte flags = 0;
    while(!done)
    {
        switch (jsonsc.getnameid())
        {
            case MAKENAMEID2('i','d'):
                chatid = jsonsc.gethandle(MegaClient::CHATHANDLE);
                break;

            case 'f':
                flags = byte(jsonsc.getint());
                break;

            case EOO:
            {
                done = true;
                textchat_map::iterator it = chats.find(chatid);
                if (it == chats.end())
                {
                    string chatidB64;
                    string tmp((const char*)&chatid, sizeof(chatid));
                    Base64::btoa(tmp, chatidB64);
                    LOG_err << "Received flags for unknown chatid: " << chatidB64.c_str();
                    break;
                }

                TextChat *chat = chats[chatid];
                chat->setFlags(flags);

                chat->setTag(0);    // external change
                notifychat(chat);
                break;
            }

            default:
                if (!jsonsc.storeobject())
                {
                    return;
                }
                break;
        }
    }
}

#endif

void MegaClient::sc_uac()
{
    string email;
    for (;;)
    {
        switch (jsonsc.getnameid())
        {
            case 'm':
                jsonsc.storeobject(&email);
                break;

            case EOO:
                if (email.empty())
                {
                    LOG_warn << "Missing email address in `uac` action packet";
                }
                app->account_updated();
                app->notify_confirmation(email.c_str());
                return;

            default:
                if (!jsonsc.storeobject())
                {
                    LOG_warn << "Failed to parse `uac` action packet";
                    return;
                }
        }
    }
}

void MegaClient::sc_la()
{
    for (;;)
    {
        switch (jsonsc.getnameid())
        {
        case EOO:
            useralerts.onAcknowledgeReceived();
            return;

        default:
            if (!jsonsc.storeobject())
            {
                LOG_warn << "Failed to parse `la` action packet";
                return;
            }
        }
    }
}

void MegaClient::sc_ub()
{
    BizStatus status = BIZ_STATUS_UNKNOWN;
    BizMode mode = BIZ_MODE_UNKNOWN;
    BizStatus prevBizStatus = mBizStatus;
    for (;;)
    {
        switch (jsonsc.getnameid())
        {
            case 's':
                status = BizStatus(jsonsc.getint());
                break;

            case 'm':
                mode = BizMode(jsonsc.getint());
                break;

            case EOO:
                if ((status < BIZ_STATUS_EXPIRED || status > BIZ_STATUS_GRACE_PERIOD))
                {
                    std::string err = "Missing or invalid status in `ub` action packet";
                    LOG_err << err;
                    sendevent(99449, err.c_str(), 0);
                    return;
                }
                if ( (mode != BIZ_MODE_MASTER && mode != BIZ_MODE_SUBUSER)
                     && (status != BIZ_STATUS_INACTIVE) )   // when inactive, `m` might be missing (unknown/undefined)
                {
                    LOG_err << "Unexpected mode for business account at `ub`. Mode: " << mode;
                    return;
                }

                mBizStatus = status;
                mBizMode = mode;

                if (mBizMode != BIZ_MODE_UNKNOWN)
                {
                    LOG_info << "Disable achievements for business account type";
                    achievements_enabled = false;
                }

                // FIXME: if API decides to include the expiration ts, remove the block below
                if (mBizStatus == BIZ_STATUS_ACTIVE)
                {
                    // If new status is active, reset timestamps of transitions
                    mBizGracePeriodTs = 0;
                    mBizExpirationTs = 0;
                }

                app->notify_business_status(mBizStatus);
                if (prevBizStatus == BIZ_STATUS_INACTIVE)
                {
                    app->account_updated();
                    getuserdata();  // update account flags
                }

                return;

            default:
                if (!jsonsc.storeobject())
                {
                    LOG_warn << "Failed to parse `ub` action packet";
                    return;
                }
        }
    }

}

// scan notified nodes for
// - name differences with an existing LocalNode
// - appearance of new folders
// - (re)appearance of files
// - deletions
// purge removed nodes after notification
void MegaClient::notifypurge(void)
{
    int i, t;

    handle tscsn = cachedscsn;

    if (scsn.ready()) tscsn = scsn.getHandle();

    if (nodenotify.size() || usernotify.size() || pcrnotify.size()
#ifdef ENABLE_CHAT
            || chatnotify.size()
#endif
            || cachedscsn != tscsn)
    {
        updatesc();

#ifdef ENABLE_SYNC
        // update LocalNode <-> Node associations
        for (sync_list::iterator it = syncs.begin(); it != syncs.end(); it++)
        {
            (*it)->cachenodes();
        }
#endif
    }

    if ((t = int(nodenotify.size())))
    {
#ifdef ENABLE_SYNC
        // check for deleted syncs
        for (sync_list::iterator it = syncs.begin(); it != syncs.end(); it++)
        {
            if (((*it)->state == SYNC_ACTIVE || (*it)->state == SYNC_INITIALSCAN)
             && (*it)->localroot->node->changed.removed)
            {
                delsync(*it);
            }
        }
#endif
        applykeys();

        if (!fetchingnodes)
        {
            app->nodes_updated(&nodenotify[0], t);
        }

        // check all notified nodes for removed status and purge
        for (i = 0; i < t; i++)
        {
            Node* n = nodenotify[i];
            if (n->attrstring)
            {
                LOG_err << "NO_KEY node: " << n->type << " " << n->size << " " << n->nodehandle << " " << n->nodekeyUnchecked().size();
#ifdef ENABLE_SYNC
                if (n->localnode)
                {
                    LOG_err << "LocalNode: " << n->localnode->name << " " << n->localnode->type << " " << n->localnode->size;
                }
#endif
            }

            if (n->changed.removed)
            {
                // remove inbound share
                if (n->inshare)
                {
                    n->inshare->user->sharing.erase(n->nodehandle);
                    notifyuser(n->inshare->user);
                }

                nodes.erase(n->nodehandle);
                delete n;
            }
            else
            {
                n->notified = false;
                memset(&(n->changed), 0, sizeof(n->changed));
                n->tag = 0;
            }
        }

        nodenotify.clear();
    }

    if ((t = int(pcrnotify.size())))
    {
        if (!fetchingnodes)
        {
            app->pcrs_updated(&pcrnotify[0], t);
        }

        // check all notified nodes for removed status and purge
        for (i = 0; i < t; i++)
        {
            PendingContactRequest* pcr = pcrnotify[i];

            if (pcr->removed())
            {
                pcrindex.erase(pcr->id);
                delete pcr;
            }
            else
            {
                pcr->notified = false;
                memset(&(pcr->changed), 0, sizeof(pcr->changed));
            }
        }

        pcrnotify.clear();
    }

    // users are never deleted (except at account cancellation)
    if ((t = int(usernotify.size())))
    {
        if (!fetchingnodes)
        {
            app->users_updated(&usernotify[0], t);
        }

        for (i = 0; i < t; i++)
        {
            User *u = usernotify[i];

            u->notified = false;
            u->resetTag();
            memset(&(u->changed), 0, sizeof(u->changed));

            if (u->show == INACTIVE && u->userhandle != me)
            {
                // delete any remaining shares with this user
                for (handle_set::iterator it = u->sharing.begin(); it != u->sharing.end(); it++)
                {
                    Node *n = nodebyhandle(*it);
                    if (n && !n->changed.removed)
                    {
                        sendevent(99435, "Orphan incoming share", 0);
                    }
                }
                u->sharing.clear();

                discarduser(u->userhandle, false);
            }
        }

        usernotify.clear();
    }

    if ((t = int(useralerts.useralertnotify.size())))
    {
        LOG_debug << "Notifying " << t << " user alerts";
        app->useralerts_updated(&useralerts.useralertnotify[0], t);

        for (i = 0; i < t; i++)
        {
            UserAlert::Base *ua = useralerts.useralertnotify[i];
            ua->tag = -1;
        }

        useralerts.useralertnotify.clear();
    }

#ifdef ENABLE_CHAT
    if ((t = int(chatnotify.size())))
    {
        if (!fetchingnodes)
        {
            app->chats_updated(&chatnotify, t);
        }

        for (textchat_map::iterator it = chatnotify.begin(); it != chatnotify.end(); it++)
        {
            TextChat *chat = it->second;

            chat->notified = false;
            chat->resetTag();
            memset(&(chat->changed), 0, sizeof(chat->changed));
        }

        chatnotify.clear();
    }
#endif

    totalNodes = nodes.size();
}

// return node pointer derived from node handle
Node* MegaClient::nodebyhandle(handle h)
{
    node_map::iterator it;

    if ((it = nodes.find(h)) != nodes.end())
    {
        return it->second;
    }

    return NULL;
}

// server-client deletion
Node* MegaClient::sc_deltree()
{
    Node* n = NULL;
    handle originatingUser = UNDEF;

    for (;;)
    {
        switch (jsonsc.getnameid())
        {
            case 'n':
                handle h;

                if (!ISUNDEF((h = jsonsc.gethandle())))
                {
                    n = nodebyhandle(h);
                }
                break;

            case MAKENAMEID2('o', 'u'):
                originatingUser = jsonsc.gethandle(USERHANDLE);
                break;

            case EOO:
                if (n)
                {
                    TreeProcDel td;
                    useralerts.beginNotingSharedNodes();

                    int creqtag = reqtag;
                    reqtag = 0;
                    proctree(n, &td);
                    reqtag = creqtag;
                    
                    useralerts.convertNotedSharedNodes(false, originatingUser);
                }
                return n;

            default:
                if (!jsonsc.storeobject())
                {
                    return NULL;
                }
        }
    }
}

// generate handle authentication token
void MegaClient::handleauth(handle h, byte* auth)
{
    Base64::btoa((byte*)&h, NODEHANDLE, (char*)auth);
    memcpy(auth + sizeof h, auth, sizeof h);
    key.ecb_encrypt(auth);
}

// make attribute string; add magic number prefix
void MegaClient::makeattr(SymmCipher* key, string* attrstring, const char* json, int l) const
{
    if (l < 0)
    {
        l = int(strlen(json));
    }
    int ll = (l + 6 + SymmCipher::KEYLENGTH - 1) & - SymmCipher::KEYLENGTH;
    byte* buf = new byte[ll];

    memcpy(buf, "MEGA{", 5); // check for the presence of the magic number "MEGA"
    memcpy(buf + 5, json, l);
    buf[l + 5] = '}';
    memset(buf + 6 + l, 0, ll - l - 6);

    key->cbc_encrypt(buf, ll);

    attrstring->assign((char*)buf, ll);

    delete[] buf;
}

void MegaClient::makeattr(SymmCipher* key, const std::unique_ptr<string>& attrstring, const char* json, int l) const
{
    makeattr(key, attrstring.get(), json, l);
}

// update node attributes
// (with speculative instant completion)
error MegaClient::setattr(Node* n, const char *prevattr)
{
    if (ststatus == STORAGE_PAYWALL)
    {
        return API_EPAYWALL;
    }

    if (!checkaccess(n, FULL))
    {
        return API_EACCESS;
    }

    SymmCipher* cipher;

    if (!(cipher = n->nodecipher()))
    {
        return API_EKEY;
    }

    n->changed.attrs = true;
    n->tag = reqtag;
    notifynode(n);

    reqs.add(new CommandSetAttr(this, n, cipher, prevattr));

    return API_OK;
}

void MegaClient::putnodes_prepareOneFolder(NewNode* newnode, std::string foldername)
{
    string attrstring;
    byte buf[FOLDERNODEKEYLENGTH];

    // set up new node as folder node
    newnode->source = NEW_NODE;
    newnode->type = FOLDERNODE;
    newnode->nodehandle = 0;
    newnode->parenthandle = UNDEF;

    // generate fresh random key for this folder node
    rng.genblock(buf, FOLDERNODEKEYLENGTH);
    newnode->nodekey.assign((char*)buf, FOLDERNODEKEYLENGTH);
    tmpnodecipher.setkey(buf);

    // generate fresh attribute object with the folder name
    AttrMap attrs;

    fsaccess->normalize(&foldername);
    attrs.map['n'] = foldername;

    // JSON-encode object and encrypt attribute string
    attrs.getjson(&attrstring);
    newnode->attrstring.reset(new string);
    makeattr(&tmpnodecipher, newnode->attrstring, attrstring.c_str());
}

// send new nodes to API for processing
void MegaClient::putnodes(handle h, NewNode* newnodes, int numnodes, const char *cauth)
{
    reqs.add(new CommandPutNodes(this, h, NULL, newnodes, numnodes, reqtag, PUTNODES_APP, cauth));
}

// drop nodes into a user's inbox (must have RSA keypair)
void MegaClient::putnodes(const char* user, NewNode* newnodes, int numnodes)
{
    User* u;

    restag = reqtag;

    if (!(u = finduser(user, 0)) && !user)
    {
        return app->putnodes_result(API_EARGS, USER_HANDLE, newnodes);
    }

    queuepubkeyreq(user, ::mega::make_unique<PubKeyActionPutNodes>(newnodes, numnodes, reqtag));
}

// returns 1 if node has accesslevel a or better, 0 otherwise
int MegaClient::checkaccess(Node* n, accesslevel_t a)
{
    // folder link access is always read-only - ignore login status during
    // initial tree fetch
    if ((a < OWNERPRELOGIN) && !loggedin())
    {
        return a == RDONLY;
    }

    // trace back to root node (always full access) or share node
    while (n)
    {
        if (n->inshare)
        {
            return n->inshare->access >= a;
        }

        if (!n->parent)
        {
            return n->type > FOLDERNODE;
        }

        n = n->parent;
    }

    return 0;
}

// returns API_OK if a move operation is permitted, API_EACCESS or
// API_ECIRCULAR otherwise. Also returns API_EPAYWALL if in PAYWALL.
error MegaClient::checkmove(Node* fn, Node* tn)
{
    // precondition #0: not in paywall
    if (ststatus == STORAGE_PAYWALL)
    {
        return API_EPAYWALL;
    }

    // condition #1: cannot move top-level node, must have full access to fn's
    // parent
    if (!fn->parent || !checkaccess(fn->parent, FULL))
    {
        return API_EACCESS;
    }

    // condition #2: target must be folder
    if (tn->type == FILENODE)
    {
        return API_EACCESS;
    }

    // condition #3: must have write access to target
    if (!checkaccess(tn, RDWR))
    {
        return API_EACCESS;
    }

    // condition #4: source can't be a version
    if (fn->parent->type == FILENODE)
    {
        return API_EACCESS;
    }

    // condition #5: tn must not be below fn (would create circular linkage)
    for (;;)
    {
        if (tn == fn)
        {
            return API_ECIRCULAR;
        }

        if (tn->inshare || !tn->parent)
        {
            break;
        }

        tn = tn->parent;
    }

    // condition #6: fn and tn must be in the same tree (same ultimate parent
    // node or shared by the same user)
    for (;;)
    {
        if (fn->inshare || !fn->parent)
        {
            break;
        }

        fn = fn->parent;
    }

    // moves within the same tree or between the user's own trees are permitted
    if (fn == tn || (!fn->inshare && !tn->inshare))
    {
        return API_OK;
    }

    // moves between inbound shares from the same user are permitted
    if (fn->inshare && tn->inshare && fn->inshare->user == tn->inshare->user)
    {
        return API_OK;
    }

    return API_EACCESS;
}

// move node to new parent node (for changing the filename, use setattr and
// modify the 'n' attribute)
error MegaClient::rename(Node* n, Node* p, syncdel_t syncdel, handle prevparent, const char *newName)
{
    error e;

    if ((e = checkmove(n, p)))
    {
        return e;
    }

    Node *prevParent = NULL;
    if (!ISUNDEF(prevparent))
    {
        prevParent = nodebyhandle(prevparent);
    }
    else
    {
        prevParent = n->parent;
    }

    if (n->setparent(p))
    {
        bool updateNodeAttributes = false;
        if (prevParent)
        {
            Node *prevRoot = getrootnode(prevParent);
            Node *newRoot = getrootnode(p);
            handle rubbishHandle = rootnodes[RUBBISHNODE - ROOTNODE];
            nameid rrname = AttrMap::string2nameid("rr");

            if (prevRoot->nodehandle != rubbishHandle
                    && p->nodehandle == rubbishHandle)
            {
                // deleted node
                char base64Handle[12];
                Base64::btoa((byte*)&prevParent->nodehandle, MegaClient::NODEHANDLE, base64Handle);
                if (strcmp(base64Handle, n->attrs.map[rrname].c_str()))
                {
                    LOG_debug << "Adding rr attribute";
                    n->attrs.map[rrname] = base64Handle;
                    updateNodeAttributes = true;
                }
            }
            else if (prevRoot->nodehandle == rubbishHandle
                     && newRoot->nodehandle != rubbishHandle)
            {
                // undeleted node
                attr_map::iterator it = n->attrs.map.find(rrname);
                if (it != n->attrs.map.end())
                {
                    LOG_debug << "Removing rr attribute";
                    n->attrs.map.erase(it);
                    updateNodeAttributes = true;
                }
            }
        }

        if (newName)
        {
            string name(newName);
            fsaccess->normalize(&name);
            n->attrs.map['n'] = name;
            updateNodeAttributes = true;
        }

        n->changed.parent = true;
        n->tag = reqtag;
        notifynode(n);

        // rewrite keys of foreign nodes that are moved out of an outbound share
        rewriteforeignkeys(n);

        reqs.add(new CommandMoveNode(this, n, p, syncdel, prevparent));
        if (updateNodeAttributes)
        {
            setattr(n);
        }
    }

    return API_OK;
}

// delete node tree
error MegaClient::unlink(Node* n, bool keepversions)
{
    if (!n->inshare && !checkaccess(n, FULL))
    {
        return API_EACCESS;
    }

    if (mBizStatus > BIZ_STATUS_INACTIVE
            && mBizMode == BIZ_MODE_SUBUSER && n->inshare
            && mBizMasters.find(n->inshare->user->userhandle) != mBizMasters.end())
    {
        // business subusers cannot leave inshares from master biz users
        return API_EMASTERONLY;
    }

    if (ststatus == STORAGE_PAYWALL)
    {
        return API_EPAYWALL;
    }

    bool kv = (keepversions && n->type == FILENODE);
    reqs.add(new CommandDelNode(this, n->nodehandle, kv));

    mergenewshares(1);

    if (kv)
    {
        Node *newerversion = n->parent;
        if (n->children.size())
        {
            Node *olderversion = n->children.back();
            olderversion->setparent(newerversion);
            olderversion->changed.parent = true;
            olderversion->tag = reqtag;
            notifynode(olderversion);
        }
    }

    TreeProcDel td;
    proctree(n, &td);

    return API_OK;
}

void MegaClient::unlinkversions()
{
    reqs.add(new CommandDelVersions(this));
}

// Converts a string in UTF8 to array of int32 in the same way than Webclient converts a string in UTF16 to array of 32-bit elements
// (returns NULL if the input is invalid UTF-8)
// unfortunately, discards bits 8-31 of multibyte characters for backwards compatibility
char* MegaClient::utf8_to_a32forjs(const char* str, int* len)
{
    if (!str)
    {
        return NULL;
    }

    int t = int(strlen(str));
    int t2 = 4 * ((t + 3) >> 2);
    char* result = new char[t2]();
    uint32_t* a32 = (uint32_t*)result;
    uint32_t unicode;

    int i = 0;
    int j = 0;

    while (i < t)
    {
        char c = str[i++] & 0xff;

        if (!(c & 0x80))
        {
            unicode = c & 0xff;
        }
        else if ((c & 0xe0) == 0xc0)
        {
            if (i >= t || (str[i] & 0xc0) != 0x80)
            {
                delete[] result;
                return NULL;
            }

            unicode = (c & 0x1f) << 6;
            unicode |= str[i++] & 0x3f;
        }
        else if ((c & 0xf0) == 0xe0)
        {
            if (i + 2 > t || (str[i] & 0xc0) != 0x80 || (str[i + 1] & 0xc0) != 0x80)
            {
                delete[] result;
                return NULL;
            }

            unicode = (c & 0x0f) << 12;
            unicode |= (str[i++] & 0x3f) << 6;
            unicode |= str[i++] & 0x3f;
        }
        else if ((c & 0xf8) == 0xf0)
        {
            if (i + 3 > t
            || (str[i] & 0xc0) != 0x80
            || (str[i + 1] & 0xc0) != 0x80
            || (str[i + 2] & 0xc0) != 0x80)
            {
                delete[] result;
                return NULL;
            }

            unicode = (c & 0x07) << 18;
            unicode |= (str[i++] & 0x3f) << 12;
            unicode |= (str[i++] & 0x3f) << 6;
            unicode |= str[i++] & 0x3f;

            // management of surrogate pairs like the JavaScript code
            uint32_t hi = 0xd800 | ((unicode >> 10) & 0x3F) | (((unicode >> 16) - 1) << 6);
            uint32_t low = 0xdc00 | (unicode & 0x3ff);

            a32[j >> 2] |= htonl(hi << (24 - (j & 3) * 8));
            j++;

            unicode = low;
        }
        else
        {
            delete[] result;
            return NULL;
        }

        a32[j >> 2] |= htonl(unicode << (24 - (j & 3) * 8));
        j++;
    }

    *len = j;
    return result;
}

// compute UTF-8 password hash
error MegaClient::pw_key(const char* utf8pw, byte* key) const
{
    int t;
    char* pw;

    if (!(pw = utf8_to_a32forjs(utf8pw, &t)))
    {
        return API_EARGS;
    }

    int n = (t + 15) / 16;
    SymmCipher* keys = new SymmCipher[n];

    for (int i = 0; i < n; i++)
    {
        int valid = (i != (n - 1)) ? SymmCipher::BLOCKSIZE : (t - SymmCipher::BLOCKSIZE * i);
        memcpy(key, pw + i * SymmCipher::BLOCKSIZE, valid);
        memset(key + valid, 0, SymmCipher::BLOCKSIZE - valid);
        keys[i].setkey(key);
    }

    memcpy(key, "\x93\xC4\x67\xE3\x7D\xB0\xC7\xA4\xD1\xBE\x3F\x81\x01\x52\xCB\x56", SymmCipher::BLOCKSIZE);

    for (int r = 65536; r--; )
    {
        for (int i = 0; i < n; i++)
        {
            keys[i].ecb_encrypt(key);
        }
    }

    delete[] keys;
    delete[] pw;

    return API_OK;
}

// compute generic string hash
void MegaClient::stringhash(const char* s, byte* hash, SymmCipher* cipher)
{
    int t;

    t = strlen(s) & - SymmCipher::BLOCKSIZE;

    strncpy((char*)hash, s + t, SymmCipher::BLOCKSIZE);

    while (t)
    {
        t -= SymmCipher::BLOCKSIZE;
        SymmCipher::xorblock((byte*)s + t, hash);
    }

    for (t = 16384; t--; )
    {
        cipher->ecb_encrypt(hash);
    }

    memcpy(hash + 4, hash + 8, 4);
}

// (transforms s to lowercase)
uint64_t MegaClient::stringhash64(string* s, SymmCipher* c)
{
    byte hash[SymmCipher::KEYLENGTH];

    tolower_string(*s);
    stringhash(s->c_str(), hash, c);

    return MemAccess::get<uint64_t>((const char*)hash);
}

// read and add/verify node array
int MegaClient::readnodes(JSON* j, int notify, putsource_t source, NewNode* nn, int nnsize, int tag, bool applykeys)
{
    if (!j->enterarray())
    {
        return 0;
    }

    node_vector dp;
    Node* n;

    while (j->enterobject())
    {
        handle h = UNDEF, ph = UNDEF;
        handle u = 0, su = UNDEF;
        nodetype_t t = TYPE_UNKNOWN;
        const char* a = NULL;
        const char* k = NULL;
        const char* fa = NULL;
        const char *sk = NULL;
        accesslevel_t rl = ACCESS_UNKNOWN;
        m_off_t s = NEVER;
        m_time_t ts = -1, sts = -1;
        nameid name;
        int nni = -1;

        while ((name = j->getnameid()) != EOO)
        {
            switch (name)
            {
                case 'h':   // new node: handle
                    h = j->gethandle();
                    break;

                case 'p':   // parent node
                    ph = j->gethandle();
                    break;

                case 'u':   // owner user
                    u = j->gethandle(USERHANDLE);
                    break;

                case 't':   // type
                    t = (nodetype_t)j->getint();
                    break;

                case 'a':   // attributes
                    a = j->getvalue();
                    break;

                case 'k':   // key(s)
                    k = j->getvalue();
                    break;

                case 's':   // file size
                    s = j->getint();
                    break;

                case 'i':   // related source NewNode index
                    nni = int(j->getint());
                    break;

                case MAKENAMEID2('t', 's'):  // actual creation timestamp
                    ts = j->getint();
                    break;

                case MAKENAMEID2('f', 'a'):  // file attributes
                    fa = j->getvalue();
                    break;

                    // inbound share attributes
                case 'r':   // share access level
                    rl = (accesslevel_t)j->getint();
                    break;

                case MAKENAMEID2('s', 'k'):  // share key
                    sk = j->getvalue();
                    break;

                case MAKENAMEID2('s', 'u'):  // sharing user
                    su = j->gethandle(USERHANDLE);
                    break;

                case MAKENAMEID3('s', 't', 's'):  // share timestamp
                    sts = j->getint();
                    break;

                default:
                    if (!j->storeobject())
                    {
                        return 0;
                    }
            }
        }

        if (ISUNDEF(h))
        {
            warn("Missing node handle");
        }
        else
        {
            if (t == TYPE_UNKNOWN)
            {
                warn("Unknown node type");
            }
            else if (t == FILENODE || t == FOLDERNODE)
            {
                if (ISUNDEF(ph))
                {
                    warn("Missing parent");
                }
                else if (!a)
                {
                    warn("Missing node attributes");
                }
                else if (!k)
                {
                    warn("Missing node key");
                }

                if (t == FILENODE && ISUNDEF(s))
                {
                    warn("File node without file size");
                }
            }
        }

        if (fa && t != FILENODE)
        {
            warn("Spurious file attributes");
        }

        if (!warnlevel())
        {
            if ((n = nodebyhandle(h)))
            {
                Node* p = NULL;
                if (!ISUNDEF(ph))
                {
                    p = nodebyhandle(ph);
                }

                if (n->changed.removed)
                {
                    // node marked for deletion is being resurrected, possibly
                    // with a new parent (server-client move operation)
                    n->changed.removed = false;
                }
                else
                {
                    // node already present - check for race condition
                    if ((n->parent && ph != n->parent->nodehandle && p &&  p->type != FILENODE) || n->type != t)
                    {
                        app->reload("Node inconsistency");

                        static bool reloadnotified = false;
                        if (!reloadnotified)
                        {
                            sendevent(99437, "Node inconsistency", 0);
                            reloadnotified = true;
                        }
                    }
                }

                if (!ISUNDEF(ph))
                {
                    if (p)
                    {
                        n->setparent(p);
                        n->changed.parent = true;
                    }
                    else
                    {
                        n->setparent(NULL);
                        n->parenthandle = ph;
                        dp.push_back(n);
                    }
                }

                if (a && k && n->attrstring)
                {
                    LOG_warn << "Updating the key of a NO_KEY node";
                    Node::copystring(n->attrstring.get(), a);
                    n->setkeyfromjson(k);
                }
            }
            else
            {
                byte buf[SymmCipher::KEYLENGTH];

                if (!ISUNDEF(su))
                {
                    if (t != FOLDERNODE)
                    {
                        warn("Invalid share node type");
                    }

                    if (rl == ACCESS_UNKNOWN)
                    {
                        warn("Missing access level");
                    }

                    if (!sk)
                    {
                        LOG_warn << "Missing share key for inbound share";
                    }

                    if (warnlevel())
                    {
                        su = UNDEF;
                    }
                    else
                    {
                        if (sk)
                        {
                            decryptkey(sk, buf, sizeof buf, &key, 1, h);
                        }
                    }
                }

                string fas;

                Node::copystring(&fas, fa);

                // fallback timestamps
                if (!(ts + 1))
                {
                    ts = m_time();
                }

                if (!(sts + 1))
                {
                    sts = ts;
                }

                n = new Node(this, &dp, h, ph, t, s, u, fas.c_str(), ts);
                n->changed.newnode = true;

                n->tag = tag;

                n->attrstring.reset(new string);
                Node::copystring(n->attrstring.get(), a);
                n->setkeyfromjson(k);

                if (!ISUNDEF(su))
                {
                    newshares.push_back(new NewShare(h, 0, su, rl, sts, sk ? buf : NULL));
                }

                if (u != me && !ISUNDEF(u) && !fetchingnodes)
                {
                    useralerts.noteSharedNode(u, t, ts, n);
                }

                if (nn && nni >= 0 && nni < nnsize)
                {
                    nn[nni].added = true;

#ifdef ENABLE_SYNC
                    if (source == PUTNODES_SYNC)
                    {
                        if (nn[nni].localnode)
                        {
                            // overwrites/updates: associate LocalNode with newly created Node
                            nn[nni].localnode->setnode(n);
                            nn[nni].localnode->treestate(TREESTATE_SYNCED);

                            // updates cache with the new node associated
                            nn[nni].localnode->sync->statecacheadd(nn[nni].localnode);
                            nn[nni].localnode->newnode.reset(); // localnode ptr now null also
                        }
                    }
#endif

                    if (nn[nni].source == NEW_UPLOAD)
                    {
                        handle uh = nn[nni].uploadhandle;

                        // do we have pending file attributes for this upload? set them.
                        for (fa_map::iterator it = pendingfa.lower_bound(pair<handle, fatype>(uh, fatype(0)));
                             it != pendingfa.end() && it->first.first == uh; )
                        {
                            reqs.add(new CommandAttachFA(this, h, it->first.second, it->second.first, it->second.second));
                            pendingfa.erase(it++);
                        }

                        // FIXME: only do this for in-flight FA writes
                        uhnh.insert(pair<handle, handle>(uh, h));
                    }
                }
            }

            if (notify)
            {
                notifynode(n);
            }

            if (applykeys)
            {
                n->applykey();
            }
        }
    }

    // any child nodes that arrived before their parents?
    for (size_t i = dp.size(); i--; )
    {
        if ((n = nodebyhandle(dp[i]->parenthandle)))
        {
            dp[i]->setparent(n);
        }
    }

    return j->leavearray();
}

// decrypt and set encrypted sharekey
void MegaClient::setkey(SymmCipher* c, const char* k)
{
    byte newkey[SymmCipher::KEYLENGTH];

    if (Base64::atob(k, newkey, sizeof newkey) == sizeof newkey)
    {
        key.ecb_decrypt(newkey);
        c->setkey(newkey);
    }
}

// read outbound share keys
void MegaClient::readok(JSON* j)
{
    if (j->enterarray())
    {
        while (j->enterobject())
        {
            readokelement(j);
        }

        j->leavearray();

        mergenewshares(0);
    }
}

// - h/ha/k (outbound sharekeys, always symmetric)
void MegaClient::readokelement(JSON* j)
{
    handle h = UNDEF;
    byte ha[SymmCipher::BLOCKSIZE];
    byte buf[SymmCipher::BLOCKSIZE];
    int have_ha = 0;
    const char* k = NULL;

    for (;;)
    {
        switch (j->getnameid())
        {
            case 'h':
                h = j->gethandle();
                break;

            case MAKENAMEID2('h', 'a'):      // share authentication tag
                have_ha = Base64::atob(j->getvalue(), ha, sizeof ha) == sizeof ha;
                break;

            case 'k':           // share key(s)
                k = j->getvalue();
                break;

            case EOO:
                if (ISUNDEF(h))
                {
                    LOG_warn << "Missing outgoing share handle in ok element";
                    return;
                }

                if (!k)
                {
                    LOG_warn << "Missing outgoing share key in ok element";
                    return;
                }

                if (!have_ha)
                {
                    LOG_warn << "Missing outbound share signature";
                    return;
                }

                if (decryptkey(k, buf, SymmCipher::KEYLENGTH, &key, 1, h))
                {
                    newshares.push_back(new NewShare(h, 1, UNDEF, ACCESS_UNKNOWN, 0, buf, ha));
                }
                return;

            default:
                if (!j->storeobject())
                {
                    return;
                }
        }
    }
}

// read outbound shares and pending shares
void MegaClient::readoutshares(JSON* j)
{
    if (j->enterarray())
    {
        while (j->enterobject())
        {
            readoutshareelement(j);
        }

        j->leavearray();

        mergenewshares(0);
    }
}

// - h/u/r/ts/p (outbound share or pending share)
void MegaClient::readoutshareelement(JSON* j)
{
    handle h = UNDEF;
    handle uh = UNDEF;
    handle p = UNDEF;
    accesslevel_t r = ACCESS_UNKNOWN;
    m_time_t ts = 0;

    for (;;)
    {
        switch (j->getnameid())
        {
            case 'h':
                h = j->gethandle();
                break;

            case 'p':
                p = j->gethandle(PCRHANDLE);
                break;

            case 'u':           // share target user
                uh = j->is(EXPORTEDLINK) ? 0 : j->gethandle(USERHANDLE);
                break;

            case 'r':           // access
                r = (accesslevel_t)j->getint();
                break;

            case MAKENAMEID2('t', 's'):      // timestamp
                ts = j->getint();
                break;

            case EOO:
                if (ISUNDEF(h))
                {
                    LOG_warn << "Missing outgoing share node";
                    return;
                }

                if (ISUNDEF(uh) && ISUNDEF(p))
                {
                    LOG_warn << "Missing outgoing share user";
                    return;
                }

                if (r == ACCESS_UNKNOWN)
                {
                    LOG_warn << "Missing outgoing share access";
                    return;
                }

                newshares.push_back(new NewShare(h, 1, uh, r, ts, NULL, NULL, p));
                return;

            default:
                if (!j->storeobject())
                {
                    return;
                }
        }
    }
}

void MegaClient::readipc(JSON *j)
{
    // fields: ps, m, ts, uts, msg, p
    if (j->enterarray())
    {
        while (j->enterobject())
        {
            m_time_t ts = 0;
            m_time_t uts = 0;
            const char *m = NULL;
            const char *msg = NULL;
            handle p = UNDEF;

            bool done = false;
            while (!done)
            {
                switch (j->getnameid()) {
                    case 'm':
                        m = j->getvalue();
                        break;
                    case MAKENAMEID2('t', 's'):
                        ts = j->getint();
                        break;
                    case MAKENAMEID3('u', 't', 's'):
                        uts = j->getint();
                        break;
                    case MAKENAMEID3('m', 's', 'g'):
                        msg = j->getvalue();
                        break;
                    case 'p':
                        p = j->gethandle(MegaClient::PCRHANDLE);
                        break;
                    case EOO:
                        done = true;
                        if (ISUNDEF(p))
                        {
                            LOG_err << "p element not provided";
                            break;
                        }
                        if (!m)
                        {
                            LOG_err << "m element not provided";
                            break;
                        }
                        if (ts == 0)
                        {
                            LOG_err << "ts element not provided";
                            break;
                        }
                        if (uts == 0)
                        {
                            LOG_err << "uts element not provided";
                            break;
                        }

                        if (pcrindex[p] != NULL)
                        {
                            pcrindex[p]->update(m, NULL, ts, uts, msg, false);                        
                        } 
                        else
                        {
                            pcrindex[p] = new PendingContactRequest(p, m, NULL, ts, uts, msg, false);
                        }                       

                        break;
                    default:
                       if (!j->storeobject())
                       {
                            return;
                       }
                }
            }
        }

        j->leavearray();
    }
}

void MegaClient::readopc(JSON *j)
{
    // fields: e, m, ts, uts, rts, msg, p
    if (j->enterarray())
    {
        while (j->enterobject())
        {
            m_time_t ts = 0;
            m_time_t uts = 0;
            const char *e = NULL;
            const char *m = NULL;
            const char *msg = NULL;
            handle p = UNDEF;

            bool done = false;
            while (!done)
            {
                switch (j->getnameid())
                {
                    case 'e':
                        e = j->getvalue();
                        break;
                    case 'm':
                        m = j->getvalue();
                        break;
                    case MAKENAMEID2('t', 's'):
                        ts = j->getint();
                        break;
                    case MAKENAMEID3('u', 't', 's'):
                        uts = j->getint();
                        break;
                    case MAKENAMEID3('m', 's', 'g'):
                        msg = j->getvalue();
                        break;
                    case 'p':
                        p = j->gethandle(MegaClient::PCRHANDLE);
                        break;
                    case EOO:
                        done = true;
                        if (!e)
                        {
                            LOG_err << "e element not provided";
                            break;
                        }
                        if (!m)
                        {
                            LOG_err << "m element not provided";
                            break;
                        }
                        if (ts == 0)
                        {
                            LOG_err << "ts element not provided";
                            break;
                        }
                        if (uts == 0)
                        {
                            LOG_err << "uts element not provided";
                            break;
                        }

                        if (pcrindex[p] != NULL)
                        {
                            pcrindex[p]->update(e, m, ts, uts, msg, true);                        
                        } 
                        else
                        {
                            pcrindex[p] = new PendingContactRequest(p, e, m, ts, uts, msg, true);
                        }

                        break;
                    default:
                       if (!j->storeobject())
                       {
                            return;
                       }
                }
            }
        }

        j->leavearray();
    }
}

error MegaClient::readmiscflags(JSON *json)
{
    while (1)
    {
        switch (json->getnameid())
        {
        // mcs:1 --> MegaChat enabled
        case MAKENAMEID3('a', 'c', 'h'):
            achievements_enabled = bool(json->getint());    //  Mega Achievements enabled
            break;
        case MAKENAMEID4('m', 'f', 'a', 'e'):   // multi-factor authentication enabled
            gmfa_enabled = bool(json->getint());
            break;
        case MAKENAMEID4('s', 's', 'r', 's'):   // server-side rubish-bin scheduler (only available when logged in)
            ssrs_enabled = bool(json->getint());
            break;
        case MAKENAMEID4('n', 's', 'r', 'e'):   // new secure registration enabled
            nsr_enabled = bool(json->getint());
            break;
        case MAKENAMEID5('a', 'p', 'l', 'v', 'p'):   // apple VOIP push enabled (only available when logged in)
            aplvp_enabled = bool(json->getint());
            break;
        case MAKENAMEID5('s', 'm', 's', 'v', 'e'):   // 2 = Opt-in and unblock SMS allowed 1 = Only unblock SMS allowed 0 = No SMS allowed
            mSmsVerificationState = static_cast<SmsVerificationState>(json->getint());
            break;
        case MAKENAMEID4('n', 'l', 'f', 'e'):   // new link format enabled
            mNewLinkFormat = static_cast<bool>(json->getint());
            break;
        case EOO:
            return API_OK;
        default:
            if (!json->storeobject())
            {
                return API_EINTERNAL;
            }
        }
    }
}

void MegaClient::procph(JSON *j)
{
    // fields: h, ph, ets
    if (j->enterarray())
    {
        while (j->enterobject())
        {
            handle h = UNDEF;
            handle ph = UNDEF;
            m_time_t ets = 0;
            m_time_t cts = 0;
            Node *n = NULL;
            bool takendown = false;

            bool done = false;
            while (!done)
            {
                switch (j->getnameid())
                {
                    case 'h':
                        h = j->gethandle(MegaClient::NODEHANDLE);
                        break;
                    case MAKENAMEID2('p','h'):
                        ph = j->gethandle(MegaClient::NODEHANDLE);
                        break;
                    case MAKENAMEID3('e', 't', 's'):
                        ets = j->getint();
                        break;
                    case MAKENAMEID2('t', 's'):
                        cts = j->getint();
                        break;
                    case MAKENAMEID4('d','o','w','n'):
                        takendown = (j->getint() == 1);
                        break;
                    case EOO:
                        done = true;
                        if (ISUNDEF(h))
                        {
                            LOG_err << "h element not provided";
                            break;
                        }
                        if (ISUNDEF(ph))
                        {
                            LOG_err << "ph element not provided";
                            break;
                        }
                        if (!cts)
                        {
                            LOG_err << "creation timestamp element not provided";
                            break;
                        }

                        n = nodebyhandle(h);
                        if (n)
                        {
                            n->setpubliclink(ph, cts, ets, takendown);
                        }
                        else
                        {
                            LOG_warn << "node for public link not found";
                        }

                        break;
                    default:
                       if (!j->storeobject())
                       {
                            return;
                       }
                }
            }
        }

        j->leavearray();
    }
}

void MegaClient::applykeys()
{
    CodeCounter::ScopeTimer ccst(performanceStats.applyKeys);

    int noKeyExpected = (rootnodes[0] != UNDEF) + (rootnodes[1] != UNDEF) + (rootnodes[2] != UNDEF);

    if (nodes.size() > size_t(mAppliedKeyNodeCount + noKeyExpected))
    {
        for (auto& it : nodes)
        {
            it.second->applykey();
        }
    }

    sendkeyrewrites();
}

void MegaClient::sendkeyrewrites()
{
    if (sharekeyrewrite.size())
    {
        reqs.add(new CommandShareKeyUpdate(this, &sharekeyrewrite));
        sharekeyrewrite.clear();
    }

    if (nodekeyrewrite.size())
    {
        reqs.add(new CommandNodeKeyUpdate(this, &nodekeyrewrite));
        nodekeyrewrite.clear();
    }
}

// user/contact list
bool MegaClient::readusers(JSON* j, bool actionpackets)
{
    if (!j->enterarray())
    {
        return 0;
    }

    while (j->enterobject())
    {
        handle uh = 0;
        visibility_t v = VISIBILITY_UNKNOWN;    // new share objects do not override existing visibility
        m_time_t ts = 0;
        const char* m = NULL;
        nameid name;
        BizMode bizMode = BIZ_MODE_UNKNOWN;

        while ((name = j->getnameid()) != EOO)
        {
            switch (name)
            {
                case 'u':   // new node: handle
                    uh = j->gethandle(USERHANDLE);
                    break;

                case 'c':   // visibility
                    v = (visibility_t)j->getint();
                    break;

                case 'm':   // email
                    m = j->getvalue();
                    break;

                case MAKENAMEID2('t', 's'):
                    ts = j->getint();
                    break;

                case 'b':
                {
                    if (j->enterobject())
                    {
                        nameid businessName;
                        while ((businessName = j->getnameid()) != EOO)
                        {
                            switch (businessName)
                            {
                                case 'm':
                                    bizMode = static_cast<BizMode>(j->getint());
                                    break;
                                default:
                                    if (!j->storeobject())
                                        return false;
                                    break;
                            }
                        }

                        j->leaveobject();
                    }

                    break;
                }

                default:
                    if (!j->storeobject())
                    {
                        return false;
                    }
            }
        }

        if (ISUNDEF(uh))
        {
            warn("Missing contact user handle");
        }

        if (!m)
        {
            warn("Unknown contact user e-mail address");
        }

        if (!warnlevel())
        {
            if (actionpackets && v >= 0 && v <= 3 && statecurrent)
            {
                string email;
                Node::copystring(&email, m);
                useralerts.add(new UserAlert::ContactChange(v, uh, email, ts, useralerts.nextId()));
            }
            User* u = finduser(uh, 0);
            bool notify = !u;
            if (u || (u = finduser(uh, 1)))
            {
                const string oldEmail = u->email;
                mapuser(uh, m);

                u->mBizMode = bizMode;

                if (v != VISIBILITY_UNKNOWN)
                {
                    if (u->show != v || u->ctime != ts)
                    {
                        if (u->show == HIDDEN && v == VISIBLE)
                        {
                            u->invalidateattr(ATTR_FIRSTNAME);
                            u->invalidateattr(ATTR_LASTNAME);
                            if (oldEmail != u->email)
                            {
                                u->changed.email = true;
                            }
                        }
                        else if (u->show == VISIBILITY_UNKNOWN && v == VISIBLE
                                 && uh != me
                                 && !fetchingnodes)
                        {
                            // new user --> fetch keys
                            fetchContactKeys(u);
                        }

                        u->set(v, ts);
                        notify = true;
                    }
                }

                if (notify)
                {
                    notifyuser(u);
                }
            }
        }
    }

    return j->leavearray();
}

// Supported formats:
//   - file links:      #!<ph>[!<key>]
//                      <ph>[!<key>]
//                      /file/<ph>[<params>][#<key>]
//
//   - folder links:    #F!<ph>[!<key>]
//                      /folder/<ph>[<params>][#<key>]
error MegaClient::parsepubliclink(const char* link, handle& ph, byte* key, bool isFolderLink)
{
    bool isFolder;
    const char* ptr = nullptr;
    if ((ptr = strstr(link, "#F!")))
    {
        ptr += 3;
        isFolder = true;
    }
    else if ((ptr = strstr(link, "folder/")))
    {
        ptr += 7;
        isFolder = true;
    }
    else if ((ptr = strstr(link, "#!")))
    {
        ptr += 2;
        isFolder = false;
    }
    else if ((ptr = strstr(link, "file/")))
    {
        ptr += 5;
        isFolder = false;
    }
    else    // legacy file link format without '#'
    {
        ptr = link;
        isFolder = false;
    }

    if (isFolder != isFolderLink)
    {
        return API_EARGS;   // type of link mismatch
    }

    if (strlen(ptr) < 8)  // no public handle in the link
    {
        return API_EARGS;
    }

    ph = 0; //otherwise atob will give an unexpected result
    if (Base64::atob(ptr, (byte*)&ph, NODEHANDLE) == NODEHANDLE)
    {
        ptr += 8;

        // skip any tracking parameter introduced by third-party websites
        while(*ptr && *ptr != '!' && *ptr != '#')
        {
            ptr++;
        }

        if (!*ptr || ((*ptr == '#' || *ptr == '!') && *(ptr + 1) == '\0'))   // no key provided
        {
            return API_EINCOMPLETE;
        }

        if (*ptr == '!' || *ptr == '#')
        {
            const char *k = ptr + 1;    // skip '!' or '#' separator
            int keylen = isFolderLink ? FOLDERNODEKEYLENGTH : FILENODEKEYLENGTH;
            if (Base64::atob(k, key, keylen) == keylen)
            {
                return API_OK;
            }
        }
    }

    return API_EARGS;
}

error MegaClient::folderaccess(const char *folderlink)
{
    handle h = UNDEF;
    byte folderkey[FOLDERNODEKEYLENGTH];

    error e;
    if ((e = parsepubliclink(folderlink, h, folderkey, true)) == API_OK)
    {
        setrootnode(h);
        key.setkey(folderkey);
    }

    return e;
}

void MegaClient::prelogin(const char *email)
{
    reqs.add(new CommandPrelogin(this, email));
}

// create new session
void MegaClient::login(const char* email, const byte* pwkey, const char* pin)
{
    string lcemail(email);

    key.setkey((byte*)pwkey);

    uint64_t emailhash = stringhash64(&lcemail, &key);

    byte sek[SymmCipher::KEYLENGTH];
    rng.genblock(sek, sizeof sek);

    reqs.add(new CommandLogin(this, email, (byte*)&emailhash, sizeof(emailhash), sek, 0, pin));
}

// create new session (v2)
void MegaClient::login2(const char *email, const char *password, string *salt, const char *pin)
{
    string bsalt;
    Base64::atob(*salt, bsalt);

    byte derivedKey[2 * SymmCipher::KEYLENGTH];
    CryptoPP::PKCS5_PBKDF2_HMAC<CryptoPP::SHA512> pbkdf2;
    pbkdf2.DeriveKey(derivedKey, sizeof(derivedKey), 0, (byte *)password, strlen(password),
                     (const byte *)bsalt.data(), bsalt.size(), 100000);

    login2(email, derivedKey, pin);
}

void MegaClient::login2(const char *email, const byte *derivedKey, const char* pin)
{
    key.setkey((byte*)derivedKey);
    const byte *authKey = derivedKey + SymmCipher::KEYLENGTH;

    byte sek[SymmCipher::KEYLENGTH];
    rng.genblock(sek, sizeof sek);

    reqs.add(new CommandLogin(this, email, authKey, SymmCipher::KEYLENGTH, sek, 0, pin));
}

void MegaClient::fastlogin(const char* email, const byte* pwkey, uint64_t emailhash)
{
    key.setkey((byte*)pwkey);

    byte sek[SymmCipher::KEYLENGTH];
    rng.genblock(sek, sizeof sek);

    reqs.add(new CommandLogin(this, email, (byte*)&emailhash, sizeof(emailhash), sek));
}

void MegaClient::getuserdata()
{
    cachedug = false;
    reqs.add(new CommandGetUserData(this));
}

void MegaClient::getmiscflags()
{
    reqs.add(new CommandGetMiscFlags(this));
}

void MegaClient::getpubkey(const char *user)
{
    queuepubkeyreq(user, ::mega::make_unique<PubKeyActionNotifyApp>(reqtag));
}

// resume session - load state from local cache, if available
void MegaClient::login(const byte* session, int size)
{   
    int sessionversion = 0;
    if (size == sizeof key.key + SIDLEN + 1)
    {
        sessionversion = session[0];

        if (sessionversion != 1)
        {
            restag = reqtag;
            app->login_result(API_EARGS);
            return;
        }

        session++;
        size--;
    }

    if (size == sizeof key.key + SIDLEN)
    {
        string t;

        key.setkey(session);
        setsid(session + sizeof key.key, size - sizeof key.key);

        opensctable();

        if (sctable && sctable->get(CACHEDSCSN, &t) && t.size() == sizeof cachedscsn)
        {
            cachedscsn = MemAccess::get<handle>(t.data());
        }

        byte sek[SymmCipher::KEYLENGTH];
        rng.genblock(sek, sizeof sek);

        reqs.add(new CommandLogin(this, NULL, NULL, 0, sek, sessionversion));
        getuserdata();
        fetchtimezone();
    }
    else
    {
        restag = reqtag;
        app->login_result(API_EARGS);
    }
}

// check password's integrity
error MegaClient::validatepwd(const byte *pwkey)
{
    User *u = finduser(me);
    if (!u)
    {
        return API_EACCESS;
    }

    SymmCipher pwcipher(pwkey);
    pwcipher.setkey((byte*)pwkey);

    string lcemail(u->email.c_str());
    uint64_t emailhash = stringhash64(&lcemail, &pwcipher);

    reqs.add(new CommandValidatePassword(this, lcemail.c_str(), emailhash));

    return API_OK;
}

int MegaClient::dumpsession(byte* session, size_t size)
{
    if (loggedin() == NOTLOGGEDIN)
    {
        return 0;
    }

    if (size < sid.size() + sizeof key.key)
    {
        return API_ERANGE;
    }

    if (sessionkey.size())
    {
        if (size < sid.size() + sizeof key.key + 1)
        {
            return API_ERANGE;
        }

        size = sid.size() + sizeof key.key + 1;

        session[0] = 1;
        session++;

        byte k[SymmCipher::KEYLENGTH];
        SymmCipher cipher;
        cipher.setkey((const byte *)sessionkey.data(), int(sessionkey.size()));
        cipher.ecb_encrypt(key.key, k);
        memcpy(session, k, sizeof k);
    }
    else
    {
        size = sid.size() + sizeof key.key;
        memcpy(session, key.key, sizeof key.key);
    }

    memcpy(session + sizeof key.key, sid.data(), sid.size());
    
    return int(size);
}

void MegaClient::resendverificationemail()
{
    reqs.add(new CommandResendVerificationEmail(this));
}

void MegaClient::resetSmsVerifiedPhoneNumber()
{
    reqs.add(new CommandResetSmsVerifiedPhoneNumber(this));
}

void MegaClient::copysession()
{
    reqs.add(new CommandCopySession(this));
}

string *MegaClient::sessiontransferdata(const char *url, string *session)
{
    if (!session && loggedin() != FULLACCOUNT)
    {
        return NULL;
    }

    std::stringstream ss;

    // open array
    ss << "[";

    // add AES key
    string aeskey;
    key.serializekeyforjs(&aeskey);
    ss << aeskey << ",\"";

    // add session ID
    if (session)
    {
        ss << *session;
    }
    else
    {
        string sids;
        sids.resize(sid.size() * 4 / 3 + 4);
        sids.resize(Base64::btoa((byte *)sid.data(), int(sid.size()), (char *)sids.data()));
        ss << sids;
    }
    ss << "\",\"";

    // add URL
    if (url)
    {
        ss << url;
    }
    ss << "\",false]";

    // standard Base64 encoding
    string json = ss.str();
    string *base64 = new string;
    base64->resize(json.size() * 4 / 3 + 4);
    base64->resize(Base64::btoa((byte *)json.data(), int(json.size()), (char *)base64->data()));
    std::replace(base64->begin(), base64->end(), '-', '+');
    std::replace(base64->begin(), base64->end(), '_', '/');
    return base64;
}

void MegaClient::killsession(handle session)
{
    reqs.add(new CommandKillSessions(this, session));
}

// Kill all sessions (except current)
void MegaClient::killallsessions()
{
    reqs.add(new CommandKillSessions(this));
}

void MegaClient::opensctable()
{
    if (dbaccess && !sctable)
    {
        string dbname;

        if (sid.size() >= SIDLEN)
        {
            dbname.resize((SIDLEN - sizeof key.key) * 4 / 3 + 3);
            dbname.resize(Base64::btoa((const byte*)sid.data() + sizeof key.key, SIDLEN - sizeof key.key, (char*)dbname.c_str()));
        }
        else if (loggedinfolderlink())
        {
            dbname.resize(NODEHANDLE * 4 / 3 + 3);
            dbname.resize(Base64::btoa((const byte*)&publichandle, NODEHANDLE, (char*)dbname.c_str()));
        }

        if (dbname.size())
        {
            sctable = dbaccess->open(rng, fsaccess, &dbname, false, false);
            pendingsccommit = false;
        }
    }
}

// verify a static symmetric password challenge
int MegaClient::checktsid(byte* sidbuf, unsigned len)
{
    if (len != SIDLEN)
    {
        return 0;
    }

    key.ecb_encrypt(sidbuf);

    return !memcmp(sidbuf, sidbuf + SIDLEN - SymmCipher::KEYLENGTH, SymmCipher::KEYLENGTH);
}

// locate user by e-mail address or ASCII handle
User* MegaClient::finduser(const char* uid, int add)
{
    // null user for folder links?
    if (!uid || !*uid)
    {
        return NULL;
    }

    if (!strchr(uid, '@'))
    {
        // not an e-mail address: must be ASCII handle
        handle uh;

        if (Base64::atob(uid, (byte*)&uh, sizeof uh) == sizeof uh)
        {
            return finduser(uh, add);
        }

        return NULL;
    }

    string nuid;
    User* u;

    // convert e-mail address to lowercase (ASCII only)
    Node::copystring(&nuid, uid);
    tolower_string(nuid);

    um_map::iterator it = umindex.find(nuid);

    if (it == umindex.end())
    {
        if (!add)
        {
            return NULL;
        }

        // add user by lowercase e-mail address
        u = &users[++userid];
        u->uid = nuid;
        Node::copystring(&u->email, nuid.c_str());
        umindex[nuid] = userid;

        return u;
    }
    else
    {
        return &users[it->second];
    }
}

// locate user by binary handle
User* MegaClient::finduser(handle uh, int add)
{
    if (!uh)
    {
        return NULL;
    }

    User* u;
    uh_map::iterator it = uhindex.find(uh);

    if (it == uhindex.end())
    {
        if (!add)
        {
            return NULL;
        }

        // add user by binary handle
        u = &users[++userid];

        char uid[12];
        Base64::btoa((byte*)&uh, MegaClient::USERHANDLE, uid);
        u->uid.assign(uid, 11);

        uhindex[uh] = userid;
        u->userhandle = uh;

        return u;
    }
    else
    {
        return &users[it->second];
    }
}

User *MegaClient::ownuser()
{
    return finduser(me);
}

// add missing mapping (handle or email)
// reduce uid to ASCII uh if only known by email
void MegaClient::mapuser(handle uh, const char* email)
{
    if (!email || !*email)
    {
        return;
    }

    User* u;
    string nuid;

    Node::copystring(&nuid, email);
    tolower_string(nuid);

    // does user uh exist?
    uh_map::iterator hit = uhindex.find(uh);

    if (hit != uhindex.end())
    {
        // yes: add email reference
        u = &users[hit->second];

        um_map::iterator mit = umindex.find(nuid);
        if (mit != umindex.end() && mit->second != hit->second && (users[mit->second].show != INACTIVE || users[mit->second].userhandle == me))
        {
            // duplicated user: one by email, one by handle
            discardnotifieduser(&users[mit->second]);
            assert(!users[mit->second].sharing.size());
            users.erase(mit->second);
        }

        // if mapping a different email, remove old index
        if (strcmp(u->email.c_str(), nuid.c_str()))
        {
            if (u->email.size())
            {
                umindex.erase(u->email);
            }

            Node::copystring(&u->email, nuid.c_str());
        }

        umindex[nuid] = hit->second;

        return;
    }

    // does user email exist?
    um_map::iterator mit = umindex.find(nuid);

    if (mit != umindex.end())
    {
        // yes: add uh reference
        u = &users[mit->second];

        uhindex[uh] = mit->second;
        u->userhandle = uh;

        char uid[12];
        Base64::btoa((byte*)&uh, MegaClient::USERHANDLE, uid);
        u->uid.assign(uid, 11);
    }
}

void MegaClient::discarduser(handle uh, bool discardnotified)
{
    User *u = finduser(uh);
    if (!u)
    {
        return;
    }

    while (u->pkrs.size())  // protect any pending pubKey request
    {
        auto& pka = u->pkrs.front();
        if(pka->cmd)
        {
            pka->cmd->invalidateUser();
        }
        pka->proc(this, u);
        u->pkrs.pop_front();
    }

    if (discardnotified)
    {
        discardnotifieduser(u);
    }

    umindex.erase(u->email);
    users.erase(uhindex[uh]);
    uhindex.erase(uh);
}

void MegaClient::discarduser(const char *email)
{
    User *u = finduser(email);
    if (!u)
    {
        return;
    }

    while (u->pkrs.size())  // protect any pending pubKey request
    {
        auto& pka = u->pkrs.front();
        if(pka->cmd)
        {
            pka->cmd->invalidateUser();
        }
        pka->proc(this, u);
        u->pkrs.pop_front();
    }

    discardnotifieduser(u);

    uhindex.erase(u->userhandle);
    users.erase(umindex[email]);
    umindex.erase(email);
}

PendingContactRequest* MegaClient::findpcr(handle p)
{
    if (ISUNDEF(p))
    {
        return NULL;
    }

    PendingContactRequest* pcr = pcrindex[p];
    if (!pcr)
    {
        pcr = new PendingContactRequest(p);
        pcrindex[p] = pcr;
        assert(fetchingnodes);
        // while fetchingnodes, outgoing shares reference an "empty" PCR that is completed when `opc` is parsed
    }

    return pcrindex[p];
}

void MegaClient::mappcr(handle id, PendingContactRequest *pcr)
{
    delete pcrindex[id];
    pcrindex[id] = pcr;
}

bool MegaClient::discardnotifieduser(User *u)
{
    for (user_vector::iterator it = usernotify.begin(); it != usernotify.end(); it++)
    {
        if (*it == u)
        {
            usernotify.erase(it);
            return true;  // no duplicated users in the notify vector
        }
    }
    return false;
}

// sharekey distribution request - walk array consisting of {node,user+}+ handle tuples
// and submit public key requests
void MegaClient::procsr(JSON* j)
{
    User* u;
    handle sh, uh;

    if (!j->enterarray())
    {
        return;
    }

    while (j->ishandle() && (sh = j->gethandle()))
    {
        if (nodebyhandle(sh))
        {
            // process pending requests
            while (j->ishandle(USERHANDLE) && (uh = j->gethandle(USERHANDLE)))
            {
                if ((u = finduser(uh)))
                {
                    queuepubkeyreq(u, ::mega::make_unique<PubKeyActionSendShareKey>(sh));
                }
            }
        }
        else
        {
            // unknown node: skip
            while (j->ishandle(USERHANDLE) && (uh = j->gethandle(USERHANDLE)));
        }
    }

    j->leavearray();
}

void MegaClient::clearKeys()
{
    User *u = finduser(me);

    u->invalidateattr(ATTR_KEYRING);
    u->invalidateattr(ATTR_ED25519_PUBK);
    u->invalidateattr(ATTR_CU25519_PUBK);
    u->invalidateattr(ATTR_SIG_RSA_PUBK);
    u->invalidateattr(ATTR_SIG_CU255_PUBK);

    fetchingkeys = false;
}

void MegaClient::resetKeyring()
{
    delete signkey;
    signkey = NULL;

    delete chatkey;
    chatkey = NULL;
}

// process node tree (bottom up)
void MegaClient::proctree(Node* n, TreeProc* tp, bool skipinshares, bool skipversions)
{
    if (!skipversions || n->type != FILENODE)
    {
        for (node_list::iterator it = n->children.begin(); it != n->children.end(); )
        {
            Node *child = *it++;
            if (!(skipinshares && child->inshare))
            {
                proctree(child, tp, skipinshares);
            }
        }
    }

    tp->proc(this, n);
}

// queue PubKeyAction request to be triggered upon availability of the user's
// public key
void MegaClient::queuepubkeyreq(User* u, std::unique_ptr<PubKeyAction> pka)
{
    if (!u || u->pubk.isvalid())
    {
        restag = pka->tag;
        pka->proc(this, u);
    }
    else
    {
        u->pkrs.push_back(std::move(pka));

        if (!u->pubkrequested)
        {
            u->pkrs.back()->cmd = new CommandPubKeyRequest(this, u);
            reqs.add(u->pkrs.back()->cmd);
            u->pubkrequested = true;
        }
    }
}

void MegaClient::queuepubkeyreq(const char *uid, std::unique_ptr<PubKeyAction> pka)
{
    User *u = finduser(uid, 0);
    if (!u && uid)
    {
        if (strchr(uid, '@'))   // uid is an e-mail address
        {
            string nuid;
            Node::copystring(&nuid, uid);
            tolower_string(nuid);

            u = new User(nuid.c_str());
            u->uid = nuid;
            u->isTemporary = true;
        }
        else    // not an e-mail address: must be ASCII handle
        {
            handle uh;
            if (Base64::atob(uid, (byte*)&uh, sizeof uh) == sizeof uh)
            {
                u = new User(NULL);
                u->userhandle = uh;
                u->uid = uid;
                u->isTemporary = true;
            }
        }
    }

    queuepubkeyreq(u, std::move(pka));
}

// rewrite keys of foreign nodes due to loss of underlying shareufskey
void MegaClient::rewriteforeignkeys(Node* n)
{
    TreeProcForeignKeys rewrite;
    proctree(n, &rewrite);

    if (nodekeyrewrite.size())
    {
        reqs.add(new CommandNodeKeyUpdate(this, &nodekeyrewrite));
        nodekeyrewrite.clear();
    }
}

// if user has a known public key, complete instantly
// otherwise, queue and request public key if not already pending
void MegaClient::setshare(Node* n, const char* user, accesslevel_t a, const char* personal_representation)
{
    size_t total = n->outshares ? n->outshares->size() : 0;
    total += n->pendingshares ? n->pendingshares->size() : 0;
    if (a == ACCESS_UNKNOWN && total == 1)
    {
        // rewrite keys of foreign nodes located in the outbound share that is getting canceled
        // FIXME: verify that it is really getting canceled to prevent benign premature rewrite
        rewriteforeignkeys(n);
    }

    queuepubkeyreq(user, ::mega::make_unique<PubKeyActionCreateShare>(n->nodehandle, a, reqtag, personal_representation));
}

// Add/delete/remind outgoing pending contact request
void MegaClient::setpcr(const char* temail, opcactions_t action, const char* msg, const char* oemail, handle contactLink)
{
    reqs.add(new CommandSetPendingContact(this, temail, action, msg, oemail, contactLink));
}

void MegaClient::updatepcr(handle p, ipcactions_t action)
{
    reqs.add(new CommandUpdatePendingContact(this, p, action));
}

// enumerate Pro account purchase options (not fully implemented)
void MegaClient::purchase_enumeratequotaitems()
{
    reqs.add(new CommandEnumerateQuotaItems(this));
}

// begin a new purchase (FIXME: not fully implemented)
void MegaClient::purchase_begin()
{
    purchase_basket.clear();
}

// submit purchased product for payment
void MegaClient::purchase_additem(int itemclass, handle item, unsigned price,
                                  const char* currency, unsigned tax, const char* country,
                                  handle lastPublicHandle, int phtype, int64_t ts)
{
    reqs.add(new CommandPurchaseAddItem(this, itemclass, item, price, currency, tax, country, lastPublicHandle, phtype, ts));
}

// obtain payment URL for given provider
void MegaClient::purchase_checkout(int gateway)
{
    reqs.add(new CommandPurchaseCheckout(this, gateway));
}

void MegaClient::submitpurchasereceipt(int type, const char *receipt, handle lph, int phtype, int64_t ts)
{
    reqs.add(new CommandSubmitPurchaseReceipt(this, type, receipt, lph, phtype, ts));
}

error MegaClient::creditcardstore(const char *ccplain)
{
    if (!ccplain)
    {
        return API_EARGS;
    }

    string ccnumber, expm, expy, cv2, ccode;
    if (!JSON::extractstringvalue(ccplain, "card_number", &ccnumber)
        || (ccnumber.size() < 10)
        || !JSON::extractstringvalue(ccplain, "expiry_date_month", &expm)
        || (expm.size() != 2)
        || !JSON::extractstringvalue(ccplain, "expiry_date_year", &expy)
        || (expy.size() != 4)
        || !JSON::extractstringvalue(ccplain, "cv2", &cv2)
        || (cv2.size() != 3)
        || !JSON::extractstringvalue(ccplain, "country_code", &ccode)
        || (ccode.size() != 2))
    {
        return API_EARGS;
    }

    string::iterator it = find_if(ccnumber.begin(), ccnumber.end(), char_is_not_digit);
    if (it != ccnumber.end())
    {
        return API_EARGS;
    }

    it = find_if(expm.begin(), expm.end(), char_is_not_digit);
    if (it != expm.end() || atol(expm.c_str()) > 12)
    {
        return API_EARGS;
    }

    it = find_if(expy.begin(), expy.end(), char_is_not_digit);
    if (it != expy.end() || atol(expy.c_str()) < 2015)
    {
        return API_EARGS;
    }

    it = find_if(cv2.begin(), cv2.end(), char_is_not_digit);
    if (it != cv2.end())
    {
        return API_EARGS;
    }


    //Luhn algorithm
    int odd = 1, sum = 0;
    for (size_t i = ccnumber.size(); i--; odd = !odd)
    {
        int digit = ccnumber[i] - '0';
        sum += odd ? digit : ((digit < 5) ? 2 * digit : 2 * (digit - 5) + 1);
    }

    if (sum % 10)
    {
        return API_EARGS;
    }

    byte pubkdata[sizeof(PAYMENT_PUBKEY) * 3 / 4 + 3];
    int pubkdatalen = Base64::atob(PAYMENT_PUBKEY, (byte *)pubkdata, sizeof(pubkdata));

    string ccenc;
    string ccplain1 = ccplain;
    PayCrypter payCrypter(rng);
    if (!payCrypter.hybridEncrypt(&ccplain1, pubkdata, pubkdatalen, &ccenc))
    {
        return API_EARGS;
    }

    string last4 = ccnumber.substr(ccnumber.size() - 4);

    char hashstring[256];
    int ret = snprintf(hashstring, sizeof(hashstring), "{\"card_number\":\"%s\","
            "\"expiry_date_month\":\"%s\","
            "\"expiry_date_year\":\"%s\","
            "\"cv2\":\"%s\"}", ccnumber.c_str(), expm.c_str(), expy.c_str(), cv2.c_str());

    if (ret < 0 || ret >= (int)sizeof(hashstring))
    {
        return API_EARGS;
    }

    HashSHA256 hash;
    string binaryhash;
    hash.add((byte *)hashstring, int(strlen(hashstring)));
    hash.get(&binaryhash);

    static const char hexchars[] = "0123456789abcdef";
    ostringstream oss;
    string hexHash;
    for (size_t i=0;i<binaryhash.size();++i)
    {
        oss.put(hexchars[(binaryhash[i] >> 4) & 0x0F]);
        oss.put(hexchars[binaryhash[i] & 0x0F]);
    }
    hexHash = oss.str();

    string base64cc;
    base64cc.resize(ccenc.size()*4/3+4);
    base64cc.resize(Base64::btoa((byte *)ccenc.data(), int(ccenc.size()), (char *)base64cc.data()));
    std::replace( base64cc.begin(), base64cc.end(), '-', '+');
    std::replace( base64cc.begin(), base64cc.end(), '_', '/');

    reqs.add(new CommandCreditCardStore(this, base64cc.data(), last4.c_str(), expm.c_str(), expy.c_str(), hexHash.data()));
    return API_OK;
}

void MegaClient::creditcardquerysubscriptions()
{
    reqs.add(new CommandCreditCardQuerySubscriptions(this));
}

void MegaClient::creditcardcancelsubscriptions(const char* reason)
{
    reqs.add(new CommandCreditCardCancelSubscriptions(this, reason));
}

void MegaClient::getpaymentmethods()
{
    reqs.add(new CommandGetPaymentMethods(this));
}

// delete or block an existing contact
error MegaClient::removecontact(const char* email, visibility_t show)
{
    if (!strchr(email, '@') || (show != HIDDEN && show != BLOCKED))
    {
        return API_EARGS;
    }

    reqs.add(new CommandRemoveContact(this, email, show));

    return API_OK;
}

/**
 * @brief Attach/update/delete a user attribute.
 *
 * Attributes are stored as base64-encoded binary blobs. They use internal
 * attribute name prefixes:
 *
 * "*" - Private and encrypted. Use a TLV container (key-value)
 * "#" - Protected and plain text, accessible only by contacts.
 * "+" - Public and plain text, accessible by anyone knowing userhandle
 * "^" - Private and non-encrypted.
 *
 * @param at Attribute type.
 * @param av Attribute value.
 * @param avl Attribute value length.
 * @param ctag Tag to identify the request at intermediate layer

 */
void MegaClient::putua(attr_t at, const byte* av, unsigned avl, int ctag, handle lastPublicHandle, int phtype, int64_t ts)
{
    string data;

    if (!av)
    {
        if (at == ATTR_AVATAR)  // remove avatar
        {
            data = "none";
        }

        av = (const byte*) data.data();
        avl = unsigned(data.size());
    }

    int tag = (ctag != -1) ? ctag : reqtag;
    User *u = ownuser();
    assert(u);
    if (!u)
    {
        LOG_err << "Own user not found when attempting to set user attributes";
        restag = tag;
        app->putua_result(API_EACCESS);
        return;
    }
    int needversion = u->needversioning(at);
    if (needversion == -1)
    {
        restag = tag;
        app->putua_result(API_EARGS);   // attribute not recognized
        return;
    }

    if (!needversion)
    {
        reqs.add(new CommandPutUA(this, at, av, avl, tag, lastPublicHandle, phtype, ts));
    }
    else
    {
        // if the cached value is outdated, first need to fetch the latest version
        if (u->getattr(at) && !u->isattrvalid(at))
        {
            restag = tag;
            app->putua_result(API_EEXPIRED);
            return;
        }
        reqs.add(new CommandPutUAVer(this, at, av, avl, tag));
    }
}

void MegaClient::putua(userattr_map *attrs, int ctag)
{
    int tag = (ctag != -1) ? ctag : reqtag;
    User *u = ownuser();

    if (!u || !attrs || !attrs->size())
    {
        restag = tag;
        return app->putua_result(API_EARGS);
    }

    for (userattr_map::iterator it = attrs->begin(); it != attrs->end(); it++)
    {
        attr_t type = it->first;

        if (User::needversioning(type) != 1)
        {
            restag = tag;
            return app->putua_result(API_EARGS);
        }

        // if the cached value is outdated, first need to fetch the latest version
        if (u->getattr(type) && !u->isattrvalid(type))
        {
            restag = tag;
            return app->putua_result(API_EEXPIRED);
        }
    }

    reqs.add(new CommandPutMultipleUAVer(this, attrs, tag));
}

/**
 * @brief Queue a user attribute retrieval.
 *
 * @param u User.
 * @param at Attribute type.
 * @param ctag Tag to identify the request at intermediate layer
 */
void MegaClient::getua(User* u, const attr_t at, int ctag)
{
    if (at != ATTR_UNKNOWN)
    {
        // if we can solve those requests locally (cached values)...
        const string *cachedav = u->getattr(at);
        int tag = (ctag != -1) ? ctag : reqtag;

        if (!fetchingkeys && cachedav && u->isattrvalid(at))
        {
            if (User::scope(at) == '*') // private attribute, TLV encoding
            {
                TLVstore *tlv = TLVstore::containerToTLVrecords(cachedav, &key);
                restag = tag;
                app->getua_result(tlv, at);
                delete tlv;
                return;
            }
            else
            {
                restag = tag;
                app->getua_result((byte*) cachedav->data(), unsigned(cachedav->size()), at);
                return;
            }
        }
        else
        {
            reqs.add(new CommandGetUA(this, u->uid.c_str(), at, NULL, tag));
        }
    }
}

void MegaClient::getua(const char *email_handle, const attr_t at, const char *ph, int ctag)
{
    if (email_handle && at != ATTR_UNKNOWN)
    {
        reqs.add(new CommandGetUA(this, email_handle, at, ph,(ctag != -1) ? ctag : reqtag));
    }
}

void MegaClient::getUserEmail(const char *uid)
{
    reqs.add(new CommandGetUserEmail(this, uid));
}

#ifdef DEBUG
void MegaClient::delua(const char *an)
{
    if (an)
    {
        reqs.add(new CommandDelUA(this, an));
    }
}

void MegaClient::senddevcommand(const char *command, const char *email)
{
    reqs.add(new CommandSendDevCommand(this, command, email));
}
#endif

// queue node for notification
void MegaClient::notifynode(Node* n)
{
    n->applykey();

    if (!fetchingnodes)
    {
        if (n->tag && !n->changed.removed && n->attrstring)
        {
            // report a "NO_KEY" event

            char* buf = new char[n->nodekey().size() * 4 / 3 + 4];
            Base64::btoa((byte *)n->nodekey().data(), int(n->nodekey().size()), buf);

            int changed = 0;
            changed |= (int)n->changed.removed;
            changed |= n->changed.attrs << 1;
            changed |= n->changed.owner << 2;
            changed |= n->changed.ctime << 3;
            changed |= n->changed.fileattrstring << 4;
            changed |= n->changed.inshare << 5;
            changed |= n->changed.outshares << 6;
            changed |= n->changed.pendingshares << 7;
            changed |= n->changed.parent << 8;
            changed |= n->changed.publiclink << 9;
            changed |= n->changed.newnode << 10;

            int attrlen = int(n->attrstring->size());
            string base64attrstring;
            base64attrstring.resize(attrlen * 4 / 3 + 4);
            base64attrstring.resize(Base64::btoa((byte *)n->attrstring->data(), int(n->attrstring->size()), (char *)base64attrstring.data()));

            char report[512];
            Base64::btoa((const byte *)&n->nodehandle, MegaClient::NODEHANDLE, report);
            sprintf(report + 8, " %d %" PRIu64 " %d %X %.200s %.200s", n->type, n->size, attrlen, changed, buf, base64attrstring.c_str());

            reportevent("NK", report, 0);
            sendevent(99400, report, 0);

            delete [] buf;
        }

#ifdef ENABLE_SYNC
        // is this a synced node that was moved to a non-synced location? queue for
        // deletion from LocalNodes.
        if (n->localnode && n->localnode->parent && n->parent && !n->parent->localnode)
        {
            if (n->changed.removed || n->changed.parent)
            {
                if (n->type == FOLDERNODE)
                {
                    app->syncupdate_remote_folder_deletion(n->localnode->sync, n);
                }
                else
                {
                    app->syncupdate_remote_file_deletion(n->localnode->sync, n);
                }
            }

            n->localnode->deleted = true;
            n->localnode->node = NULL;
            n->localnode = NULL;
        }
        else
        {
            // is this a synced node that is not a sync root, or a new node in a
            // synced folder?
            // FIXME: aggregate subtrees!
            if (n->localnode && n->localnode->parent)
            {
                n->localnode->deleted = n->changed.removed;
            }

            if (n->parent && n->parent->localnode && (!n->localnode || (n->localnode->parent != n->parent->localnode)))
            {
                if (n->localnode)
                {
                    n->localnode->deleted = n->changed.removed;
                }

                if (!n->changed.removed && (n->changed.newnode || n->changed.parent))
                {
                    if (!n->localnode)
                    {
                        if (n->type == FOLDERNODE)
                        {
                            app->syncupdate_remote_folder_addition(n->parent->localnode->sync, n);
                        }
                        else
                        {
                            app->syncupdate_remote_file_addition(n->parent->localnode->sync, n);
                        }
                    }
                    else
                    {
                        app->syncupdate_remote_move(n->localnode->sync, n,
                            n->localnode->parent ? n->localnode->parent->node : NULL);
                    }
                }
            }
            else if (!n->changed.removed && n->changed.attrs && n->localnode && n->localnode->name.compare(n->displayname()))
            {
                app->syncupdate_remote_rename(n->localnode->sync, n, n->localnode->name.c_str());
            }
        }
#endif
    }

    if (!n->notified)
    {
        n->notified = true;
        nodenotify.push_back(n);
    }
}

void MegaClient::transfercacheadd(Transfer *transfer, DBTableTransactionCommitter* committer)
{
    if (tctable && !transfer->skipserialization)
    {
        LOG_debug << "Caching transfer";
        tctable->checkCommitter(committer);
        tctable->put(MegaClient::CACHEDTRANSFER, transfer, &tckey);
    }
}

void MegaClient::transfercachedel(Transfer *transfer, DBTableTransactionCommitter* committer)
{
    if (tctable && transfer->dbid)
    {
        LOG_debug << "Removing cached transfer";
        tctable->checkCommitter(committer);
        tctable->del(transfer->dbid);
    }
}

void MegaClient::filecacheadd(File *file, DBTableTransactionCommitter& committer)
{
    if (tctable && !file->syncxfer)
    {
        LOG_debug << "Caching file";
        tctable->checkCommitter(&committer);
        tctable->put(MegaClient::CACHEDFILE, file, &tckey);
    }
}

void MegaClient::filecachedel(File *file, DBTableTransactionCommitter* committer)
{
    if (tctable && !file->syncxfer)
    {
        LOG_debug << "Removing cached file";
        tctable->checkCommitter(committer);
        tctable->del(file->dbid);
    }

    if (file->temporaryfile)
    {
        LOG_debug << "Removing temporary file";
        fsaccess->unlinklocal(file->localname);
    }
}

// queue user for notification
void MegaClient::notifyuser(User* u)
{
    if (!u->notified)
    {
        u->notified = true;
        usernotify.push_back(u);
    }
}

// queue pcr for notification
void MegaClient::notifypcr(PendingContactRequest* pcr)
{
    if (pcr && !pcr->notified)
    {
        pcr->notified = true;
        pcrnotify.push_back(pcr);
    }
}

#ifdef ENABLE_CHAT
void MegaClient::notifychat(TextChat *chat)
{
    if (!chat->notified)
    {
        chat->notified = true;
        chatnotify[chat->id] = chat;
    }
}
#endif

// process request for share node keys
// builds & emits k/cr command
// returns 1 in case of a valid response, 0 otherwise
void MegaClient::proccr(JSON* j)
{
    node_vector shares, nodes;
    handle h;

    if (j->enterobject())
    {
        for (;;)
        {
            switch (j->getnameid())
            {
                case MAKENAMEID3('s', 'n', 'k'):
                    procsnk(j);
                    break;

                case MAKENAMEID3('s', 'u', 'k'):
                    procsuk(j);
                    break;

                case EOO:
                    j->leaveobject();
                    return;

                default:
                    if (!j->storeobject())
                    {
                        return;
                    }
            }
        }

        return;
    }

    if (!j->enterarray())
    {
        LOG_err << "Malformed CR - outer array";
        return;
    }

    if (j->enterarray())
    {
        while (!ISUNDEF(h = j->gethandle()))
        {
            shares.push_back(nodebyhandle(h));
        }

        j->leavearray();

        if (j->enterarray())
        {
            while (!ISUNDEF(h = j->gethandle()))
            {
                nodes.push_back(nodebyhandle(h));
            }

            j->leavearray();
        }
        else
        {
            LOG_err << "Malformed SNK CR - nodes part";
            return;
        }

        if (j->enterarray())
        {
            cr_response(&shares, &nodes, j);
            j->leavearray();
        }
        else
        {
            LOG_err << "Malformed CR - linkage part";
            return;
        }
    }

    j->leavearray();
}

// share nodekey delivery
void MegaClient::procsnk(JSON* j)
{
    if (j->enterarray())
    {
        handle sh, nh;

        while (j->enterarray())
        {
            if (ISUNDEF((sh = j->gethandle())))
            {
                return;
            }

            if (ISUNDEF((nh = j->gethandle())))
            {
                return;
            }

            Node* sn = nodebyhandle(sh);

            if (sn && sn->sharekey && checkaccess(sn, OWNER))
            {
                Node* n = nodebyhandle(nh);

                if (n && n->isbelow(sn))
                {
                    byte keybuf[FILENODEKEYLENGTH];
                    size_t keysize = n->nodekey().size();
                    sn->sharekey->ecb_encrypt((byte*)n->nodekey().data(), keybuf, keysize);
                    reqs.add(new CommandSingleKeyCR(sh, nh, keybuf, keysize));
                }
            }

            j->leavearray();
        }

        j->leavearray();
    }
}

// share userkey delivery
void MegaClient::procsuk(JSON* j)
{
    if (j->enterarray())
    {
        while (j->enterarray())
        {
            handle sh, uh;

            sh = j->gethandle();

            if (!ISUNDEF(sh))
            {
                uh = j->gethandle();

                if (!ISUNDEF(uh))
                {
                    // FIXME: add support for share user key delivery
                }
            }

            j->leavearray();
        }

        j->leavearray();
    }
}

#ifdef ENABLE_CHAT
void MegaClient::procmcf(JSON *j)
{
    if (j->enterobject())
    {
        bool done = false;
        while (!done)
        {
            bool readingPublicChats = false;
            switch(j->getnameid())
            {
                case MAKENAMEID2('p', 'c'):   // list of public and/or formerly public chatrooms
                {
                    readingPublicChats = true;
                }   // fall-through
                case 'c':   // list of chatrooms
                {
                    j->enterarray();

                    while(j->enterobject())   // while there are more chats to read...
                    {
                        handle chatid = UNDEF;
                        privilege_t priv = PRIV_UNKNOWN;
                        int shard = -1;
                        userpriv_vector *userpriv = NULL;
                        bool group = false;
                        string title;
                        string unifiedKey;
                        m_time_t ts = -1;
                        bool publicchat = false;

                        bool readingChat = true;
                        while(readingChat) // read the chat information
                        {
                            switch (j->getnameid())
                            {
                            case MAKENAMEID2('i','d'):
                                chatid = j->gethandle(MegaClient::CHATHANDLE);
                                break;

                            case 'p':
                                priv = (privilege_t) j->getint();
                                break;

                            case MAKENAMEID2('c','s'):
                                shard = int(j->getint());
                                break;

                            case 'u':   // list of users participating in the chat (+privileges)
                                userpriv = readuserpriv(j);
                                break;

                            case 'g':
                                group = j->getint();
                                break;

                            case MAKENAMEID2('c','t'):
                                j->storeobject(&title);
                                break;

                            case MAKENAMEID2('c', 'k'):  // store unified key for public chats
                                assert(readingPublicChats);
                                j->storeobject(&unifiedKey);
                                break;

                            case MAKENAMEID2('t', 's'):  // actual creation timestamp
                                ts = j->getint();
                                break;

                            case 'm':   // operation mode: 1 -> public chat; 0 -> private chat
                                assert(readingPublicChats);
                                publicchat = j->getint();
                                break;

                            case EOO:
                                if (chatid != UNDEF && priv != PRIV_UNKNOWN && shard != -1)
                                {
                                    if (chats.find(chatid) == chats.end())
                                    {
                                        chats[chatid] = new TextChat();
                                    }

                                    TextChat *chat = chats[chatid];
                                    chat->id = chatid;
                                    chat->priv = priv;
                                    chat->shard = shard;
                                    chat->group = group;
                                    chat->title = title;
                                    chat->ts = (ts != -1) ? ts : 0;

                                    if (readingPublicChats)
                                    {
                                        chat->publicchat = publicchat;  // true or false (formerly public, now private)
                                        chat->unifiedKey = unifiedKey;

                                        if (unifiedKey.empty())
                                        {
                                            LOG_err << "Received public (or formerly public) chat without unified key";
                                        }
                                    }

                                    // remove yourself from the list of users (only peers matter)
                                    if (userpriv)
                                    {
                                        if (chat->priv == PRIV_RM)
                                        {
                                            // clear the list of peers because API still includes peers in the
                                            // actionpacket, but not in a fresh fetchnodes
                                            delete userpriv;
                                            userpriv = NULL;
                                        }
                                        else
                                        {
                                            userpriv_vector::iterator upvit;
                                            for (upvit = userpriv->begin(); upvit != userpriv->end(); upvit++)
                                            {
                                                if (upvit->first == me)
                                                {
                                                    userpriv->erase(upvit);
                                                    if (userpriv->empty())
                                                    {
                                                        delete userpriv;
                                                        userpriv = NULL;
                                                    }
                                                    break;
                                                }
                                            }
                                        }
                                    }
                                    delete chat->userpriv;  // discard any existing `userpriv`
                                    chat->userpriv = userpriv;
                                }
                                else
                                {
                                    LOG_err << "Failed to parse chat information";
                                }
                                readingChat = false;
                                break;

                            default:
                                if (!j->storeobject())
                                {
                                    LOG_err << "Failed to parse chat information";
                                    readingChat = false;
                                    delete userpriv;
                                    userpriv = NULL;
                                }
                                break;
                            }
                        }
                        j->leaveobject();
                    }

                    j->leavearray();
                    break;
                }

                case MAKENAMEID3('p', 'c', 'f'):    // list of flags for public and/or formerly public chatrooms
                {
                    readingPublicChats = true;
                }   // fall-through
                case MAKENAMEID2('c', 'f'):
                {
                    j->enterarray();

                    while(j->enterobject()) // while there are more chatid/flag tuples to read...
                    {
                        handle chatid = UNDEF;
                        byte flags = 0xFF;

                        bool readingFlags = true;
                        while (readingFlags)
                        {
                            switch (j->getnameid())
                            {

                            case MAKENAMEID2('i','d'):
                                chatid = j->gethandle(MegaClient::CHATHANDLE);
                                break;

                            case 'f':
                                flags = byte(j->getint());
                                break;

                            case EOO:
                                if (chatid != UNDEF && flags != 0xFF)
                                {
                                    textchat_map::iterator it = chats.find(chatid);
                                    if (it == chats.end())
                                    {
                                        string chatidB64;
                                        string tmp((const char*)&chatid, sizeof(chatid));
                                        Base64::btoa(tmp, chatidB64);
                                        LOG_err << "Received flags for unknown chatid: " << chatidB64.c_str();
                                    }
                                    else
                                    {
                                        it->second->setFlags(flags);
                                        assert(!readingPublicChats || !it->second->unifiedKey.empty());
                                    }
                                }
                                else
                                {
                                    LOG_err << "Failed to parse chat flags";
                                }
                                readingFlags = false;
                                break;

                            default:
                                if (!j->storeobject())
                                {
                                    LOG_err << "Failed to parse chat flags";
                                    readingFlags = false;
                                }
                                break;
                            }
                        }

                        j->leaveobject();
                    }

                    j->leavearray();
                    break;
                }

                case EOO:
                    done = true;
                    j->leaveobject();
                    break;

                default:
                    if (!j->storeobject())
                    {
                        return;
                    }
            }
        }
    }
}

void MegaClient::procmcna(JSON *j)
{
    if (j->enterarray())
    {
        while(j->enterobject())   // while there are more nodes to read...
        {
            handle chatid = UNDEF;
            handle h = UNDEF;
            handle uh = UNDEF;

            bool readingNode = true;
            while(readingNode) // read the attached node information
            {
                switch (j->getnameid())
                {
                case MAKENAMEID2('i','d'):
                    chatid = j->gethandle(MegaClient::CHATHANDLE);
                    break;

                case 'n':
                    h = j->gethandle(MegaClient::NODEHANDLE);
                    break;

                case 'u':
                    uh = j->gethandle(MegaClient::USERHANDLE);
                    break;

                case EOO:
                    if (chatid != UNDEF && h != UNDEF && uh != UNDEF)
                    {
                        textchat_map::iterator it = chats.find(chatid);
                        if (it == chats.end())
                        {
                            LOG_err << "Unknown chat for user/node access to attachment";
                        }
                        else
                        {
                            it->second->setNodeUserAccess(h, uh);
                        }
                    }
                    else
                    {
                        LOG_err << "Failed to parse attached node information";
                    }
                    readingNode = false;
                    break;

                default:
                    if (!j->storeobject())
                    {
                        LOG_err << "Failed to parse attached node information";
                        readingNode = false;
                    }
                    break;
                }
            }
            j->leaveobject();
        }        
        j->leavearray();
    }
}
#endif

// add node to vector, return position, deduplicate
unsigned MegaClient::addnode(node_vector* v, Node* n) const
{
    // linear search not particularly scalable, but fine for the relatively
    // small real-world requests
    for (unsigned i = unsigned(v->size()); i--; )
    {
        if ((*v)[i] == n)
        {
            return i;
        }
    }

    v->push_back(n);
    return unsigned(v->size() - 1);
}

// generate crypto key response
// if !selector, generate all shares*nodes tuples
void MegaClient::cr_response(node_vector* shares, node_vector* nodes, JSON* selector)
{
    node_vector rshares, rnodes;
    unsigned si, ni = unsigned(-1);
    Node* sn;
    Node* n;
    string crkeys;
    byte keybuf[FILENODEKEYLENGTH];
    char buf[128];
    int setkey = -1;

    // for security reasons, we only respond to key requests affecting our own
    // shares
    for (si = unsigned(shares->size()); si--; )
    {
        if ((*shares)[si] && ((*shares)[si]->inshare || !(*shares)[si]->sharekey))
        {
            // security feature: we only distribute node keys for our own outgoing shares.  
            LOG_warn << "Attempt to obtain node key for invalid/third-party share foiled";
            (*shares)[si] = NULL;
            sendevent(99445, "Inshare key request rejected", 0);
        }
    }

    if (!selector)
    {
        si = 0;
        ni = unsigned(-1);
        if (shares->empty() || nodes->empty())
        {
            return;
        }
    }

    // estimate required size for requested keys
    // for each node: ",<index>,<index>,"<nodekey>
    crkeys.reserve(nodes->size() * ((5 + 4 * 2) + (FILENODEKEYLENGTH * 4 / 3 + 4)) + 1);
    // we reserve for indexes up to 4 digits per index

    for (;;)
    {
        if (selector)
        {
            if (!selector->isnumeric())
            {
                break;
            }

            si = (unsigned)selector->getint();
            ni = (unsigned)selector->getint();

            if (si >= shares->size())
            {
                LOG_err << "Share index out of range";
                return;
            }

            if (ni >= nodes->size())
            {
                LOG_err << "Node index out of range";
                return;
            }

            if (selector->pos[1] == '"')
            {
                setkey = selector->storebinary(keybuf, sizeof keybuf);
            }
            else
            {
                setkey = -1;
            }
        }
        else
        {
            // no selector supplied
            ni++;

            if (ni >= nodes->size())
            {
                ni = 0;
                if (++si >= shares->size())
                {
                    break;
                }
            }
        }

        if ((sn = (*shares)[si]) && (n = (*nodes)[ni]))
        {
            if (n->isbelow(sn))
            {
                if (setkey >= 0)
                {
                    if (setkey == (int)n->nodekey().size())
                    {
                        sn->sharekey->ecb_decrypt(keybuf, n->nodekey().size());
                        n->setkey(keybuf);
                        setkey = -1;
                    }
                }
                else
                {
                    n->applykey();
                    int keysize = int(n->nodekey().size());
                    if (sn->sharekey && keysize == (n->type == FILENODE ? FILENODEKEYLENGTH : FOLDERNODEKEYLENGTH))
                    {
                        unsigned nsi, nni;

                        nsi = addnode(&rshares, sn);
                        nni = addnode(&rnodes, n);

                        sprintf(buf, "\",%u,%u,\"", nsi, nni);

                        // generate & queue share nodekey
                        sn->sharekey->ecb_encrypt((byte*)n->nodekey().data(), keybuf, size_t(keysize));
                        Base64::btoa(keybuf, keysize, strchr(buf + 7, 0));
                        crkeys.append(buf);
                    }
                    else
                    {
                        LOG_warn << "Skipping node due to an unavailable key";
                    }
                }
            }
            else
            {
                LOG_warn << "Attempt to obtain key of node outside share foiled";
            }
        }
    }

    if (crkeys.size())
    {
        crkeys.append("\"");
        reqs.add(new CommandKeyCR(this, &rshares, &rnodes, crkeys.c_str() + 2));
    }
}

void MegaClient::getaccountdetails(AccountDetails* ad, bool storage,
                                   bool transfer, bool pro, bool transactions,
                                   bool purchases, bool sessions, int source)
{
    if (storage || transfer || pro)
    {
        reqs.add(new CommandGetUserQuota(this, ad, storage, transfer, pro, source));
    }

    if (transactions)
    {
        reqs.add(new CommandGetUserTransactions(this, ad));
    }

    if (purchases)
    {
        reqs.add(new CommandGetUserPurchases(this, ad));
    }

    if (sessions)
    {
        reqs.add(new CommandGetUserSessions(this, ad));
    }
}

void MegaClient::querytransferquota(m_off_t size)
{
    reqs.add(new CommandQueryTransferQuota(this, size));
}

// export node link
error MegaClient::exportnode(Node* n, int del, m_time_t ets)
{
    if (n->plink && !del && !n->plink->takendown
            && (ets == n->plink->ets) && !n->plink->isExpired())
    {
        restag = reqtag;
        app->exportnode_result(n->nodehandle, n->plink->ph);
        return API_OK;
    }

    if (!checkaccess(n, OWNER))
    {
        return API_EACCESS;
    }

    // export node
    switch (n->type)
    {
    case FILENODE:
        getpubliclink(n, del, ets);
        break;

    case FOLDERNODE:
        if (del)
        {
            // deletion of outgoing share also deletes the link automatically
            // need to first remove the link and then the share
            getpubliclink(n, del, ets);
            setshare(n, NULL, ACCESS_UNKNOWN);
        }
        else
        {
            // exporting folder - need to create share first
            setshare(n, NULL, RDONLY);
            // getpubliclink() is called as _result() of the share
        }

        break;

    default:
        return API_EACCESS;
    }

    return API_OK;
}

void MegaClient::getpubliclink(Node* n, int del, m_time_t ets)
{
    reqs.add(new CommandSetPH(this, n, del, ets));
}

// open exported file link
// formats supported: ...#!publichandle!key, publichandle!key or file/<ph>[<params>][#<key>]
void MegaClient::openfilelink(handle ph, const byte *key, int op)
{
    if (op)
    {
        reqs.add(new CommandGetPH(this, ph, key, op));
    }
    else
    {
        assert(key);
        reqs.add(new CommandGetFile(this, NULL, key, ph, false));
    }
}

/* Format of password-protected links
 *
 * algorithm        = 1 byte - A byte to identify which algorithm was used (for future upgradability), initially is set to 0
 * file/folder      = 1 byte - A byte to identify if the link is a file or folder link (0 = folder, 1 = file)
 * public handle    = 6 bytes - The public folder/file handle
 * salt             = 32 bytes - A 256 bit randomly generated salt
 * encrypted key    = 16 or 32 bytes - The encrypted actual folder or file key
 * MAC tag          = 32 bytes - The MAC of all the previous data to ensure integrity of the link i.e. calculated as:
 *                      HMAC-SHA256(MAC key, (algorithm || file/folder || public handle || salt || encrypted key))
 */
error MegaClient::decryptlink(const char *link, const char *pwd, string* decryptedLink)
{
    if (!pwd || !link)
    {
        LOG_err << "Empty link or empty password to decrypt link";
        return API_EARGS;
    }

    const char* ptr = NULL;
    const char* end = NULL;
    if (!(ptr = strstr(link, "#P!")))
    {
        LOG_err << "This link is not password protected";
        return API_EARGS;
    }
    ptr += 3;

    // Decode the link
    int linkLen = 1 + 1 + 6 + 32 + 32 + 32;   // maximum size in binary, for file links
    string linkBin;
    linkBin.resize(linkLen);
    linkLen = Base64::atob(ptr, (byte*)linkBin.data(), linkLen);

    ptr = (char *)linkBin.data();
    end = ptr + linkLen;

    if ((ptr + 2) >= end)
    {
        LOG_err << "This link is too short";
        return API_EINCOMPLETE;
    }

    int algorithm = *ptr++;
    if (algorithm != 1 && algorithm != 2)
    {
        LOG_err << "The algorithm used to encrypt this link is not supported";
        return API_EINTERNAL;
    }

    int isFolder = !(*ptr++);
    if (isFolder > 1)
    {
        LOG_err << "This link doesn't reference any folder or file";
        return API_EARGS;
    }

    size_t encKeyLen = isFolder ? FOLDERNODEKEYLENGTH : FILENODEKEYLENGTH;
    if ((ptr + 38 + encKeyLen + 32) > end)
    {
        LOG_err << "This link is too short";
        return API_EINCOMPLETE;
    }

    handle ph = MemAccess::get<handle>(ptr);
    ptr += 6;

    byte salt[32];
    memcpy((char*)salt, ptr, 32);
    ptr += sizeof salt;

    string encKey;
    encKey.resize(encKeyLen);
    memcpy((byte *)encKey.data(), ptr, encKeyLen);
    ptr += encKeyLen;

    byte hmac[32];
    memcpy((char*)&hmac, ptr, 32);
    ptr += 32;

    // Derive MAC key with salt+pwd
    byte derivedKey[64];
    unsigned int iterations = 100000;
    PBKDF2_HMAC_SHA512 pbkdf2;
    pbkdf2.deriveKey(derivedKey, sizeof derivedKey,
                     (byte*) pwd, strlen(pwd),
                     salt, sizeof salt,
                     iterations);

    byte hmacComputed[32];
    if (algorithm == 1)
    {
        // verify HMAC with macKey(alg, f/F, ph, salt, encKey)
        HMACSHA256 hmacsha256((byte *)linkBin.data(), 40 + encKeyLen);
        hmacsha256.add(derivedKey + 32, 32);
        hmacsha256.get(hmacComputed);
    }
    else // algorithm == 2 (fix legacy Webclient bug: swap data and key)
    {
        // verify HMAC with macKey(alg, f/F, ph, salt, encKey)
        HMACSHA256 hmacsha256(derivedKey + 32, 32);
        hmacsha256.add((byte *)linkBin.data(), unsigned(40 + encKeyLen));
        hmacsha256.get(hmacComputed);
    }
    if (memcmp(hmac, hmacComputed, 32))
    {
        LOG_err << "HMAC verification failed. Possible tampered or corrupted link";
        return API_EKEY;
    }

    if (decryptedLink)
    {
        // Decrypt encKey using X-OR with first 16/32 bytes of derivedKey
        byte key[FILENODEKEYLENGTH];
        for (unsigned int i = 0; i < encKeyLen; i++)
        {
            key[i] = encKey[i] ^ derivedKey[i];
        }

        Base64Str<FILENODEKEYLENGTH> keyStr(key);
        decryptedLink->assign(MegaClient::getPublicLink(mNewLinkFormat, isFolder ? FOLDERNODE : FILENODE, ph, keyStr));
    }

    return API_OK;
}

error MegaClient::encryptlink(const char *link, const char *pwd, string *encryptedLink)
{
    if (!pwd || !link || !encryptedLink)
    {
        LOG_err << "Empty link or empty password to encrypt link";
        return API_EARGS;
    }

    bool isFolder = (strstr(link, "#F!") || strstr(link, "folder/"));
    handle ph;
    size_t linkKeySize = isFolder ? FOLDERNODEKEYLENGTH : FILENODEKEYLENGTH;
    std::unique_ptr<byte[]> linkKey(new byte[linkKeySize]);
    error e = parsepubliclink(link, ph, linkKey.get(), isFolder);
    if (e == API_OK)
    {
        // Derive MAC key with salt+pwd
        byte derivedKey[64];
        byte salt[32];
        rng.genblock(salt, 32);
        unsigned int iterations = 100000;
        PBKDF2_HMAC_SHA512 pbkdf2;
        pbkdf2.deriveKey(derivedKey, sizeof derivedKey,
                         (byte*) pwd, strlen(pwd),
                         salt, sizeof salt,
                         iterations);

        // Prepare encryption key
        string encKey;
        encKey.resize(linkKeySize);
        for (unsigned int i = 0; i < linkKeySize; i++)
        {
            encKey[i] = derivedKey[i] ^ linkKey[i];
        }

        // Preapare payload to derive encryption key
        byte algorithm = 2;
        byte type = isFolder ? 0 : 1;
        string payload;
        payload.append((char*) &algorithm, sizeof algorithm);
        payload.append((char*) &type, sizeof type);
        payload.append((char*) &ph, NODEHANDLE);
        payload.append((char*) salt, sizeof salt);
        payload.append(encKey);


        // Prepare HMAC
        byte hmac[32];
        if (algorithm == 1)
        {
            HMACSHA256 hmacsha256((byte *)payload.data(), payload.size());
            hmacsha256.add(derivedKey + 32, 32);
            hmacsha256.get(hmac);
        }
        else if (algorithm == 2) // fix legacy Webclient bug: swap data and key
        {
            HMACSHA256 hmacsha256(derivedKey + 32, 32);
            hmacsha256.add((byte *)payload.data(), unsigned(payload.size()));
            hmacsha256.get(hmac);
        }
        else
        {
            LOG_err << "Invalid algorithm to encrypt link";
            return API_EINTERNAL;
        }

        // Prepare encrypted link
        string encLinkBytes;
        encLinkBytes.append((char*) &algorithm, sizeof algorithm);
        encLinkBytes.append((char*) &type, sizeof type);
        encLinkBytes.append((char*) &ph, NODEHANDLE);
        encLinkBytes.append((char*) salt, sizeof salt);
        encLinkBytes.append(encKey);
        encLinkBytes.append((char*) hmac, sizeof hmac);

        string encLink;
        Base64::btoa(encLinkBytes, encLink);

        encryptedLink->clear();
        encryptedLink->append("https://mega.nz/#P!");
        encryptedLink->append(encLink);
    }

    return e;
}

bool MegaClient::loggedinfolderlink()
{
    return !ISUNDEF(publichandle);
}

sessiontype_t MegaClient::loggedin()
{
    if (ISUNDEF(me))
    {
        return NOTLOGGEDIN;
    }

    if (ephemeralSession)
    {
        return EPHEMERALACCOUNT;
    }

    if (!asymkey.isvalid())
    {
        return CONFIRMEDACCOUNT;
    }

    return FULLACCOUNT;
}

void MegaClient::whyamiblocked()
{
    // make sure the smsve flag is up to date when we get the response
    getmiscflags();

    // queue the actual request
    reqs.add(new CommandWhyAmIblocked(this));
}

void MegaClient::block(bool fromServerClientResponse)
{
    LOG_verbose << "Blocking MegaClient, fromServerClientResponse: " << fromServerClientResponse;

    mBlocked = true;
}

void MegaClient::unblock()
{
    LOG_verbose << "Unblocking MegaClient";

    mBlocked = false;
}

error MegaClient::changepw(const char* password, const char *pin)
{
    User* u;

    if (!loggedin() || !(u = finduser(me)))
    {
        return API_EACCESS;
    }

    if (accountversion == 1)
    {
        error e;
        byte newpwkey[SymmCipher::KEYLENGTH];
        if ((e = pw_key(password, newpwkey)))
        {
            return e;
        }

        byte newkey[SymmCipher::KEYLENGTH];
        SymmCipher pwcipher;
        memcpy(newkey, key.key,  sizeof newkey);
        pwcipher.setkey(newpwkey);
        pwcipher.ecb_encrypt(newkey);

        string email = u->email;
        uint64_t stringhash = stringhash64(&email, &pwcipher);
        reqs.add(new CommandSetMasterKey(this, newkey, (const byte *)&stringhash, sizeof(stringhash), NULL, pin));
        return API_OK;
    }

    byte clientRandomValue[SymmCipher::KEYLENGTH];
    rng.genblock(clientRandomValue, sizeof(clientRandomValue));

    string salt;
    HashSHA256 hasher;
    string buffer = "mega.nz";
    buffer.resize(200, 'P');
    buffer.append((char *)clientRandomValue, sizeof(clientRandomValue));
    hasher.add((const byte*)buffer.data(), unsigned(buffer.size()));
    hasher.get(&salt);

    byte derivedKey[2 * SymmCipher::KEYLENGTH];
    CryptoPP::PKCS5_PBKDF2_HMAC<CryptoPP::SHA512> pbkdf2;
    pbkdf2.DeriveKey(derivedKey, sizeof(derivedKey), 0, (byte *)password, strlen(password),
                     (const byte *)salt.data(), salt.size(), 100000);

    byte encmasterkey[SymmCipher::KEYLENGTH];
    SymmCipher cipher;
    cipher.setkey(derivedKey);
    cipher.ecb_encrypt(key.key, encmasterkey);

    string hashedauthkey;
    byte *authkey = derivedKey + SymmCipher::KEYLENGTH;
    hasher.add(authkey, SymmCipher::KEYLENGTH);
    hasher.get(&hashedauthkey);
    hashedauthkey.resize(SymmCipher::KEYLENGTH);

    // Pass the salt and apply to this->accountsalt if the command succeed to allow posterior checks of the password without getting it from the server
    reqs.add(new CommandSetMasterKey(this, encmasterkey, (byte*)hashedauthkey.data(), SymmCipher::KEYLENGTH, clientRandomValue, pin, &salt));
    return API_OK;
}

// create ephemeral session
void MegaClient::createephemeral()
{
    ephemeralSession = true;
    byte keybuf[SymmCipher::KEYLENGTH];
    byte pwbuf[SymmCipher::KEYLENGTH];
    byte sscbuf[2 * SymmCipher::KEYLENGTH];

    rng.genblock(keybuf, sizeof keybuf);
    rng.genblock(pwbuf, sizeof pwbuf);
    rng.genblock(sscbuf, sizeof sscbuf);

    key.setkey(keybuf);
    key.ecb_encrypt(sscbuf, sscbuf + SymmCipher::KEYLENGTH, SymmCipher::KEYLENGTH);

    key.setkey(pwbuf);
    key.ecb_encrypt(keybuf);

    reqs.add(new CommandCreateEphemeralSession(this, keybuf, pwbuf, sscbuf));
}

void MegaClient::resumeephemeral(handle uh, const byte* pw, int ctag)
{
    ephemeralSession = true;
    reqs.add(new CommandResumeEphemeralSession(this, uh, pw, ctag ? ctag : reqtag));
}

void MegaClient::cancelsignup()
{
    reqs.add(new CommandCancelSignup(this));
}

void MegaClient::sendsignuplink(const char* email, const char* name, const byte* pwhash)
{
    SymmCipher pwcipher(pwhash);
    byte c[2 * SymmCipher::KEYLENGTH];

    memcpy(c, key.key, sizeof key.key);
    rng.genblock(c + SymmCipher::KEYLENGTH, SymmCipher::KEYLENGTH / 4);
    memset(c + SymmCipher::KEYLENGTH + SymmCipher::KEYLENGTH / 4, 0, SymmCipher::KEYLENGTH / 2);
    rng.genblock(c + 2 * SymmCipher::KEYLENGTH - SymmCipher::KEYLENGTH / 4, SymmCipher::KEYLENGTH / 4);

    pwcipher.ecb_encrypt(c, c, sizeof c);

    reqs.add(new CommandSendSignupLink(this, email, name, c));
}

string MegaClient::sendsignuplink2(const char *email, const char *password, const char* name)
{
    byte clientrandomvalue[SymmCipher::KEYLENGTH];
    rng.genblock(clientrandomvalue, sizeof(clientrandomvalue));

    string salt;
    HashSHA256 hasher;
    string buffer = "mega.nz";
    buffer.resize(200, 'P');
    buffer.append((char *)clientrandomvalue, sizeof(clientrandomvalue));
    hasher.add((const byte*)buffer.data(), unsigned(buffer.size()));
    hasher.get(&salt);

    byte derivedKey[2 * SymmCipher::KEYLENGTH];
    CryptoPP::PKCS5_PBKDF2_HMAC<CryptoPP::SHA512> pbkdf2;
    pbkdf2.DeriveKey(derivedKey, sizeof(derivedKey), 0, (byte *)password, strlen(password),
                     (const byte *)salt.data(), salt.size(), 100000);

    byte encmasterkey[SymmCipher::KEYLENGTH];
    SymmCipher cipher;
    cipher.setkey(derivedKey);
    cipher.ecb_encrypt(key.key, encmasterkey);

    string hashedauthkey;
    byte *authkey = derivedKey + SymmCipher::KEYLENGTH;
    hasher.add(authkey, SymmCipher::KEYLENGTH);
    hasher.get(&hashedauthkey);
    hashedauthkey.resize(SymmCipher::KEYLENGTH);

    accountversion = 2;
    accountsalt = salt;
    reqs.add(new CommandSendSignupLink2(this, email, name, clientrandomvalue, encmasterkey, (byte*)hashedauthkey.data()));
    return string((const char*)derivedKey, 2 * SymmCipher::KEYLENGTH);
}

void MegaClient::resendsignuplink2(const char *email, const char *name)
{
    reqs.add(new CommandSendSignupLink2(this, email, name));
}

// if query is 0, actually confirm account; just decode/query signup link
// details otherwise
void MegaClient::querysignuplink(const byte* code, unsigned len)
{
    reqs.add(new CommandQuerySignupLink(this, code, len));
}

void MegaClient::confirmsignuplink(const byte* code, unsigned len, uint64_t emailhash)
{
    reqs.add(new CommandConfirmSignupLink(this, code, len, emailhash));
}

void MegaClient::confirmsignuplink2(const byte *code, unsigned len)
{
    reqs.add(new CommandConfirmSignupLink2(this, code, len));
}

// generate and configure encrypted private key, plaintext public key
void MegaClient::setkeypair()
{
    CryptoPP::Integer pubk[AsymmCipher::PUBKEY];

    string privks, pubks;

    asymkey.genkeypair(rng, asymkey.key, pubk, 2048);

    AsymmCipher::serializeintarray(pubk, AsymmCipher::PUBKEY, &pubks);
    AsymmCipher::serializeintarray(asymkey.key, AsymmCipher::PRIVKEY, &privks);

    // add random padding and ECB-encrypt with master key
    unsigned t = unsigned(privks.size());

    privks.resize((t + SymmCipher::BLOCKSIZE - 1) & - SymmCipher::BLOCKSIZE);
    rng.genblock((byte*)(privks.data() + t), privks.size() - t);

    key.ecb_encrypt((byte*)privks.data(), (byte*)privks.data(), privks.size());

    reqs.add(new CommandSetKeyPair(this,
                                      (const byte*)privks.data(),
                                      unsigned(privks.size()),
                                      (const byte*)pubks.data(),
                                      unsigned(pubks.size())));
}

bool MegaClient::fetchsc(DbTable* sctable)
{
    uint32_t id;
    string data;
    Node* n;
    User* u;
    PendingContactRequest* pcr;
    node_vector dp;

    LOG_info << "Loading session from local cache";

    sctable->rewind();

    bool hasNext = sctable->next(&id, &data, &key);
    WAIT_CLASS::bumpds();
    fnstats.timeToFirstByte = Waiter::ds - fnstats.startTime;

    while (hasNext)
    {
        switch (id & 15)
        {
            case CACHEDSCSN:
                if (data.size() != sizeof cachedscsn)
                {
                    return false;
                }
                break;

            case CACHEDNODE:
                if ((n = Node::unserialize(this, &data, &dp)))
                {
                    n->dbid = id;
                }
                else
                {
                    LOG_err << "Failed - node record read error";
                    return false;
                }
                break;

            case CACHEDPCR:
                if ((pcr = PendingContactRequest::unserialize(&data)))
                {
                    mappcr(pcr->id, pcr);
                    pcr->dbid = id;
                }
                else
                {
                    LOG_err << "Failed - pcr record read error";
                    return false;
                }
                break;

            case CACHEDUSER:
                if ((u = User::unserialize(this, &data)))
                {
                    u->dbid = id;
                }
                else
                {
                    LOG_err << "Failed - user record read error";
                    return false;
                }
                break;

            case CACHEDCHAT:
#ifdef ENABLE_CHAT
                {
                    TextChat *chat;
                    if ((chat = TextChat::unserialize(this, &data)))
                    {
                        chat->dbid = id;
                    }
                    else
                    {
                        LOG_err << "Failed - chat record read error";
                        return false;
                    }
                }
#endif
                break;
        }
        hasNext = sctable->next(&id, &data, &key);
    }

    WAIT_CLASS::bumpds();
    fnstats.timeToLastByte = Waiter::ds - fnstats.startTime;

    // any child nodes arrived before their parents?
    for (size_t i = dp.size(); i--; )
    {
        if ((n = nodebyhandle(dp[i]->parenthandle)))
        {
            dp[i]->setparent(n);
        }
    }

    mergenewshares(0);

    return true;
}

void MegaClient::purgeOrphanTransfers(bool remove)
{
    bool purgeOrphanTransfers = statecurrent;

#ifdef ENABLE_SYNC
    if (purgeOrphanTransfers && !remove)
    {
        if (!syncsup)
        {
            purgeOrphanTransfers = false;
        }
        else
        {
            for (sync_list::iterator it = syncs.begin(); it != syncs.end(); it++)
            {
                if ((*it)->state != SYNC_ACTIVE)
                {
                    purgeOrphanTransfers = false;
                    break;
                }
            }
        }
    }
#endif

    for (int d = GET; d == GET || d == PUT; d += PUT - GET)
    {
        DBTableTransactionCommitter committer(tctable);
        while (cachedtransfers[d].size())
        {
            transfer_map::iterator it = cachedtransfers[d].begin();
            Transfer *transfer = it->second;
            if (remove || (purgeOrphanTransfers && (m_time() - transfer->lastaccesstime) >= 172500))
            {
                LOG_warn << "Purging orphan transfer";
                transfer->finished = true;
            }

            app->transfer_removed(transfer);
            delete transfer;
            cachedtransfers[d].erase(it);
        }
    }
}

void MegaClient::closetc(bool remove)
{
    pendingtcids.clear();
    cachedfiles.clear();
    cachedfilesdbids.clear();

    if (remove && tctable)
    {
        tctable->remove();
    }
    delete tctable;
    tctable = NULL;
}

void MegaClient::enabletransferresumption(const char *loggedoutid)
{
    if (!dbaccess || tctable)
    {
        return;
    }

    string dbname;
    if (sid.size() >= SIDLEN)
    {
        dbname.resize((SIDLEN - sizeof key.key) * 4 / 3 + 3);
        dbname.resize(Base64::btoa((const byte*)sid.data() + sizeof key.key, SIDLEN - sizeof key.key, (char*)dbname.c_str()));
        tckey = key;
    }
    else if (loggedinfolderlink())
    {
        dbname.resize(NODEHANDLE * 4 / 3 + 3);
        dbname.resize(Base64::btoa((const byte*)&publichandle, NODEHANDLE, (char*)dbname.c_str()));
        tckey = key;
    }
    else
    {
        dbname = loggedoutid ? loggedoutid : "default";

        string lok;
        Hash hash;
        hash.add((const byte *)dbname.c_str(), unsigned(dbname.size() + 1));
        hash.get(&lok);
        tckey.setkey((const byte*)lok.data());
    }

    dbname.insert(0, "transfers_");

    tctable = dbaccess->open(rng, fsaccess, &dbname, true, true);
    if (!tctable)
    {
        return;
    }

    uint32_t id;
    string data;
    Transfer* t;

    LOG_info << "Loading transfers from local cache";
    tctable->rewind();
    while (tctable->next(&id, &data, &tckey))
    {
        switch (id & 15)
        {
            case CACHEDTRANSFER:
                if ((t = Transfer::unserialize(this, &data, cachedtransfers)))
                {
                    t->dbid = id;
                    if (t->priority > transferlist.currentpriority)
                    {
                        transferlist.currentpriority = t->priority;
                    }
                    LOG_debug << "Cached transfer loaded";
                }
                else
                {
                    tctable->del(id);
                    LOG_err << "Failed - transfer record read error";
                }
                break;
            case CACHEDFILE:
                cachedfiles.push_back(data);
                cachedfilesdbids.push_back(id);
                LOG_debug << "Cached file loaded";
                break;
        }
    }

    // if we are logged in but the filesystem is not current yet
    // postpone the resumption until the filesystem is updated
    if ((!sid.size() && !loggedinfolderlink()) || statecurrent)
    {
        DBTableTransactionCommitter committer(tctable);
        for (unsigned int i = 0; i < cachedfiles.size(); i++)
        {
            direction_t type = NONE;
            File *file = app->file_resume(&cachedfiles.at(i), &type);
            if (!file || (type != GET && type != PUT))
            {
                tctable->del(cachedfilesdbids.at(i));
                continue;
            }
            nextreqtag();
            file->dbid = cachedfilesdbids.at(i);
            if (!startxfer(type, file, committer))
            {
                tctable->del(cachedfilesdbids.at(i));
                continue;
            }
        }
        cachedfiles.clear();
        cachedfilesdbids.clear();
    }
}

void MegaClient::disabletransferresumption(const char *loggedoutid)
{
    if (!dbaccess)
    {
        return;
    }
    purgeOrphanTransfers(true);
    closetc(true);

    string dbname;
    if (sid.size() >= SIDLEN)
    {
        dbname.resize((SIDLEN - sizeof key.key) * 4 / 3 + 3);
        dbname.resize(Base64::btoa((const byte*)sid.data() + sizeof key.key, SIDLEN - sizeof key.key, (char*)dbname.c_str()));

    }
    else if (loggedinfolderlink())
    {
        dbname.resize(NODEHANDLE * 4 / 3 + 3);
        dbname.resize(Base64::btoa((const byte*)&publichandle, NODEHANDLE, (char*)dbname.c_str()));
    }
    else
    {
        dbname = loggedoutid ? loggedoutid : "default";
    }
    dbname.insert(0, "transfers_");

    tctable = dbaccess->open(rng, fsaccess, &dbname, true, true);
    if (!tctable)
    {
        return;
    }

    purgeOrphanTransfers(true);
    closetc(true);
}

void MegaClient::fetchnodes(bool nocache)
{
    if (fetchingnodes)
    {
        return;
    }

    WAIT_CLASS::bumpds();
    fnstats.init();
    if (sid.size() >= SIDLEN)
    {
        fnstats.type = FetchNodesStats::TYPE_ACCOUNT;
    }
    else if (loggedinfolderlink())
    {
        fnstats.type = FetchNodesStats::TYPE_FOLDER;
    }

    opensctable();

    if (sctable && cachedscsn == UNDEF)
    {
        sctable->truncate();
    }

    // only initial load from local cache
    if (loggedin() == FULLACCOUNT && !nodes.size() && sctable && !ISUNDEF(cachedscsn) && fetchsc(sctable))
    {
        WAIT_CLASS::bumpds();
        fnstats.mode = FetchNodesStats::MODE_DB;
        fnstats.cache = FetchNodesStats::API_NO_CACHE;
        fnstats.nodesCached = nodes.size();
        fnstats.timeToCached = Waiter::ds - fnstats.startTime;
        fnstats.timeToResult = fnstats.timeToCached;

        restag = reqtag;
        statecurrent = false;

        sctable->begin();
        pendingsccommit = false;

        // allow sc requests to start 
        scsn.setScsn(cachedscsn);
        LOG_info << "Session loaded from local cache. SCSN: " << scsn.text();

#ifdef ENABLE_SYNC
        resumeResumableSyncs();
#endif
        app->fetchnodes_result(API_OK);

        loadAuthrings();

        WAIT_CLASS::bumpds();
        fnstats.timeToSyncsResumed = Waiter::ds - fnstats.startTime;
    }
    else if (!fetchingnodes)
    {
        fnstats.mode = FetchNodesStats::MODE_API;
        fnstats.cache = nocache ? FetchNodesStats::API_NO_CACHE : FetchNodesStats::API_CACHE;
        fetchingnodes = true;
        pendingsccommit = false;

        // prevent the processing of previous sc requests
        pendingsc.reset();
        pendingscUserAlerts.reset();
        jsonsc.pos = NULL;
        scnotifyurl.clear();
        insca = false;
        insca_notlast = false;
        btsc.reset();

        // don't allow to start new sc requests yet
        scsn.clear();

#ifdef ENABLE_SYNC
        for (sync_list::iterator it = syncs.begin(); it != syncs.end(); it++)
        {
            (*it)->changestate(SYNC_CANCELED);
        }
#endif

        if (!loggedinfolderlink())
        {
            getuserdata();

            if (loggedin() == FULLACCOUNT)
            {
                fetchkeys();
                loadAuthrings();
            }

            fetchtimezone();
        }

        reqs.add(new CommandFetchNodes(this, nocache));
    }
}

void MegaClient::fetchkeys()
{
    fetchingkeys = true;

    resetKeyring();
    discarduser(me);
    User *u = finduser(me, 1);

    // RSA public key is retrieved by getuserdata

    getua(u, ATTR_KEYRING, 0);        // private Cu25519 & private Ed25519
    getua(u, ATTR_ED25519_PUBK, 0);
    getua(u, ATTR_CU25519_PUBK, 0);
    getua(u, ATTR_SIG_CU255_PUBK, 0);
    getua(u, ATTR_SIG_RSA_PUBK, 0);   // it triggers MegaClient::initializekeys() --> must be the latest
}

void MegaClient::initializekeys()
{
    User *u = finduser(me);

    // Initialize private keys
    const string *av = (u->isattrvalid(ATTR_KEYRING)) ? u->getattr(ATTR_KEYRING) : NULL;
    if (av)
    {
        TLVstore *tlvRecords = TLVstore::containerToTLVrecords(av, &key);
        if (tlvRecords)
        {

            if (tlvRecords->find(EdDSA::TLV_KEY))
            {
                string prEd255 = tlvRecords->get(EdDSA::TLV_KEY);
                if (prEd255.size() == EdDSA::SEED_KEY_LENGTH)
                {
                    signkey = new EdDSA(rng, (unsigned char *) prEd255.data());
                    if (!signkey->initializationOK)
                    {
                        delete signkey;
                        signkey = NULL;
                        clearKeys();
                        return;
                    }
                }
            }

            if (tlvRecords->find(ECDH::TLV_KEY))
            {
                string prCu255 = tlvRecords->get(ECDH::TLV_KEY);
                if (prCu255.size() == ECDH::PRIVATE_KEY_LENGTH)
                {
                    chatkey = new ECDH((unsigned char *) prCu255.data());
                    if (!chatkey->initializationOK)
                    {
                        delete chatkey;
                        chatkey = NULL;
                        clearKeys();
                        return;
                    }
                }
            }
            delete tlvRecords;
        }
        else
        {
            LOG_warn << "Failed to decrypt keyring while initialization";
        }
    }

    string puEd255 = (u->isattrvalid(ATTR_ED25519_PUBK)) ? *u->getattr(ATTR_ED25519_PUBK) : "";
    string puCu255 = (u->isattrvalid(ATTR_CU25519_PUBK)) ? *u->getattr(ATTR_CU25519_PUBK) : "";
    string sigCu255 = (u->isattrvalid(ATTR_SIG_CU255_PUBK)) ? *u->getattr(ATTR_SIG_CU255_PUBK) : "";
    string sigPubk = (u->isattrvalid(ATTR_SIG_RSA_PUBK)) ? *u->getattr(ATTR_SIG_RSA_PUBK) : "";

    if (chatkey && signkey)    // THERE ARE KEYS
    {
        // Check Ed25519 public key against derived version
        if ((puEd255.size() != EdDSA::PUBLIC_KEY_LENGTH) || memcmp(puEd255.data(), signkey->pubKey, EdDSA::PUBLIC_KEY_LENGTH))
        {
            LOG_warn << "Public key for Ed25519 mismatch.";

            sendevent(99417, "Ed25519 public key mismatch", 0);

            clearKeys();
            resetKeyring();
            return;
        }

        // Check Cu25519 public key against derive version
        if ((puCu255.size() != ECDH::PUBLIC_KEY_LENGTH) || memcmp(puCu255.data(), chatkey->pubKey, ECDH::PUBLIC_KEY_LENGTH))
        {
            LOG_warn << "Public key for Cu25519 mismatch.";

            sendevent(99412, "Cu25519 public key mismatch", 0);

            clearKeys();
            resetKeyring();
            return;
        }

        // Verify signatures for Cu25519
        if (!sigCu255.size() ||
                !EdDSA::verifyKey((unsigned char*) puCu255.data(),
                                    puCu255.size(),
                                    &sigCu255,
                                    (unsigned char*) puEd255.data()))
        {
            LOG_warn << "Signature of public key for Cu25519 not found or mismatch";

            sendevent(99413, "Signature of Cu25519 public key mismatch", 0);

            clearKeys();
            resetKeyring();
            return;
        }

        // Verify signature for RSA public key
        string sigPubk = (u->isattrvalid(ATTR_SIG_RSA_PUBK)) ? *u->getattr(ATTR_SIG_RSA_PUBK) : "";
        string pubkstr;
        if (pubk.isvalid())
        {
            pubk.serializekeyforjs(pubkstr);
        }
        if (!pubkstr.size() || !sigPubk.size())
        {
            if (!pubkstr.size())
            {
                LOG_warn << "Error serializing RSA public key";
                sendevent(99421, "Error serializing RSA public key", 0);
            }
            if (!sigPubk.size())
            {
                LOG_warn << "Signature of public key for RSA not found";
                sendevent(99422, "Signature of public key for RSA not found", 0);
            }

            clearKeys();
            resetKeyring();
            return;
        }
        if (!EdDSA::verifyKey((unsigned char*) pubkstr.data(),
                                    pubkstr.size(),
                                    &sigPubk,
                                    (unsigned char*) puEd255.data()))
        {
            LOG_warn << "Verification of signature of public key for RSA failed";

            sendevent(99414, "Verification of signature of public key for RSA failed", 0);

            clearKeys();
            resetKeyring();
            return;
        }

        // if we reached this point, everything is OK
        LOG_info << "Keypairs and signatures loaded successfully";
        fetchingkeys = false;
        return;
    }
    else if (!signkey && !chatkey)       // THERE ARE NO KEYS
    {
        // Check completeness of keypairs
        if (!pubk.isvalid() || puEd255.size() || puCu255.size() || sigCu255.size() || sigPubk.size())
        {
            LOG_warn << "Public keys and/or signatures found without their respective private key.";

            sendevent(99415, "Incomplete keypair detected", 0);

            clearKeys();
            return;
        }
        else    // No keys were set --> generate keypairs and related attributes
        {
            // generate keypairs
            EdDSA *signkey = new EdDSA(rng);
            ECDH *chatkey = new ECDH();

            if (!chatkey->initializationOK || !signkey->initializationOK)
            {
                LOG_err << "Initialization of keys Cu25519 and/or Ed25519 failed";
                clearKeys();
                delete signkey;
                delete chatkey;
                return;
            }

            // prepare the TLV for private keys
            TLVstore tlvRecords;
            tlvRecords.set(EdDSA::TLV_KEY, string((const char*)signkey->keySeed, EdDSA::SEED_KEY_LENGTH));
            tlvRecords.set(ECDH::TLV_KEY, string((const char*)chatkey->privKey, ECDH::PRIVATE_KEY_LENGTH));
            string *tlvContainer = tlvRecords.tlvRecordsToContainer(rng, &key);

            // prepare signatures
            string pubkStr;
            pubk.serializekeyforjs(pubkStr);
            signkey->signKey((unsigned char*)pubkStr.data(), pubkStr.size(), &sigPubk);
            signkey->signKey(chatkey->pubKey, ECDH::PUBLIC_KEY_LENGTH, &sigCu255);

            // store keys into user attributes (skipping the procresult() <-- reqtag=0)
            userattr_map attrs;
            string buf;

            buf.assign(tlvContainer->data(), tlvContainer->size());
            attrs[ATTR_KEYRING] = buf;

            buf.assign((const char *) signkey->pubKey, EdDSA::PUBLIC_KEY_LENGTH);
            attrs[ATTR_ED25519_PUBK] = buf;

            buf.assign((const char *) chatkey->pubKey, ECDH::PUBLIC_KEY_LENGTH);
            attrs[ATTR_CU25519_PUBK] = buf;

            buf.assign(sigPubk.data(), sigPubk.size());
            attrs[ATTR_SIG_RSA_PUBK] = buf;

            buf.assign(sigCu255.data(), sigCu255.size());
            attrs[ATTR_SIG_CU255_PUBK] = buf;

            putua(&attrs, 0);

            delete tlvContainer;
            delete chatkey;
            delete signkey; // MegaClient::signkey & chatkey are created on putua::procresult()

            LOG_info << "Creating new keypairs and signatures";
            fetchingkeys = false;
            return;
        }
    }
    else    // there is chatkey but no signing key, or viceversa
    {
        LOG_warn << "Keyring exists, but it's incomplete.";

        if (!chatkey)
        {
            sendevent(99416, "Incomplete keyring detected: private key for Cu25519 not found.", 0);
        }
        else // !signkey
        {
            sendevent(99423, "Incomplete keyring detected: private key for Ed25519 not found.", 0);
        }

        resetKeyring();
        clearKeys();
        return;
    }
}

void MegaClient::loadAuthrings()
{
    mFetchingAuthrings = true;

    std::set<attr_t> attrs { ATTR_AUTHRING, ATTR_AUTHCU255, ATTR_AUTHRSA };
    for (auto at : attrs)
    {
        User *ownUser = finduser(me);
        const string *av = ownUser->getattr(at);
        if (av)
        {
            if (ownUser->isattrvalid(at))
            {
                std::unique_ptr<TLVstore> tlvRecords(TLVstore::containerToTLVrecords(av, &key));
                if (tlvRecords)
                {
                    mAuthRings.emplace(at, AuthRing(at, *tlvRecords));
                    LOG_info << "Authring succesfully loaded from cache: " << User::attr2string(at);
                }
                else
                {
                    LOG_err << "Failed to decrypt " << User::attr2string(at) << " from cached attribute";
                }

                continue;
            }
            else
            {
                LOG_warn << User::attr2string(at) << "  found in cache, but out of date. Fetching...";
            }
        }
        else
        {
            LOG_warn << User::attr2string(at) << " not found in cache. Fetching...";
        }

        getua(ownUser, at, 0);
    }

    // if all authrings were loaded from cache...
    if (mAuthRings.size() == attrs.size())
    {
        mFetchingAuthrings = false;
        fetchContactsKeys();
    }
}

void MegaClient::fetchContactsKeys()
{
    assert(mAuthRings.size() == 3);
    mAuthRingsTemp = mAuthRings;

    for (auto &it : users)
    {
        User *user = &it.second;
        if (user->userhandle != me)
        {
            fetchContactKeys(user);
        }
    }
}

void MegaClient::fetchContactKeys(User *user)
{
    getua(user, ATTR_ED25519_PUBK, 0);
    getua(user, ATTR_CU25519_PUBK, 0);

    int creqtag = reqtag;
    reqtag = 0;
    getpubkey(user->uid.c_str());
    reqtag = creqtag;
}

error MegaClient::trackKey(attr_t keyType, handle uh, const std::string &pubKey)
{
    User *user = finduser(uh);
    if (!user)
    {
        LOG_err << "Attempt to track a key for an unknown user " << Base64Str<MegaClient::USERHANDLE>(uh) << ": " << User::attr2string(keyType);
        assert(false);
        return API_EARGS;
    }
    const char *uid = user->uid.c_str();
    attr_t authringType = AuthRing::keyTypeToAuthringType(keyType);
    if (authringType == ATTR_UNKNOWN)
    {
        LOG_err << "Attempt to track an unknown type of key for user " << uid << ": " << User::attr2string(keyType);
        assert(false);
        return API_EARGS;
    }

    // If checking authrings for all contacts (new session), accumulate updates for all contacts first
    // in temporal authrings to put them all at once. Otherwise, update authring immediately
    AuthRing *authring = nullptr;
    unique_ptr<AuthRing> aux;
    auto it = mAuthRingsTemp.find(authringType);
    bool temporalAuthring = it != mAuthRingsTemp.end();
    if (temporalAuthring)
    {
        authring = &it->second;  // modify the temporal authring directly
    }
    else
    {
        it = mAuthRings.find(authringType);
        if (it == mAuthRings.end())
        {
            LOG_warn << "Failed to track public key in " << User::attr2string(authringType) << " for user " << uid << ": authring not available";
            assert(false);
            return API_ETEMPUNAVAIL;
        }
        aux = make_unique<AuthRing>(it->second);    // make a copy, once saved in API, it is updated
        authring = aux.get();
    }

    // compute key's fingerprint
    string keyFingerprint = AuthRing::fingerprint(pubKey);
    bool fingerprintMatch = false;

    // check if user's key is already being tracked in the authring
    bool keyTracked = authring->isTracked(uh);
    if (keyTracked)
    {
        fingerprintMatch = (keyFingerprint == authring->getFingerprint(uh));
        if (!fingerprintMatch)
        {
            if (!authring->isSignedKey())
            {
                LOG_err << "Failed to track public key in " << User::attr2string(authringType) << " for user " << uid << ": fingerprint mismatch";

                app->key_modified(uh, keyType);
                sendevent(99451, "Key modification detected");

                return API_EKEY;
            }
            //else --> verify signature, despite fingerprint does not match (it will be checked again later)
        }
        else
        {
            LOG_debug << "Authentication of public key in " << User::attr2string(authringType) << " for user " << uid << " was successful. Auth method: " << AuthRing::authMethodToStr(authring->getAuthMethod(uh));
        }
    }

    if (authring->isSignedKey())
    {
        if (authring->getAuthMethod(uh) != AUTH_METHOD_SIGNATURE || !fingerprintMatch)
        {
            // load public signing key and key signature
            getua(user, ATTR_ED25519_PUBK, 0);

            attr_t attrType = AuthRing::authringTypeToSignatureType(authringType);
            getua(user, attrType, 0); // in getua_result(), we check signature actually matches
        }
    }
    else if (!keyTracked)
    {
        LOG_debug << "Adding public key to " << User::attr2string(authringType) << " as seen for user " << uid;

        // tracking has changed --> persist authring
        authring->add(uh, keyFingerprint, AUTH_METHOD_SEEN);

        // if checking authrings for all contacts, accumulate updates for all contacts first
        bool finished = true;
        if (temporalAuthring)
        {
            for (auto &it : users)
            {
                User *user = &it.second;
                if (user->userhandle != me && !authring->isTracked(user->userhandle))
                {
                    // if only a current user is not tracked yet, update temporal authring
                    finished = false;
                    break;
                }
            }
        }
        if (finished)
        {
            std::unique_ptr<string> newAuthring(authring->serialize(rng, key));
            putua(authringType, reinterpret_cast<const byte *>(newAuthring->data()), static_cast<unsigned>(newAuthring->size()), 0);
            mAuthRingsTemp.erase(authringType); // if(temporalAuthring) --> do nothing
        }
    }

    return API_OK;
}

error MegaClient::trackSignature(attr_t signatureType, handle uh, const std::string &signature)
{
    User *user = finduser(uh);
    if (!user)
    {
        LOG_err << "Attempt to track a key for an unknown user " << Base64Str<MegaClient::USERHANDLE>(uh) << ": " << User::attr2string(signatureType);
        assert(false);
        return API_EARGS;
    }
    const char *uid = user->uid.c_str();
    attr_t authringType = AuthRing::signatureTypeToAuthringType(signatureType);
    if (authringType == ATTR_UNKNOWN)
    {
        LOG_err << "Attempt to track an unknown type of signature for user " << uid << ": " << User::attr2string(signatureType);
        assert(false);
        return API_EARGS;
    }

    // If checking authrings for all contacts (new session), accumulate updates for all contacts first
    // in temporal authrings to put them all at once. Otherwise, send the update immediately
    AuthRing *authring = nullptr;
    unique_ptr<AuthRing> aux;
    auto it = mAuthRingsTemp.find(authringType);
    bool temporalAuthring = it != mAuthRingsTemp.end();
    if (temporalAuthring)
    {
        authring = &it->second;  // modify the temporal authring directly
    }
    else
    {
        it = mAuthRings.find(authringType);
        if (it == mAuthRings.end())
        {
            LOG_warn << "Failed to track signature of public key in " << User::attr2string(authringType) << " for user " << uid << ": authring not available";
            assert(false);
            return API_ETEMPUNAVAIL;
        }
        aux = make_unique<AuthRing>(it->second);    // make a copy, once saved in API, it is updated
        authring = aux.get();
    }

    const string *pubKey;
    string pubKeyBuf;   // for RSA, need to serialize the key
    if (signatureType == ATTR_SIG_CU255_PUBK)
    {
        // retrieve public key whose signature wants to be verified, from cache
        if (!user || !user->isattrvalid(ATTR_CU25519_PUBK))
        {
            LOG_warn << "Failed to verify signature " << User::attr2string(signatureType) << " for user " << uid << ": CU25519 public key is not available";
            assert(false);
            return API_EINTERNAL;
        }
        pubKey = user->getattr(ATTR_CU25519_PUBK);
    }
    else if (signatureType == ATTR_SIG_RSA_PUBK)
    {
        if (!user->pubk.isvalid())
        {
            LOG_warn << "Failed to verify signature " << User::attr2string(signatureType) << " for user " << uid << ": RSA public key is not available";
            assert(false);
            return API_EINTERNAL;
        }
        user->pubk.serializekeyforjs(pubKeyBuf);
        pubKey = &pubKeyBuf;
    }
    else
    {
        LOG_err << "Attempt to track an unknown type of signature: " <<  User::attr2string(signatureType);
        assert(false);
        return API_EINTERNAL;
    }

    // retrieve signing key from cache
    if (!user->isattrvalid(ATTR_ED25519_PUBK))
    {
        LOG_warn << "Failed to verify signature " << User::attr2string(signatureType) << " for user " << uid << ": signing public key is not available";
        assert(false);
        return API_ETEMPUNAVAIL;
    }
    const string *signingPubKey = user->getattr(ATTR_ED25519_PUBK);

    // compute key's fingerprint
    string keyFingerprint = AuthRing::fingerprint(*pubKey);
    bool fingerprintMatch = false;
    bool keyTracked = authring->isTracked(uh);

    // check signature for the public key
    bool signatureVerified = EdDSA::verifyKey((unsigned char*) pubKey->data(), pubKey->size(), (string*)&signature, (unsigned char*) signingPubKey->data());
    if (signatureVerified)
    {
        LOG_debug << "Signature " << User::attr2string(signatureType) << " succesfully verified for user " << user->uid;

        // check if user's key is already being tracked in the authring
        if (keyTracked)
        {
            fingerprintMatch = (keyFingerprint == authring->getFingerprint(uh));
            if (!fingerprintMatch)
            {
                LOG_err << "Failed to track signature of public key in " << User::attr2string(authringType) << " for user " << uid << ": fingerprint mismatch";

                if (authring->isSignedKey()) // for unsigned keys, already notified in trackKey()
                {
                    app->key_modified(uh, signatureType == ATTR_SIG_CU255_PUBK ? ATTR_CU25519_PUBK : ATTR_UNKNOWN);
                    sendevent(99451, "Key modification detected");
                }

                return API_EKEY;
            }
            else
            {
                assert(authring->getAuthMethod(uh) != AUTH_METHOD_SIGNATURE);
                LOG_warn << "Updating authentication method for user " << uid << " to signature verified, currently authenticated as seen";

                authring->update(uh, AUTH_METHOD_SIGNATURE);
            }
        }
        else
        {
            LOG_debug << "Adding public key to " << User::attr2string(authringType) << " as signature verified for user " << uid;

            authring->add(uh, keyFingerprint, AUTH_METHOD_SIGNATURE);
        }

        // if checking authrings for all contacts, accumulate updates for all contacts first
        bool finished = true;
        if (temporalAuthring)
        {
            for (auto &it : users)
            {
                User *user = &it.second;
                if (user->userhandle != me && !authring->isTracked(user->userhandle))
                {
                    // if only a current user is not tracked yet, update temporal authring
                    finished = false;
                    break;
                }
            }
        }
        if (finished)
        {
            std::unique_ptr<string> newAuthring(authring->serialize(rng, key));
            putua(authringType, reinterpret_cast<const byte *>(newAuthring->data()), static_cast<unsigned>(newAuthring->size()), 0);
            mAuthRingsTemp.erase(authringType);
        }
    }
    else
    {
        LOG_err << "Failed to verify signature of public key in " << User::attr2string(authringType) << " for user " << uid << ": signature mismatch";

        app->key_modified(uh, signatureType);
        sendevent(99452, "Signature mismatch for public key");

        return API_EKEY;
    }

    return API_OK;
}

error MegaClient::verifyCredentials(handle uh)
{
    Base64Str<MegaClient::USERHANDLE> uid(uh);
    auto it = mAuthRings.find(ATTR_AUTHRING);
    if (it == mAuthRings.end())
    {
        LOG_warn << "Failed to track public key for user " << uid << ": authring not available";
        assert(false);
        return API_ETEMPUNAVAIL;
    }

    AuthRing authring = it->second; // copy, do not modify yet the cached authring
    AuthMethod authMethod = authring.getAuthMethod(uh);
    switch (authMethod)
    {
    case AUTH_METHOD_SEEN:
        LOG_debug << "Updating authentication method of Ed25519 public key for user " << uid << " from seen to signature verified";
        authring.update(uh, AUTH_METHOD_FINGERPRINT);
        break;

    case AUTH_METHOD_FINGERPRINT:
        LOG_err << "Failed to verify credentials for user " << uid << ": already verified";
        return API_EEXIST;

    case AUTH_METHOD_SIGNATURE:
        LOG_err << "Failed to verify credentials for user " << uid << ": invalid authentication method";
        return API_EINTERNAL;

    case AUTH_METHOD_UNKNOWN:
    {
        User *user = finduser(uh);
        const string *pubKey = user ? user->getattr(ATTR_ED25519_PUBK) : nullptr;
        if (pubKey)
        {
            string keyFingerprint = AuthRing::fingerprint(*pubKey);
            LOG_warn << "Adding authentication method of Ed25519 public key for user " << uid << ": key is not tracked yet";
            authring.add(uh, keyFingerprint, AUTH_METHOD_FINGERPRINT);
        }
        else
        {
            LOG_err << "Failed to verify credentials for user " << uid << ": key not tracked and not available";
            return API_ETEMPUNAVAIL;
        }
        break;
    }
    }

    std::unique_ptr<string> newAuthring(authring.serialize(rng, key));
    putua(ATTR_AUTHRING, reinterpret_cast<const byte *>(newAuthring->data()), static_cast<unsigned>(newAuthring->size()));

    return API_OK;
}

error MegaClient::resetCredentials(handle uh)
{
    Base64Str<MegaClient::USERHANDLE> uid(uh);
    if (mAuthRings.size() != 3)
    {
        LOG_warn << "Failed to reset credentials for user " << uid << ": authring/s not available";
        // TODO: after testing, if not hit, remove assertion below
        assert(false);
        return API_ETEMPUNAVAIL;
    }

    // store all required changes into user attributes
    userattr_map attrs;
    for (auto &it : mAuthRings)
    {
        AuthRing authring = it.second; // copy, do not update cached authring yet
        if (authring.remove(uh))
        {
            attrs[it.first] = *authring.serialize(rng, key);
        }
    }

    if (attrs.size())
    {
        LOG_debug << "Removing credentials for user " << uid << "...";
        putua(&attrs);
    }
    else
    {
        LOG_warn << "Failed to reset credentials for user " << uid << ": keys not tracked yet";
        return API_ENOENT;
    }

    return API_OK;
}

bool MegaClient::areCredentialsVerified(handle uh)
{
    AuthRingsMap::const_iterator it = mAuthRings.find(ATTR_AUTHRING);
    if (it != mAuthRings.end())
    {
        return it->second.areCredentialsVerified(uh);
    }
    return false;
}

void MegaClient::purgenodesusersabortsc(bool keepOwnUser)
{
    app->clearing();

    while (!hdrns.empty())
    {
        delete hdrns.begin()->second;
    }

#ifdef ENABLE_SYNC
    for (sync_list::iterator it = syncs.begin(); it != syncs.end(); )
    {
        (*it)->changestate(SYNC_CANCELED);
        delete *(it++);
    }

    syncs.clear();
#endif

    mOptimizePurgeNodes = true;
    mFingerprints.clear();
    mNodeCounters.clear();
    for (node_map::iterator it = nodes.begin(); it != nodes.end(); it++)
    {
        delete it->second;
    }
    nodes.clear();
    mOptimizePurgeNodes = false;

#ifdef ENABLE_SYNC
    todebris.clear();
    tounlink.clear();
    mFingerprints.clear();
#endif

    for (fafc_map::iterator cit = fafcs.begin(); cit != fafcs.end(); cit++)
    {
        for (int i = 2; i--; )
        {
            for (faf_map::iterator it = cit->second->fafs[i].begin(); it != cit->second->fafs[i].end(); it++)
            {
                delete it->second;
            }

            cit->second->fafs[i].clear();
        }
    }

    for (newshare_list::iterator it = newshares.begin(); it != newshares.end(); it++)
    {
        delete *it;
    }

    newshares.clear();
    nodenotify.clear();
    usernotify.clear();
    pcrnotify.clear();
    useralerts.clear();

#ifdef ENABLE_CHAT
    for (textchat_map::iterator it = chats.begin(); it != chats.end();)
    {
        delete it->second;
        chats.erase(it++);
    }
    chatnotify.clear();
#endif

    for (user_map::iterator it = users.begin(); it != users.end(); )
    {
        User *u = &(it->second);
        if ((!keepOwnUser || u->userhandle != me) || u->userhandle == UNDEF)
        {
            umindex.erase(u->email);
            uhindex.erase(u->userhandle);
            users.erase(it++);
        }
        else
        {
            // if there are changes to notify, restore the notification in the queue
            if (u->notified)
            {
                usernotify.push_back(u);
            }

            u->dbid = 0;
            it++;
        }
    }
    assert(users.size() <= 1 && uhindex.size() <= 1 && umindex.size() <= 1);

    for (handlepcr_map::iterator it = pcrindex.begin(); it != pcrindex.end(); it++)
    {
        delete it->second;
    }

    pcrindex.clear();

    scsn.clear();

    if (pendingsc)
    {
        app->request_response_progress(-1, -1);
        pendingsc->disconnect();
    }

    if (pendingscUserAlerts)
    {
        pendingscUserAlerts->disconnect();
    }

    init();
}

// request direct read by node pointer
void MegaClient::pread(Node* n, m_off_t count, m_off_t offset, void* appdata)
{
    queueread(n->nodehandle, true, n->nodecipher(), MemAccess::get<int64_t>((const char*)n->nodekey().data() + SymmCipher::KEYLENGTH), count, offset, appdata);
}

// request direct read by exported handle / key
void MegaClient::pread(handle ph, SymmCipher* key, int64_t ctriv, m_off_t count, m_off_t offset, void* appdata, bool isforeign, const char *privauth, const char *pubauth, const char *cauth)
{
    queueread(ph, isforeign, key, ctriv, count, offset, appdata, privauth, pubauth, cauth);
}

// since only the first six bytes of a handle are in use, we use the seventh to encode its type
void MegaClient::encodehandletype(handle* hp, bool p)
{
    if (p)
    {
        ((char*)hp)[NODEHANDLE] = 1;
    }
}

bool MegaClient::isprivatehandle(handle* hp)
{
    return ((char*)hp)[NODEHANDLE] != 0;
}

void MegaClient::queueread(handle h, bool p, SymmCipher* key, int64_t ctriv, m_off_t offset, m_off_t count, void* appdata, const char* privauth, const char *pubauth, const char *cauth)
{
    handledrn_map::iterator it;

    encodehandletype(&h, p);

    it = hdrns.find(h);

    if (it == hdrns.end())
    {
        // this handle is not being accessed yet: insert
        it = hdrns.insert(hdrns.end(), pair<handle, DirectReadNode*>(h, new DirectReadNode(this, h, p, key, ctriv, privauth, pubauth, cauth)));
        it->second->hdrn_it = it;
        it->second->enqueue(offset, count, reqtag, appdata);

        if (overquotauntil && overquotauntil > Waiter::ds)
        {
            dstime timeleft = dstime(overquotauntil - Waiter::ds);
            app->pread_failure(API_EOVERQUOTA, 0, appdata, timeleft);
            it->second->schedule(timeleft);
        }
        else
        {
            it->second->dispatch();
        }
    }
    else
    {
        it->second->enqueue(offset, count, reqtag, appdata);
        if (overquotauntil && overquotauntil > Waiter::ds)
        {
            dstime timeleft = dstime(overquotauntil - Waiter::ds);
            app->pread_failure(API_EOVERQUOTA, 0, appdata, timeleft);
            it->second->schedule(timeleft);
        }
    }
}

// cancel direct read by node pointer / count / count
void MegaClient::preadabort(Node* n, m_off_t offset, m_off_t count)
{
    abortreads(n->nodehandle, true, offset, count);
}

// cancel direct read by exported handle / offset / count
void MegaClient::preadabort(handle ph, m_off_t offset, m_off_t count)
{
    abortreads(ph, false, offset, count);
}

void MegaClient::abortreads(handle h, bool p, m_off_t offset, m_off_t count)
{
    handledrn_map::iterator it;
    DirectReadNode* drn;

    encodehandletype(&h, p);
    
    if ((it = hdrns.find(h)) != hdrns.end())
    {
        drn = it->second;

        for (dr_list::iterator it = drn->reads.begin(); it != drn->reads.end(); )
        {
            if ((offset < 0 || offset == (*it)->offset) && (count < 0 || count == (*it)->count))
            {
                app->pread_failure(API_EINCOMPLETE, (*it)->drn->retries, (*it)->appdata, 0);

                delete *(it++);
            }
            else it++;
        }
    }
}

// execute pending directreads
bool MegaClient::execdirectreads()
{
    CodeCounter::ScopeTimer ccst(performanceStats.execdirectreads);

    bool r = false;
    DirectReadSlot* drs;

    if (drq.size() < MAXDRSLOTS)
    {
        // fill slots
        for (dr_list::iterator it = drq.begin(); it != drq.end(); it++)
        {
            if (!(*it)->drs)
            {
                drs = new DirectReadSlot(*it);
                (*it)->drs = drs;
                r = true;

                if (drq.size() >= MAXDRSLOTS) break;
            }
        }
    }

    // perform slot I/O
    for (drs_list::iterator it = drss.begin(); it != drss.end(); )
    {
        if ((*(it++))->doio())
        {
            r = true;
            break;
        }
    }

    while (!dsdrns.empty() && dsdrns.begin()->first <= Waiter::ds)
    {
        if (dsdrns.begin()->second->reads.size() && (dsdrns.begin()->second->tempurls.size() || dsdrns.begin()->second->pendingcmd))
        {
            LOG_warn << "DirectRead scheduled retry";
            dsdrns.begin()->second->retry(API_EAGAIN);
        }
        else
        {
            LOG_debug << "Dispatching scheduled streaming";
            dsdrns.begin()->second->dispatch();
        }
    }

    return r;
}

// recreate filenames of active PUT transfers
void MegaClient::updateputs()
{
    for (transferslot_list::iterator it = tslots.begin(); it != tslots.end(); it++)
    {
        if ((*it)->transfer->type == PUT && (*it)->transfer->files.size())
        {
            (*it)->transfer->files.front()->prepare();
        }
    }
}

error MegaClient::isnodesyncable(Node *remotenode, bool *isinshare)
{
#ifdef ENABLE_SYNC
    // cannot sync files, rubbish bins or inboxes
    if (remotenode->type != FOLDERNODE && remotenode->type != ROOTNODE)
    {
        return API_EACCESS;
    }

    Node* n;
    bool inshare;

    // any active syncs below?
    for (sync_list::iterator it = syncs.begin(); it != syncs.end(); it++)
    {
        if ((*it)->state == SYNC_ACTIVE || (*it)->state == SYNC_INITIALSCAN)
        {
            n = (*it)->localroot->node;

            do {
                if (n == remotenode)
                {
                    return API_EEXIST;
                }
            } while ((n = n->parent));
        }
    }

    // any active syncs above?
    n = remotenode;
    inshare = false;

    do {
        for (sync_list::iterator it = syncs.begin(); it != syncs.end(); it++)
        {
            if (((*it)->state == SYNC_ACTIVE || (*it)->state == SYNC_INITIALSCAN)
             && n == (*it)->localroot->node)
            {
                return API_EEXIST;
            }
        }

        if (n->inshare && !inshare)
        {
            // we need FULL access to sync
            // FIXME: allow downsyncing from RDONLY and limited syncing to RDWR shares
            if (n->inshare->access != FULL) return API_EACCESS;

            inshare = true;
        }
    } while ((n = n->parent));

    if (inshare)
    {
        // this sync is located in an inbound share - make sure that there
        // are no access restrictions in place anywhere in the sync's tree
        for (user_map::iterator uit = users.begin(); uit != users.end(); uit++)
        {
            User* u = &uit->second;

            if (u->sharing.size())
            {
                for (handle_set::iterator sit = u->sharing.begin(); sit != u->sharing.end(); sit++)
                {
                    if ((n = nodebyhandle(*sit)) && n->inshare && n->inshare->access != FULL)
                    {
                        do {
                            if (n == remotenode)
                            {
                                return API_EACCESS;
                            }
                        } while ((n = n->parent));
                    }
                }
            }
        }
    }

    if (isinshare)
    {
        *isinshare = inshare;
    }
    return API_OK;
#else
    return API_EINCOMPLETE;
#endif
}

error MegaClient::addtimer(TimerWithBackoff *twb)
{
    bttimers.push_back(twb);
    return API_OK;
}

// check sync path, add sync if folder
// disallow nested syncs (there is only one LocalNode pointer per node)
// (FIXME: perform the same check for local paths!)
error MegaClient::addsync(SyncConfig syncConfig, const char* debris, string* localdebris, int tag, void *appData)
{
#ifdef ENABLE_SYNC
    Node* remotenode = nodebyhandle(syncConfig.getRemoteNode());
    bool inshare = false;
    error e = isnodesyncable(remotenode, &inshare);
    if (e)
    {
        return e;
    }

    string localPath = syncConfig.getLocalPath();
    auto rootpath = LocalPath::fromPath(localPath, *fsaccess);
    rootpath.trimNonDriveTrailingSeparator(*fsaccess);
    
    bool isnetwork = false;
    if (!fsaccess->issyncsupported(rootpath, &isnetwork))
    {
        LOG_warn << "Unsupported filesystem";
        return API_EFAILED;
    }

    auto fa = fsaccess->newfileaccess();
    if (fa->fopen(rootpath, true, false))
    {
        if (fa->type == FOLDERNODE)
        {
            LOG_debug << "Adding sync: " << syncConfig.getLocalPath() << " vs " << remotenode->displaypath();

            Sync* sync = new Sync(this, std::move(syncConfig), debris, localdebris, remotenode, inshare, tag, appData);
            sync->isnetwork = isnetwork;

            if (!sync->fsstableids)
            {
                if (sync->assignfsids())
                {
                    LOG_info << "Successfully assigned fs IDs for filesystem with unstable IDs";
                }
                else
                {
                    LOG_warn << "Failed to assign some fs IDs for filesystem with unstable IDs";
                }
            }

            if (sync->scan(&rootpath, fa.get()))
            {
                syncsup = false;
                e = API_OK;
                sync->initializing = false;
                LOG_debug << "Initial scan finished. New / modified files: " << sync->dirnotify->notifyq[DirNotify::DIREVENTS].size();
            }
            else
            {
                LOG_err << "Initial scan failed";
                sync->changestate(SYNC_FAILED);
                delete sync;
                e = API_EFAILED;
            }

            syncactivity = true;
        }
        else
        {
            e = API_EACCESS;    // cannot sync individual files
        }
    }
    else
    {
        e = fa->retry ? API_ETEMPUNAVAIL : API_ENOENT;
    }

    return e;
#else
    return API_EINCOMPLETE;
#endif
}

#ifdef ENABLE_SYNC
// syncids are usable to indicate putnodes()-local parent linkage
handle MegaClient::nextsyncid()
{
    byte* ptr = (byte*)&currsyncid;

    while (!++*ptr && ptr < (byte*)&currsyncid + NODEHANDLE)
    {
        ptr++;
    }

    return currsyncid;
}

// recursively stop all transfers
void MegaClient::stopxfers(LocalNode* l, DBTableTransactionCommitter& committer)
{
    if (l->type != FILENODE)
    {
        for (localnode_map::iterator it = l->children.begin(); it != l->children.end(); it++)
        {
            stopxfers(it->second, committer);
        }
    }
  
    stopxfer(l, &committer);
}

// add child to nchildren hash (deterministically prefer newer/larger versions
// of identical names to avoid flapping)
// apply standard unescaping, if necessary (use *strings as ephemeral storage
// space)
void MegaClient::addchild(remotenode_map* nchildren, string* name, Node* n, list<string>* strings, FileSystemType fsType) const
{
    Node** npp;

    if (name->find('%') + 1)
    {
        string tmplocalname;

        // perform one round of unescaping to ensure that the resulting local
        // filename matches
        fsaccess->path2local(name, &tmplocalname);
        fsaccess->local2name(&tmplocalname, fsType);

        strings->push_back(tmplocalname);
        name = &strings->back();
    }

    npp = &(*nchildren)[name];

    if (!*npp
     || n->mtime > (*npp)->mtime
     || (n->mtime == (*npp)->mtime && n->size > (*npp)->size)
     || (n->mtime == (*npp)->mtime && n->size == (*npp)->size && memcmp(n->crc.data(), (*npp)->crc.data(), sizeof n->crc) > 0))
    {
        *npp = n;
    }
}

// downward sync - recursively scan for tree differences and execute them locally
// this is first called after the local node tree is complete
// actions taken:
// * create missing local folders
// * initiate GET transfers to missing local files (but only if the target
// folder was created successfully)
// * attempt to execute renames, moves and deletions (deletions require the
// rubbish flag to be set)
// returns false if any local fs op failed transiently
bool MegaClient::syncdown(LocalNode* l, LocalPath& localpath, bool rubbish)
{
    // only use for LocalNodes with a corresponding and properly linked Node
    if (l->type != FOLDERNODE || !l->node || (l->parent && l->node->parent->localnode != l->parent))
    {
        return true;
    }

    list<string> strings;
    remotenode_map nchildren;
    remotenode_map::iterator rit;

    bool success = true;

    // build array of sync-relevant (in case of clashes, the newest alias wins)
    // remote children by name
    string localname;

    // build child hash - nameclash resolution: use newest/largest version
    for (node_list::iterator it = l->node->children.begin(); it != l->node->children.end(); it++)
    {
        attr_map::iterator ait;        

        // node must be syncable, alive, decrypted and have its name defined to
        // be considered - also, prevent clashes with the local debris folder
        if (((*it)->syncdeleted == SYNCDEL_NONE
             && !(*it)->attrstring
             && (ait = (*it)->attrs.map.find('n')) != (*it)->attrs.map.end()
             && ait->second.size())
         && (l->parent || l->sync->debris != ait->second))
        {
            ScopedLengthRestore restoreLen(localpath);
            localpath.appendWithSeparator(LocalPath::fromName(ait->second, *fsaccess, l->sync->mFilesystemType), true, fsaccess->localseparator);

            if (app->sync_syncable(l->sync, ait->second.c_str(), localpath, *it))
            {
                addchild(&nchildren, &ait->second, *it, &strings, l->sync->mFilesystemType);
            }
            else
            {
                LOG_debug << "Node excluded " << LOG_NODEHANDLE((*it)->nodehandle) << "  Name: " << (*it)->displayname();
            }
        }
        else
        {
            LOG_debug << "Node skipped " << LOG_NODEHANDLE((*it)->nodehandle) << "  Name: " << (*it)->displayname();
        }
    }

    // remove remote items that exist locally from hash, recurse into existing folders
    for (localnode_map::iterator lit = l->children.begin(); lit != l->children.end(); )
    {
        LocalNode* ll = lit->second;

        rit = nchildren.find(&ll->name);

        ScopedLengthRestore restoreLen(localpath);
        localpath.appendWithSeparator(ll->localname, true, fsaccess->localseparator);

        // do we have a corresponding remote child?
        if (rit != nchildren.end())
        {
            // corresponding remote node exists
            // local: folder, remote: file - ignore
            // local: file, remote: folder - ignore
            // local: folder, remote: folder - recurse
            // local: file, remote: file - overwrite if newer
            if (ll->type != rit->second->type)
            {
                // folder/file clash: do nothing (rather than attempting to
                // second-guess the user)
                LOG_warn << "Type changed: " << ll->name << " LNtype: " << ll->type << " Ntype: " << rit->second->type;
                nchildren.erase(rit);
            }
            else if (ll->type == FILENODE)
            {
                if (ll->node != rit->second)
                {
                    ll->sync->statecacheadd(ll);
                }

                ll->setnode(rit->second);

                if (*ll == *(FileFingerprint*)rit->second)
                {
                    // both files are identical
                    nchildren.erase(rit);
                }
                // file exists on both sides - do not overwrite if local version newer or same
                else if (ll->mtime > rit->second->mtime)
                {
                    // local version is newer
                    LOG_debug << "LocalNode is newer: " << ll->name << " LNmtime: " << ll->mtime << " Nmtime: " << rit->second->mtime;
                    nchildren.erase(rit);
                }
                else if (ll->mtime == rit->second->mtime
                         && (ll->size > rit->second->size
                             || (ll->size == rit->second->size && memcmp(ll->crc.data(), rit->second->crc.data(), sizeof ll->crc) > 0)))

                {
                    if (ll->size < rit->second->size)
                    {
                        LOG_warn << "Syncdown. Same mtime but lower size: " << ll->name
                                 << " mtime: " << ll->mtime << " LNsize: " << ll->size << " Nsize: " << rit->second->size
                                 << " Nhandle: " << LOG_NODEHANDLE(rit->second->nodehandle);
                    }
                    else
                    {
                        LOG_warn << "Syncdown. Same mtime and size, but bigger CRC: " << ll->name
                                 << " mtime: " << ll->mtime << " size: " << ll->size << " Nhandle: " << LOG_NODEHANDLE(rit->second->nodehandle);
                    }

                    nchildren.erase(rit);
                }
                else
                {
                    // means that the localnode is going to be overwritten
                    if (rit->second->localnode && rit->second->localnode->transfer)
                    {
                        LOG_debug << "Stopping an unneeded upload";
                        DBTableTransactionCommitter committer(tctable);
                        stopxfer(rit->second->localnode, &committer);  // TODO: can we have one transaction for recursing through syncdown() ?
                    }

                    rit->second->localnode = (LocalNode*)~0;
                }
            }
            else
            {
                if (ll->node != rit->second)
                {
                    ll->setnode(rit->second);
                    ll->sync->statecacheadd(ll);
                }

                // recurse into directories of equal name
                if (!syncdown(ll, localpath, rubbish) && success)
                {
                    success = false;
                }

                nchildren.erase(rit);
            }

            lit++;
        }
        else if (rubbish && ll->deleted)    // no corresponding remote node: delete local item
        {
            if (ll->type == FILENODE)
            {
                // only delete the file if it is unchanged
                LocalPath tmplocalpath = ll->getLocalPath();

                auto fa = fsaccess->newfileaccess(false);
                if (fa->fopen(tmplocalpath, true, false))
                {
                    FileFingerprint fp;
                    fp.genfingerprint(fa.get());

                    if (!(fp == *(FileFingerprint*)ll))
                    {
                        ll->deleted = false;
                    }
                }
            }

            if (ll->deleted)
            {
                // attempt deletion and re-queue for retry in case of a transient failure
                ll->treestate(TREESTATE_SYNCING);

                if (l->sync->movetolocaldebris(localpath) || !fsaccess->transient_error)
                {
                    DBTableTransactionCommitter committer(tctable);
                    delete lit++->second;
                }
                else
                {
                    blockedfile = localpath;
                    LOG_warn << "Transient error deleting " << blockedfile.toPath(*fsaccess);
                    success = false;
                    lit++;
                }
            }
        }
        else
        {
            lit++;
        }
    }

    // create/move missing local folders / FolderNodes, initiate downloads of
    // missing local files
    for (rit = nchildren.begin(); rit != nchildren.end(); rit++)
    {

        localname = rit->second->attrs.map.find('n')->second;

        ScopedLengthRestore restoreLen(localpath);
        localpath.appendWithSeparator(LocalPath::fromName(localname, *fsaccess, l->sync->mFilesystemType), true, fsaccess->localseparator);

        LOG_debug << "Unsynced remote node in syncdown: " << localpath.toPath(*fsaccess) << " Nsize: " << rit->second->size
                  << " Nmtime: " << rit->second->mtime << " Nhandle: " << LOG_NODEHANDLE(rit->second->nodehandle);

        // does this node already have a corresponding LocalNode under
        // a different name or elsewhere in the filesystem?
        if (rit->second->localnode && rit->second->localnode != (LocalNode*)~0)
        {
            LOG_debug << "has a previous localnode: " << rit->second->localnode->name;
            if (rit->second->localnode->parent)
            {
                LOG_debug << "with a previous parent: " << rit->second->localnode->parent->name;
                
                LocalPath curpath = rit->second->localnode->getLocalPath();
                rit->second->localnode->treestate(TREESTATE_SYNCING);

                LOG_debug << "Renaming/moving from the previous location to the new one";
                if (fsaccess->renamelocal(curpath, localpath))
                {
                    app->syncupdate_local_move(rit->second->localnode->sync,
                                               rit->second->localnode, localpath.toPath(*fsaccess).c_str());

                    // update LocalNode tree to reflect the move/rename
                    rit->second->localnode->setnameparent(l, &localpath, fsaccess->fsShortname(localpath));

                    rit->second->localnode->sync->statecacheadd(rit->second->localnode);

                    // update filenames so that PUT transfers can continue seamlessly
                    updateputs();
                    syncactivity = true;

                    rit->second->localnode->treestate(TREESTATE_SYNCED);
                }
                else if (success && fsaccess->transient_error)
                {
                    // schedule retry
                    blockedfile = curpath;
                    LOG_debug << "Transient error moving localnode " << blockedfile.toPath(*fsaccess);
                    success = false;
                }
            }
            else
            {
                LOG_debug << "without a previous parent. Skipping";
            }
        }
        else
        {
            LOG_debug << "doesn't have a previous localnode";
            // missing node is not associated with an existing LocalNode
            if (rit->second->type == FILENODE)
            {
                if (!rit->second->syncget)
                {
                    bool download = true;
                    auto f = fsaccess->newfileaccess(false);
                    if (rit->second->localnode != (LocalNode*)~0
                            && (f->fopen(localpath) || f->type == FOLDERNODE))
                    {
                        if (f->mIsSymLink && l->sync->movetolocaldebris(localpath))
                        {
                            LOG_debug << "Found a link in localpath " << localpath.toPath(*fsaccess);
                        }
                        else
                        {
                            LOG_debug << "Skipping download over an unscanned file/folder, or the file/folder is not to be synced (special attributes)";
                            download = false;
                        }
                    }
                    f.reset();
                    rit->second->localnode = NULL;

                    // start fetching this node, unless fetch is already in progress
                    // FIXME: to cover renames that occur during the
                    // download, reconstruct localname in complete()
                    if (download)
                    {
                        LOG_debug << "Start fetching file node";
                        app->syncupdate_get(l->sync, rit->second, localpath.toPath(*fsaccess).c_str());

                        rit->second->syncget = new SyncFileGet(l->sync, rit->second, localpath);
                        nextreqtag();
                        DBTableTransactionCommitter committer(tctable); // TODO: use one committer for all files in the loop, without calling syncdown() recursively
                        startxfer(GET, rit->second->syncget, committer);
                        syncactivity = true;
                    }
                }
            }
            else
            {
                LOG_debug << "Creating local folder";
                auto f = fsaccess->newfileaccess(false);
                if (f->fopen(localpath) || f->type == FOLDERNODE)
                {
                    LOG_debug << "Skipping folder creation over an unscanned file/folder, or the file/folder is not to be synced (special attributes)";
                }
                // create local path, add to LocalNodes and recurse
                else if (fsaccess->mkdirlocal(localpath))
                {
                    LocalNode* ll = l->sync->checkpath(l, &localpath, &localname, NULL, true, nullptr);

                    if (ll && ll != (LocalNode*)~0)
                    {
                        LOG_debug << "Local folder created, continuing syncdown";

                        ll->setnode(rit->second);
                        ll->sync->statecacheadd(ll);

                        if (!syncdown(ll, localpath, rubbish) && success)
                        {
                            LOG_debug << "Syncdown not finished";
                            success = false;
                        }
                    }
                    else
                    {
                        LOG_debug << "Checkpath() failed " << (ll == NULL);
                    }
                }
                else if (success && fsaccess->transient_error)
                {
                    blockedfile = localpath;
                    LOG_debug << "Transient error creating folder " << blockedfile.toPath(*fsaccess);
                    success = false;
                }
                else if (!fsaccess->transient_error)
                {
                    LOG_debug << "Non transient error creating folder";
                }
            }
        }
    }

    return success;
}

// recursively traverse tree of LocalNodes and match with remote Nodes
// mark nodes to be rubbished in deleted. with their nodehandle
// mark additional nodes to to rubbished (those overwritten) by accumulating
// their nodehandles in rubbish.
// nodes to be added are stored in synccreate. - with nodehandle set to parent
// if attached to an existing node
// l and n are assumed to be folders and existing on both sides or scheduled
// for creation
bool MegaClient::syncup(LocalNode* l, dstime* nds)
{
    bool insync = true;

    list<string> strings;
    remotenode_map nchildren;
    remotenode_map::iterator rit;

    // build array of sync-relevant (newest alias wins) remote children by name
    attr_map::iterator ait;

    if (l->node)
    {
        // corresponding remote node present: build child hash - nameclash
        // resolution: use newest version
        for (node_list::iterator it = l->node->children.begin(); it != l->node->children.end(); it++)
        {
            // node must be alive
            if ((*it)->syncdeleted == SYNCDEL_NONE)
            {
                // check if there is a crypto key missing...
                if ((*it)->attrstring)
                {
                    if (!l->reported)
                    {
                        char* buf = new char[(*it)->nodekey().size() * 4 / 3 + 4];
                        Base64::btoa((byte *)(*it)->nodekey().data(), int((*it)->nodekey().size()), buf);

                        LOG_warn << "Sync: Undecryptable child node. " << buf;

                        l->reported = true;

                        char report[256];

                        Base64::btoa((const byte *)&(*it)->nodehandle, MegaClient::NODEHANDLE, report);
                        
                        sprintf(report + 8, " %d %.200s", (*it)->type, buf);

                        // report an "undecrypted child" event
                        reportevent("CU", report, 0);

                        delete [] buf;
                    }

                    continue;
                }

                // ...or a node name attribute missing
                if ((ait = (*it)->attrs.map.find('n')) == (*it)->attrs.map.end())
                {
                    LOG_warn << "Node name missing, not syncing subtree: " << l->name.c_str();

                    if (!l->reported)
                    {
                        l->reported = true;

                        // report a "no-name child" event
                        reportevent("CN", NULL, 0);
                    }

                    continue;
                }

                addchild(&nchildren, &ait->second, *it, &strings, l->sync->mFilesystemType);
            }
        }
    }

    // check for elements that need to be created, deleted or updated on the
    // remote side
    for (localnode_map::iterator lit = l->children.begin(); lit != l->children.end(); lit++)
    {
        LocalNode* ll = lit->second;

        if (ll->deleted)
        {
            LOG_debug << "LocalNode deleted " << ll->name;
            continue;
        }

        // UTF-8 converted local name
        string localname = ll->localname.toName(*fsaccess, l->sync->mFilesystemType);
        if (!localname.size() || !ll->name.size())
        {
            if (!ll->reported)
            {
                ll->reported = true;

                char report[256];
                sprintf(report, "%d %d %d %d", (int)lit->first->editStringDirect()->size(), (int)localname.size(), (int)ll->name.size(), (int)ll->type);

                // report a "no-name localnode" event
                reportevent("LN", report, 0);
            }
            continue;
        }

        rit = nchildren.find(&localname);

        bool isSymLink = false;
#ifndef WIN32
        if (PosixFileAccess::mFoundASymlink)
        {
            unique_ptr<FileAccess> fa(fsaccess->newfileaccess(false));
            LocalPath localpath = ll->getLocalPath();

            fa->fopen(localpath);
            isSymLink = fa->mIsSymLink;
        }
#endif
        // do we have a corresponding remote child?
        if (rit != nchildren.end())
        {
            // corresponding remote node exists
            // local: folder, remote: file - overwrite
            // local: file, remote: folder - overwrite
            // local: folder, remote: folder - recurse
            // local: file, remote: file - overwrite if newer
            if (ll->type != rit->second->type || isSymLink)
            {
                insync = false;
                LOG_warn << "Type changed: " << localname << " LNtype: " << ll->type << " Ntype: " << rit->second->type << " isSymLink = " << isSymLink;
                movetosyncdebris(rit->second, l->sync->inshare);
            }
            else
            {
                // file on both sides - do not overwrite if local version older or identical
                if (ll->type == FILENODE)
                {
                    if (ll->node != rit->second)
                    {
                        ll->sync->statecacheadd(ll);
                    }
                    ll->setnode(rit->second);

                    // check if file is likely to be identical
                    if (*ll == *(FileFingerprint*)rit->second)
                    {
                        // files have the same size and the same mtime (or the
                        // same fingerprint, if available): no action needed
                        if (!ll->checked)
                        {
                            if (!gfxdisabled && gfx && gfx->isgfx(ll->localname.editStringDirect()))
                            {
                                int missingattr = 0;

                                // check for missing imagery
                                if (!ll->node->hasfileattribute(GfxProc::THUMBNAIL))
                                {
                                    missingattr |= 1 << GfxProc::THUMBNAIL;
                                }

                                if (!ll->node->hasfileattribute(GfxProc::PREVIEW))
                                {
                                    missingattr |= 1 << GfxProc::PREVIEW;
                                }

                                if (missingattr && checkaccess(ll->node, OWNER)
                                        && !gfx->isvideo(ll->localname.editStringDirect()))
                                {
                                    char me64[12];
                                    Base64::btoa((const byte*)&me, MegaClient::USERHANDLE, me64);
                                    if (ll->node->attrs.map.find('f') == ll->node->attrs.map.end() || ll->node->attrs.map['f'] != me64)
                                    {
                                        LOG_debug << "Restoring missing attributes: " << ll->name;
                                        SymmCipher *symmcipher = ll->node->nodecipher();
                                        auto llpath = ll->getLocalPath();
                                        gfx->gendimensionsputfa(NULL, llpath.editStringDirect(), ll->node->nodehandle, symmcipher, missingattr);
                                    }
                                }
                            }

                            ll->checked = true;
                        }

                        // if this node is being fetched, but it's already synced
                        if (rit->second->syncget)
                        {
                            LOG_debug << "Stopping unneeded download";
                            delete rit->second->syncget;
                            rit->second->syncget = NULL;
                        }

                        // if this localnode is being uploaded, but it's already synced
                        if (ll->transfer)
                        {
                            LOG_debug << "Stopping unneeded upload";
                            DBTableTransactionCommitter committer(tctable);
                            stopxfer(ll, &committer);  // todo:  can we use just one commiter for all of the recursive syncup() calls?
                        }

                        ll->treestate(TREESTATE_SYNCED);
                        continue;
                    }

                    // skip if remote file is newer
                    if (ll->mtime < rit->second->mtime)
                    {
                        LOG_debug << "LocalNode is older: " << ll->name << " LNmtime: " << ll->mtime << " Nmtime: " << rit->second->mtime;
                        continue;
                    }                           

                    if (ll->mtime == rit->second->mtime)
                    {
                        if (ll->size < rit->second->size)
                        {
                            LOG_warn << "Syncup. Same mtime but lower size: " << ll->name
                                     << " LNmtime: " << ll->mtime << " LNsize: " << ll->size << " Nsize: " << rit->second->size
                                     << " Nhandle: " << LOG_NODEHANDLE(rit->second->nodehandle) ;

                            continue;
                        }

                        if (ll->size == rit->second->size && memcmp(ll->crc.data(), rit->second->crc.data(), sizeof ll->crc) < 0)
                        {
                            LOG_warn << "Syncup. Same mtime and size, but lower CRC: " << ll->name
                                     << " mtime: " << ll->mtime << " size: " << ll->size << " Nhandle: " << LOG_NODEHANDLE(rit->second->nodehandle);

                            continue;
                        }
                    }

                    LOG_debug << "LocalNode change detected on syncupload: " << ll->name << " LNsize: " << ll->size << " LNmtime: " << ll->mtime
                              << " NSize: " << rit->second->size << " Nmtime: " << rit->second->mtime << " Nhandle: " << LOG_NODEHANDLE(rit->second->nodehandle);

#ifdef WIN32
                    if(ll->size == ll->node->size && !memcmp(ll->crc.data(), ll->node->crc.data(), sizeof(ll->crc)))
                    {
                        LOG_debug << "Modification time changed only";
                        auto f = fsaccess->newfileaccess();
                        auto lpath = ll->getLocalPath(true);
                        LocalPath stream = lpath;
                        stream.append(LocalPath::fromLocalname(string((const char *)(const wchar_t*)L":$CmdTcID:$DATA", 30)));
                        if (f->fopen(stream))
                        {
                            LOG_warn << "COMODO detected";
                            HKEY hKey;
                            if (RegOpenKeyEx(HKEY_LOCAL_MACHINE,
                                            L"SYSTEM\\CurrentControlSet\\Services\\CmdAgent\\CisConfigs\\0\\HIPS\\SBSettings",
                                            0,
                                            KEY_QUERY_VALUE,
                                            &hKey ) == ERROR_SUCCESS)
                            {
                                DWORD value = 0;
                                DWORD size = sizeof(value);
                                if (RegQueryValueEx(hKey, L"EnableSourceTracking", NULL, NULL, (LPBYTE)&value, &size) == ERROR_SUCCESS)
                                {
                                    if (value == 1 && fsaccess->setmtimelocal(lpath, ll->node->mtime))
                                    {
                                        LOG_warn << "Fixed modification time probably changed by COMODO";
                                        ll->mtime = ll->node->mtime;
                                        ll->treestate(TREESTATE_SYNCED);
                                        RegCloseKey(hKey);
                                        continue;
                                    }
                                }
                                RegCloseKey(hKey);
                            }
                        }

                        lpath.append(LocalPath::fromLocalname(string((const char *)(const wchar_t*)L":OECustomProperty", 34)));
                        if (f->fopen(lpath))
                        {
                            LOG_warn << "Windows Search detected";
                            continue;
                        }
                    }
#endif

                    // if this node is being fetched, but has to be upsynced
                    if (rit->second->syncget)
                    {
                        LOG_debug << "Stopping unneeded download";
                        delete rit->second->syncget;
                        rit->second->syncget = NULL;
                    }
                }
                else
                {
                    insync = false;

                    if (ll->node != rit->second)
                    {
                        ll->setnode(rit->second);
                        ll->sync->statecacheadd(ll);
                    }

                    // recurse into directories of equal name
                    if (!syncup(ll, nds))
                    {
                        return false;
                    }
                    continue;
                }
            }
        }

        if (isSymLink)
        {
            continue; //Do nothing for the moment
        }
        else if (ll->type == FILENODE)
        {
            // do not begin transfer until the file size / mtime has stabilized
            insync = false;

            if (ll->transfer)
            {
                continue;
            }

            LOG_verbose << "Unsynced LocalNode (file): " << ll->name << " " << ll << " " << (ll->transfer != 0);
            ll->treestate(TREESTATE_PENDING);

            if (Waiter::ds < ll->nagleds)
            {
                LOG_debug << "Waiting for the upload delay: " << ll->name << " " << ll->nagleds;
                if (ll->nagleds < *nds)
                {
                    *nds = ll->nagleds;
                }

                continue;
            }
            else
            {
                Node *currentVersion = ll->node;
                if (currentVersion)
                {
                    m_time_t delay = 0;
                    m_time_t currentTime = m_time();
                    if (currentVersion->ctime > currentTime + 30)
                    {
                        // with more than 30 seconds of detected clock drift,
                        // we don't apply any version rate control for now
                        LOG_err << "Incorrect local time detected";
                    }
                    else
                    {
                        int recentVersions = 0;
                        m_time_t startInterval = currentTime - Sync::RECENT_VERSION_INTERVAL_SECS;
                        Node *version = currentVersion;
                        while (true)
                        {
                            if (version->ctime < startInterval)
                            {
                                break;
                            }

                            recentVersions++;
                            if (!version->children.size())
                            {
                                break;
                            }

                            version = version->children.back();
                        }

                        if (recentVersions > 10)
                        {
                            // version rate control starts with more than 10 recent versions
                            delay = 7 * (recentVersions / 10) * (recentVersions - 10);
                        }

                        LOG_debug << "Number of recent versions: " << recentVersions << " delay: " << delay
                                  << " prev: " << currentVersion->ctime << " current: " << currentTime;
                    }

                    if (delay)
                    {
                        m_time_t next = currentVersion->ctime + delay;
                        if (next > currentTime)
                        {
                            dstime backoffds = dstime((next - currentTime) * 10);
                            ll->nagleds = waiter->ds + backoffds;
                            LOG_debug << "Waiting for the version rate limit delay during " << backoffds << " ds";

                            if (ll->nagleds < *nds)
                            {
                                *nds = ll->nagleds;
                            }
                            continue;
                        }
                        else
                        {
                            LOG_debug << "Version rate limit delay already expired";
                        }
                    }
                }

                LocalPath localpath = ll->getLocalPath();
                bool t;
                auto fa = fsaccess->newfileaccess(false);

                if (!(t = fa->fopen(localpath, true, false))
                 || fa->size != ll->size
                 || fa->mtime != ll->mtime)
                {
                    if (t)
                    {
                        ll->sync->localbytes -= ll->size;
                        ll->genfingerprint(fa.get());
                        ll->sync->localbytes += ll->size;                        

                        ll->sync->statecacheadd(ll);
                    }

                    ll->bumpnagleds();

                    LOG_debug << "Localnode not stable yet: " << ll->name << " " << t << " " << fa->size << " " << ll->size
                              << " " << fa->mtime << " " << ll->mtime << " " << ll->nagleds;

                    if (ll->nagleds < *nds)
                    {
                        *nds = ll->nagleds;
                    }

                    continue;
                }
                
                ll->created = false;
            }
        }
        else
        {
            LOG_verbose << "Unsynced LocalNode (folder): " << ll->name;
        }

        if (ll->created)
        {
            if (!ll->reported)
            {
                ll->reported = true;

                // FIXME: remove created flag and associated safeguards after
                // positively verifying the absence of a related repetitive node creation bug
                LOG_err << "Internal error: Duplicate node creation: " << ll->name.c_str();

                char report[256];

                // always report LocalNode's type, name length, mtime, file size
                sprintf(report, "[%u %u %d %d %d] %d %d %d %d %d %" PRIi64,
                    (int)nchildren.size(),
                    (int)l->children.size(),
                    l->node ? (int)l->node->children.size() : -1,
                    (int)synccreate.size(),
                    syncadding,
                    ll->type,
                    (int)ll->name.size(),
                    (int)ll->mtime,
                    (int)ll->sync->state,
                    (int)ll->sync->inshare,
                    ll->size);

                if (ll->node)
                {
                    int namelen;

                    if ((ait = ll->node->attrs.map.find('n')) != ll->node->attrs.map.end())
                    {
                        namelen = int(ait->second.size());
                    }
                    else
                    {
                        namelen = -1;
                    }

                    // additionally, report corresponding Node's type, name length, mtime, file size and handle
                    sprintf(strchr(report, 0), " %d %d %d %" PRIi64 " %d ", ll->node->type, namelen, (int)ll->node->mtime, ll->node->size, ll->node->syncdeleted);
                    Base64::btoa((const byte *)&ll->node->nodehandle, MegaClient::NODEHANDLE, strchr(report, 0));
                }

                // report a "dupe" event
                reportevent("D2", report, 0);
            }
            else
            {
                LOG_err << "LocalNode created and reported " << ll->name;
            }
        }
        else
        {
            ll->created = true;

            assert (!isSymLink);
            // create remote folder or send file
            LOG_debug << "Adding local file to synccreate: " << ll->name << " " << synccreate.size();
            synccreate.push_back(ll);
            syncactivity = true;

            if (synccreate.size() >= MAX_NEWNODES)
            {
                LOG_warn << "Stopping syncup due to MAX_NEWNODES";
                return false;
            }
        }

        if (ll->type == FOLDERNODE)
        {
            if (!syncup(ll, nds))
            {
                return false;
            }
        }
    }

    if (insync && l->node)
    {
        l->treestate(TREESTATE_SYNCED);
    }

    return true;
}

// execute updates stored in synccreate[]
// must not be invoked while the previous creation operation is still in progress
void MegaClient::syncupdate()
{
    // split synccreate[] in separate subtrees and send off to putnodes() for
    // creation on the server
    unsigned i, start, end;
    SymmCipher tkey;
    string tattrstring;
    AttrMap tattrs;
    Node* n;
    NewNode* nn;
    NewNode* nnp;
    LocalNode* l;

    for (start = 0; start < synccreate.size(); start = end)
    {
        // determine length of distinct subtree beneath existing node
        for (end = start; end < synccreate.size(); end++)
        {
            if ((end > start) && synccreate[end]->parent->node)
            {
                break;
            }
        }

        // add nodes that can be created immediately: folders & existing files;
        // start uploads of new files
        nn = nnp = new NewNode[end - start];

        DBTableTransactionCommitter committer(tctable);
        for (i = start; i < end; i++)
        {
            n = NULL;
            l = synccreate[i];

            if (l->type == FILENODE && l->parent->node)
            {
                l->h = l->parent->node->nodehandle;
            }

            if (l->type == FOLDERNODE || (n = nodebyfingerprint(l)))
            {
                // create remote folder or copy file if it already exists
                nnp->source = NEW_NODE;
                nnp->type = l->type;
                nnp->syncid = l->syncid;
                nnp->localnode.crossref(l, nnp);  // also sets l->newnode to nnp
                nnp->nodehandle = n ? n->nodehandle : l->syncid;
                nnp->parenthandle = i > start ? l->parent->syncid : UNDEF;

                if (n)
                {
                    // overwriting an existing remote node? tag it as the previous version or move to SyncDebris
                    if (l->node && l->node->parent && l->node->parent->localnode)
                    {
                        if (versions_disabled)
                        {
                            movetosyncdebris(l->node, l->sync->inshare);
                        }
                        else
                        {
                            nnp->ovhandle = l->node->nodehandle;
                        }
                    }

                    // this is a file - copy, use original key & attributes
                    // FIXME: move instead of creating a copy if it is in
                    // rubbish to reduce node creation load
                    nnp->nodekey = n->nodekey();
                    tattrs.map = n->attrs.map;

                    nameid rrname = AttrMap::string2nameid("rr");
                    attr_map::iterator it = tattrs.map.find(rrname);
                    if (it != tattrs.map.end())
                    {
                        LOG_debug << "Removing rr attribute";
                        tattrs.map.erase(it);
                    }

                    app->syncupdate_remote_copy(l->sync, l->name.c_str());
                }
                else
                {
                    // this is a folder - create, use fresh key & attributes
                    nnp->nodekey.resize(FOLDERNODEKEYLENGTH);
                    rng.genblock((byte*)nnp->nodekey.data(), FOLDERNODEKEYLENGTH);
                    tattrs.map.clear();
                }

                // set new name, encrypt and attach attributes
                tattrs.map['n'] = l->name;
                tattrs.getjson(&tattrstring);
                tkey.setkey((const byte*)nnp->nodekey.data(), nnp->type);
                nnp->attrstring.reset(new string);
                makeattr(&tkey, nnp->attrstring, tattrstring.c_str());

                l->treestate(TREESTATE_SYNCING);
                nnp++;
            }
            else if (l->type == FILENODE)
            {
                l->treestate(TREESTATE_PENDING);

                // the overwrite will happen upon PUT completion
                string tmppath;

                nextreqtag();
                startxfer(PUT, l, committer);

                tmppath = l->getLocalPath(true).toPath(*fsaccess);
                app->syncupdate_put(l->sync, l, tmppath.c_str());
            }
        }

        if (nnp == nn)
        {
            delete[] nn;
        }
        else
        {
            // add nodes unless parent node has been deleted
            LocalNode *localNode = synccreate[start];
            if (localNode->parent->node)
            {
                syncadding++;

                // this assert fails for the case of two different files uploaded to the same path, and both putnodes occurring in the same exec()
                assert(localNode->type == FOLDERNODE
                       || localNode->h == localNode->parent->node->nodehandle); // if it's a file, it should match
                reqs.add(new CommandPutNodes(this,
                                                localNode->parent->node->nodehandle,
                                                NULL, nn, int(nnp - nn),
                                                localNode->sync->tag,
                                                PUTNODES_SYNC));

                syncactivity = true;
            }
        }
    }

    synccreate.clear();
}

void MegaClient::putnodes_sync_result(error e, NewNode* nn, int nni)
{
    // check for file nodes that failed to copy and remove them from fingerprints
    // FIXME: retrigger sync decision upload them immediately
    while (nni--)
    {
        Node* n;
        if (nn[nni].type == FILENODE && !nn[nni].added)
        {
            if ((n = nodebyhandle(nn[nni].nodehandle)))
            {
                mFingerprints.remove(n);
            }
        }
        else if (nn[nni].localnode && (n = nn[nni].localnode->node))
        {
            if (n->type == FOLDERNODE)
            {
                app->syncupdate_remote_folder_addition(nn[nni].localnode->sync, n);
            }
            else
            {
                app->syncupdate_remote_file_addition(nn[nni].localnode->sync, n);
            }
        }

        if (e && e != API_EEXPIRED && nn[nni].localnode && nn[nni].localnode->sync)
        {
            nn[nni].localnode->sync->errorcode = e;
            nn[nni].localnode->sync->changestate(SYNC_FAILED);
        }
    }

    delete[] nn;

    syncadding--;
    syncactivity = true;
}

// move node to //bin, then on to the SyncDebris folder of the day (to prevent
// dupes)
void MegaClient::movetosyncdebris(Node* dn, bool unlink)
{
    dn->syncdeleted = SYNCDEL_DELETED;

    // detach node from LocalNode
    if (dn->localnode)
    {
        dn->tag = dn->localnode->sync->tag;
        dn->localnode->node = NULL;
        dn->localnode = NULL;
    }

    Node* n = dn;

    // at least one parent node already on the way to SyncDebris?
    while ((n = n->parent) && n->syncdeleted == SYNCDEL_NONE);

    // no: enqueue this one
    if (!n)
    {
        if (unlink)
        {
            dn->tounlink_it = tounlink.insert(dn).first;
        }
        else
        {
            dn->todebris_it = todebris.insert(dn).first;        
        }
    }
}

void MegaClient::execsyncdeletions()
{                
    if (todebris.size())
    {
        execmovetosyncdebris();
    }

    if (tounlink.size())
    {
        execsyncunlink();
    }
}

void MegaClient::proclocaltree(LocalNode* n, LocalTreeProc* tp)
{
    if (n->type != FILENODE)
    {
        for (localnode_map::iterator it = n->children.begin(); it != n->children.end(); )
        {
            LocalNode *child = it->second;
            it++;
            proclocaltree(child, tp);
        }
    }

    tp->proc(this, n);
}

void MegaClient::unlinkifexists(LocalNode *l, FileAccess *fa, LocalPath& reuseBuffer)
{
    // sdisable = true for this call.  In the case where we are doing a full scan due to fs notifications failing,
    // and a file was renamed but retains the same shortname, we would check the presence of the wrong file.
    // Also shortnames are slowly being deprecated by Microsoft, so using full names is now the normal case anyway.
    l->getlocalpath(reuseBuffer, true);
    if (fa->fopen(reuseBuffer) || fa->type == FOLDERNODE)
    {
        LOG_warn << "Deletion of existing file avoided";
        static bool reported99446 = false;
        if (!reported99446)
        {
            sendevent(99446, "Deletion of existing file avoided", 0);
            reported99446 = true;
        }

        // The local file or folder seems to be still there, but invisible
        // for the sync engine, so we just stop syncing it
        LocalTreeProcUnlinkNodes tpunlink;
        proclocaltree(l, &tpunlink);
    }
#ifdef _WIN32
    else if (fa->errorcode != ERROR_FILE_NOT_FOUND && fa->errorcode != ERROR_PATH_NOT_FOUND)
    {
        LOG_warn << "Unexpected error code for deleted file: " << fa->errorcode;
        static bool reported99447 = false;
        if (!reported99447)
        {
            ostringstream oss;
            oss << fa->errorcode;
            string message = oss.str();
            sendevent(99447, message.c_str(), 0);
            reported99447 = true;
        }
    }
#endif
}

void MegaClient::execsyncunlink()
{
    Node* n;
    Node* tn;

    // delete tounlink nodes
    do {
        n = tn = *tounlink.begin();

        while ((n = n->parent) && n->syncdeleted == SYNCDEL_NONE);

        if (!n)
        {
            int creqtag = reqtag;
            reqtag = tn->tag;
            unlink(tn);
            reqtag = creqtag;
        }

        tn->tounlink_it = tounlink.end();
        tounlink.erase(tounlink.begin());
    } while (tounlink.size());
}

// immediately moves pending todebris items to //bin
// also deletes tounlink items directly
void MegaClient::execmovetosyncdebris()
{
    Node* n;
    Node* tn;
    node_set::iterator it;

    m_time_t ts;
    struct tm tms;
    char buf[32];
    syncdel_t target;

    // attempt to move the nodes in node_set todebris to the following
    // locations (in falling order):
    // - //bin/SyncDebris/yyyy-mm-dd
    // - //bin/SyncDebris
    // - //bin

    // (if no rubbish bin is found, we should probably reload...)
    if (!(tn = nodebyhandle(rootnodes[RUBBISHNODE - ROOTNODE])))
    {
        return;
    }

    target = SYNCDEL_BIN;

    ts = m_time();
    struct tm* ptm = m_localtime(ts, &tms);
    sprintf(buf, "%04d-%02d-%02d", ptm->tm_year + 1900, ptm->tm_mon + 1, ptm->tm_mday);
    m_time_t currentminute = ts / 60;

    // locate //bin/SyncDebris
    if ((n = childnodebyname(tn, SYNCDEBRISFOLDERNAME)) && n->type == FOLDERNODE)
    {
        tn = n;
        target = SYNCDEL_DEBRIS;

        // locate //bin/SyncDebris/yyyy-mm-dd
        if ((n = childnodebyname(tn, buf)) && n->type == FOLDERNODE)
        {
            tn = n;
            target = SYNCDEL_DEBRISDAY;
        }
    }

    // in order to reduce the API load, we move
    // - SYNCDEL_DELETED nodes to any available target
    // - SYNCDEL_BIN/SYNCDEL_DEBRIS nodes to SYNCDEL_DEBRISDAY
    // (move top-level nodes only)
    for (it = todebris.begin(); it != todebris.end(); )
    {
        n = *it;

        if (n->syncdeleted == SYNCDEL_DELETED
         || n->syncdeleted == SYNCDEL_BIN
         || n->syncdeleted == SYNCDEL_DEBRIS)
        {
            while ((n = n->parent) && n->syncdeleted == SYNCDEL_NONE);

            if (!n)
            {
                n = *it;

                if (n->syncdeleted == SYNCDEL_DELETED
                 || ((n->syncdeleted == SYNCDEL_BIN
                   || n->syncdeleted == SYNCDEL_DEBRIS)
                      && target == SYNCDEL_DEBRISDAY))
                {
                    n->syncdeleted = SYNCDEL_INFLIGHT;
                    int creqtag = reqtag;
                    reqtag = n->tag;
                    LOG_debug << "Moving to Syncdebris: " << n->displayname() << " in " << tn->displayname() << " Nhandle: " << LOG_NODEHANDLE(n->nodehandle);
                    rename(n, tn, target, n->parent ? n->parent->nodehandle : UNDEF);
                    reqtag = creqtag;
                    it++;
                }
                else
                {
                    LOG_debug << "SyncDebris daily folder not created. Final target: " << n->syncdeleted;
                    n->syncdeleted = SYNCDEL_NONE;
                    n->todebris_it = todebris.end();
                    todebris.erase(it++);
                }
            }
            else
            {
                it++;
            }
        }
        else if (n->syncdeleted == SYNCDEL_DEBRISDAY
                 || n->syncdeleted == SYNCDEL_FAILED)
        {
            LOG_debug << "Move to SyncDebris finished. Final target: " << n->syncdeleted;
            n->syncdeleted = SYNCDEL_NONE;
            n->todebris_it = todebris.end();
            todebris.erase(it++);
        }
        else
        {
            it++;
        }
    }

    if (target != SYNCDEL_DEBRISDAY && todebris.size() && !syncdebrisadding
            && (target == SYNCDEL_BIN || syncdebrisminute != currentminute))
    {
        syncdebrisadding = true;
        syncdebrisminute = currentminute;
        LOG_debug << "Creating daily SyncDebris folder: " << buf << " Target: " << target;

        // create missing component(s) of the sync debris folder of the day
        NewNode* nn;
        SymmCipher tkey;
        string tattrstring;
        AttrMap tattrs;
        int i = (target == SYNCDEL_DEBRIS) ? 1 : 2;

        nn = new NewNode[i] + i;

        while (i--)
        {
            nn--;

            nn->source = NEW_NODE;
            nn->type = FOLDERNODE;
            nn->nodehandle = i;
            nn->parenthandle = i ? 0 : UNDEF;

            nn->nodekey.resize(FOLDERNODEKEYLENGTH);
            rng.genblock((byte*)nn->nodekey.data(), FOLDERNODEKEYLENGTH);

            // set new name, encrypt and attach attributes
            tattrs.map['n'] = (i || target == SYNCDEL_DEBRIS) ? buf : SYNCDEBRISFOLDERNAME;
            tattrs.getjson(&tattrstring);
            tkey.setkey((const byte*)nn->nodekey.data(), FOLDERNODE);
            nn->attrstring.reset(new string);
            makeattr(&tkey, nn->attrstring, tattrstring.c_str());
        }

        reqs.add(new CommandPutNodes(this, tn->nodehandle, NULL, nn,
                                        (target == SYNCDEL_DEBRIS) ? 1 : 2, -reqtag,
                                        PUTNODES_SYNCDEBRIS));
    }
}

// we cannot delete the Sync object directly, as it might have pending
// operations on it
void MegaClient::delsync(Sync* sync, bool deletecache)
{
    sync->changestate(SYNC_CANCELED);

    sync->setResumable(false);

    if (deletecache && sync->statecachetable)
    {
        sync->statecachetable->remove();
        delete sync->statecachetable;
        sync->statecachetable = NULL;
    }

    syncactivity = true;
}

void MegaClient::putnodes_syncdebris_result(error, NewNode* nn)
{
    delete[] nn;

    syncdebrisadding = false;
}
#endif

// inject file into transfer subsystem
// if file's fingerprint is not valid, it will be obtained from the local file
// (PUT) or the file's key (GET)
bool MegaClient::startxfer(direction_t d, File* f, DBTableTransactionCommitter& committer, bool skipdupes, bool startfirst, bool donotpersist)
{
    if (!f->transfer)
    {
        if (d == PUT)
        {
            if (!f->isvalid)    // (sync LocalNodes always have this set)
            {
                // missing FileFingerprint for local file - generate
                auto fa = fsaccess->newfileaccess();

                if (fa->fopen(f->localname, d == PUT, d == GET))
                {
                    f->genfingerprint(fa.get());
                }
            }

            // if we are unable to obtain a valid file FileFingerprint, don't proceed
            if (!f->isvalid)
            {
                LOG_err << "Unable to get a fingerprint " << f->name;
                return false;
            }

#ifdef USE_MEDIAINFO
            mediaFileInfo.requestCodecMappingsOneTime(this, &f->localname);  
#endif
        }
        else
        {
            if (!f->isvalid)
            {
                // no valid fingerprint: use filekey as its replacement
                memcpy(f->crc.data(), f->filekey, sizeof f->crc);
            }
        }

        Transfer* t = NULL;
        transfer_map::iterator it = transfers[d].find(f);

        if (it != transfers[d].end())
        {
            t = it->second;
            if (skipdupes)
            {
                for (file_list::iterator fi = t->files.begin(); fi != t->files.end(); fi++)
                {
                    if ((d == GET && f->localname == (*fi)->localname)
                            || (d == PUT && f->h != UNDEF
                                && f->h == (*fi)->h
                                && !f->targetuser.size()
                                && !(*fi)->targetuser.size()
                                && f->name == (*fi)->name))
                    {
                        LOG_warn << "Skipping duplicated transfer";
                        return false;
                    }
                }
            }
            f->file_it = t->files.insert(t->files.end(), f);
            f->transfer = t;
            f->tag = reqtag;
            if (!f->dbid && !donotpersist)
            {
                filecacheadd(f, committer);
            }
            app->file_added(f);

            if (startfirst)
            {
                transferlist.movetofirst(t, committer);
            }

            if (overquotauntil && overquotauntil > Waiter::ds && d != PUT)
            {
                dstime timeleft = dstime(overquotauntil - Waiter::ds);
                t->failed(API_EOVERQUOTA, committer, timeleft);
            }
            else if (d == PUT && ststatus == STORAGE_RED)
            {
                t->failed(API_EOVERQUOTA, committer);
            }
            else if (ststatus == STORAGE_PAYWALL)
            {
                t->failed(API_EPAYWALL, committer);
            }
        }
        else
        {
            it = cachedtransfers[d].find(f);
            if (it != cachedtransfers[d].end())
            {
                LOG_debug << "Resumable transfer detected";
                t = it->second;
                bool hadAnyData = t->pos > 0;
                if ((d == GET && !t->pos) || ((m_time() - t->lastaccesstime) >= 172500))
                {
                    LOG_warn << "Discarding temporary URL (" << t->pos << ", " << t->lastaccesstime << ")";
                    t->tempurls.clear();

                    if (d == PUT)
                    {
                        t->chunkmacs.clear();
                        t->progresscompleted = 0;
                        delete [] t->ultoken;
                        t->ultoken = NULL;
                        t->pos = 0;
                    }
                }

                auto fa = fsaccess->newfileaccess();
                if (!fa->fopen(t->localfilename))
                {
                    if (d == PUT)
                    {
                        LOG_warn << "Local file not found";
                        // the transfer will be retried to ensure that the file
                        // is not just just temporarily blocked
                    }
                    else
                    {
                        if (hadAnyData)
                        {
                            LOG_warn << "Temporary file not found";
                        }
                        t->localfilename.clear();
                        t->chunkmacs.clear();
                        t->progresscompleted = 0;
                        t->pos = 0;
                    }
                }
                else
                {
                    if (d == PUT)
                    {
                        if (f->genfingerprint(fa.get()))
                        {
                            LOG_warn << "The local file has been modified";
                            t->tempurls.clear();
                            t->chunkmacs.clear();
                            t->progresscompleted = 0;
                            delete [] t->ultoken;
                            t->ultoken = NULL;
                            t->pos = 0;
                        }
                    }
                    else
                    {
                        if (t->progresscompleted > fa->size)
                        {
                            LOG_warn << "Truncated temporary file";
                            t->chunkmacs.clear();
                            t->progresscompleted = 0;
                            t->pos = 0;
                        }
                    }
                }
                cachedtransfers[d].erase(it);
                LOG_debug << "Transfer resumed";
            }

            if (!t)
            {
                t = new Transfer(this, d);
                *(FileFingerprint*)t = *(FileFingerprint*)f;
            }

            t->skipserialization = donotpersist;

            t->lastaccesstime = m_time();
            t->tag = reqtag;
            f->tag = reqtag;
            t->transfers_it = transfers[d].insert(pair<FileFingerprint*, Transfer*>((FileFingerprint*)t, t)).first;

            f->file_it = t->files.insert(t->files.end(), f);
            f->transfer = t;
            if (!f->dbid && !donotpersist)
            {
                filecacheadd(f, committer);
            }

            transferlist.addtransfer(t, committer, startfirst);
            app->transfer_added(t);
            app->file_added(f);
            looprequested = true;

            if (overquotauntil && overquotauntil > Waiter::ds && d != PUT)
            {
                dstime timeleft = dstime(overquotauntil - Waiter::ds);
                t->failed(API_EOVERQUOTA, committer, timeleft);
            }
            else if (d == PUT && ststatus == STORAGE_RED)
            {
                t->failed(API_EOVERQUOTA, committer);
            }
            else if (ststatus == STORAGE_PAYWALL)
            {
                t->failed(API_EPAYWALL, committer);
            }
        }

        assert( (ISUNDEF(f->h) && f->targetuser.size() && (f->targetuser.size() == 11 || f->targetuser.find("@")!=string::npos) ) // <- uploading to inbox
                || (!ISUNDEF(f->h) && (nodebyhandle(f->h) || d == GET) )); // target handle for the upload should be known at this time (except for inbox uploads)
    }

    return true;
}

// remove file from transfer subsystem
void MegaClient::stopxfer(File* f, DBTableTransactionCommitter* committer)
{
    if (f->transfer)
    {
        LOG_debug << "Stopping transfer: " << f->name;

        Transfer *transfer = f->transfer;
        transfer->removeTransferFile(API_EINCOMPLETE, f, committer);

        // last file for this transfer removed? shut down transfer.
        if (!transfer->files.size())
        {
            looprequested = true;
            transfer->finished = true;
            transfer->state = TRANSFERSTATE_CANCELLED;
            app->transfer_removed(transfer);
            delete transfer;
        }
        else
        {
            if (transfer->type == PUT && !transfer->localfilename.empty())
            {
                LOG_debug << "Updating transfer path";
                transfer->files.front()->prepare();
            }
        }
    }
}

// pause/unpause transfers
void MegaClient::pausexfers(direction_t d, bool pause, bool hard, DBTableTransactionCommitter& committer)
{
    xferpaused[d] = pause;

    if (!pause || hard)
    {
        WAIT_CLASS::bumpds();

        for (transferslot_list::iterator it = tslots.begin(); it != tslots.end(); )
        {
            if ((*it)->transfer->type == d)
            {
                if (pause)
                {
                    if (hard)
                    {
                        (*it++)->disconnect();
                    }
                }
                else
                {
                    (*it)->lastdata = Waiter::ds;
                    (*it++)->doio(this, committer);
                }
            }
            else
            {
                it++;
            }
        }
    }
}

void MegaClient::setmaxconnections(direction_t d, int num)
{
    if (num > 0)
    {
         if ((unsigned int) num > MegaClient::MAX_NUM_CONNECTIONS)
        {
            num = MegaClient::MAX_NUM_CONNECTIONS;
        }

        if (connections[d] != num)
        {
            connections[d] = (unsigned char)num;
            for (transferslot_list::iterator it = tslots.begin(); it != tslots.end(); )
            {
                TransferSlot *slot = *it++;
                if (slot->transfer->type == d)
                {
                    slot->transfer->state = TRANSFERSTATE_QUEUED;
                    if (slot->transfer->client->ststatus != STORAGE_RED || slot->transfer->type == GET)
                    {
                        slot->transfer->bt.arm();
                    }
                    delete slot;
                }
            }
        }
    }
}

Node* MegaClient::nodebyfingerprint(FileFingerprint* fingerprint)
{
    return mFingerprints.nodebyfingerprint(fingerprint);
}

#ifdef ENABLE_SYNC
Node* MegaClient::nodebyfingerprint(LocalNode* localNode)
{
    std::unique_ptr<const node_vector>
      remoteNodes(mFingerprints.nodesbyfingerprint(localNode));

    if (remoteNodes->empty())
        return nullptr;

<<<<<<< HEAD
    std::string localName = localNode->localname.toName(*fsaccess);
=======
    std::string localName = localNode->localname;
    fsaccess->local2name(&localName);
>>>>>>> 04856768
    
    // Only compare metamac if the node doesn't already exist.
    node_vector::const_iterator remoteNode =
      std::find_if(remoteNodes->begin(),
                   remoteNodes->end(),
                   [&](const Node *remoteNode) -> bool
                   {
                       return localName == remoteNode->displayname();
                   });

    if (remoteNode != remoteNodes->end())
        return *remoteNode;

    remoteNode = remoteNodes->begin();

    // Compare the local file's metamac against a random candidate.
    // 
    // If we're unable to generate the metamac, fail in such a way that
    // guarantees safe behavior.
    // 
    // That is, treat both nodes as distinct until we're absolutely certain
    // they are identical.
    auto ifAccess = fsaccess->newfileaccess();
<<<<<<< HEAD

    auto localPath = localNode->getLocalPath(true);

    if (!ifAccess->fopen(localPath, true, false))
=======
    std::string localPath;

    localNode->getlocalpath(&localPath);

    if (!ifAccess->fopen(&localPath, true, false))
>>>>>>> 04856768
        return nullptr;

    std::string remoteKey = (*remoteNode)->nodekey();
    const char *iva = &remoteKey[SymmCipher::KEYLENGTH];

    SymmCipher cipher;
    cipher.setkey((byte*)&remoteKey[0], (*remoteNode)->type);

    int64_t remoteIv = MemAccess::get<int64_t>(iva);
    int64_t remoteMac = MemAccess::get<int64_t>(iva + sizeof(int64_t));

    auto result = generateMetaMac(cipher, *ifAccess, remoteIv);
    if (!result.first || result.second != remoteMac)
        return nullptr;

    return *remoteNode;
}
#endif /* ENABLE_SYNC */

node_vector *MegaClient::nodesbyfingerprint(FileFingerprint* fingerprint)
{
    return mFingerprints.nodesbyfingerprint(fingerprint);
}

static bool nodes_ctime_less(const Node* a, const Node* b)
{
    // heaps return the largest element
    return a->ctime < b->ctime;
}

static bool nodes_ctime_greater(const Node* a, const Node* b)
{
    return a->ctime > b->ctime;
}

node_vector MegaClient::getRecentNodes(unsigned maxcount, m_time_t since, bool includerubbishbin)
{
    // 1. Get nodes added/modified not older than `since`
    node_vector v;
    v.reserve(nodes.size());
    for (node_map::iterator i = nodes.begin(); i != nodes.end(); ++i)
    {
        if (i->second->type == FILENODE && i->second->ctime >= since &&  // recent files only 
            (!i->second->parent || i->second->parent->type != FILENODE)) // excluding versions
        {
            v.push_back(i->second);
        }
    }

    // heaps use a 'less' function, and pop_heap returns the largest item stored.
    std::make_heap(v.begin(), v.end(), nodes_ctime_less);

    // 2. Order them chronologically and restrict them to a maximum of `maxcount`
    node_vector v2;
    unsigned maxItems = std::min(maxcount, unsigned(v.size()));
    v2.reserve(maxItems);
    while (v2.size() < maxItems && !v.empty())
    {
        std::pop_heap(v.begin(), v.end(), nodes_ctime_less);
        Node* n = v.back();
        v.pop_back();
        if (includerubbishbin || n->firstancestor()->type != RUBBISHNODE)
        {
            v2.push_back(n);
        }
    }
    return v2;
}


namespace action_bucket_compare
{
    // these lists of file extensions (and the logic to use them) all come from the webclient - if updating here, please make sure the webclient is updated too, preferably webclient first.
    const static string webclient_is_image_def = ".jpg.jpeg.gif.bmp.png.";
    const static string webclient_is_image_raw = ".3fr.arw.cr2.crw.ciff.cs1.dcr.dng.erf.iiq.k25.kdc.mef.mos.mrw.nef.nrw.orf.pef.raf.raw.rw2.rwl.sr2.srf.srw.x3f.";
    const static string webclient_is_image_thumb = "psd.svg.tif.tiff.webp";  // leaving out .pdf
    const static string webclient_mime_photo_extensions = ".3ds.bmp.btif.cgm.cmx.djv.djvu.dwg.dxf.fbs.fh.fh4.fh5.fh7.fhc.fpx.fst.g3.gif.heic.heif.ico.ief.jpe.jpeg.jpg.ktx.mdi.mmr.npx.pbm.pct.pcx.pgm.pic.png.pnm.ppm.psd.ras.rgb.rlc.sgi.sid.svg.svgz.tga.tif.tiff.uvg.uvi.uvvg.uvvi.wbmp.wdp.webp.xbm.xif.xpm.xwd.";
    const static string webclient_mime_video_extensions = ".3g2.3gp.asf.asx.avi.dvb.f4v.fli.flv.fvt.h261.h263.h264.jpgm.jpgv.jpm.m1v.m2v.m4u.m4v.mj2.mjp2.mk3d.mks.mkv.mng.mov.movie.mp4.mp4v.mpe.mpeg.mpg.mpg4.mxu.ogv.pyv.qt.smv.uvh.uvm.uvp.uvs.uvu.uvv.uvvh.uvvm.uvvp.uvvs.uvvu.uvvv.viv.vob.webm.wm.wmv.wmx.wvx.";

    bool nodeIsVideo(const Node* n, char ext[12], const MegaClient& mc)
    {
        if (n->hasfileattribute(fa_media) && n->nodekey().size() == FILENODEKEYLENGTH)
        {
#ifdef USE_MEDIAINFO
            if (mc.mediaFileInfo.mediaCodecsReceived)
            {
                MediaProperties mp = MediaProperties::decodeMediaPropertiesAttributes(n->fileattrstring, (uint32_t*)(n->nodekey().data() + FILENODEKEYLENGTH / 2));
                unsigned videocodec = mp.videocodecid;
                if (!videocodec && mp.shortformat)
                {
                    auto& v = mc.mediaFileInfo.mediaCodecs.shortformats;
                    if (mp.shortformat < v.size())
                    {
                        videocodec = v[mp.shortformat].videocodecid;
                    }
                }
                // approximation: the webclient has a lot of logic to determine if a particular codec is playable in that browser.  We'll just base our decision on the presence of a video codec.
                if (!videocodec)
                {
                    return false; // otherwise double-check by extension
                }
            }
#endif  
        }
        return action_bucket_compare::webclient_mime_video_extensions.find(ext) != string::npos;
    }

    bool nodeIsPhoto(const Node* n, char ext[12])
    {
        // evaluate according to the webclient rules, so that we get exactly the same bucketing.
        return action_bucket_compare::webclient_is_image_def.find(ext) != string::npos ||
            action_bucket_compare::webclient_is_image_raw.find(ext) != string::npos ||
            (action_bucket_compare::webclient_mime_photo_extensions.find(ext) != string::npos && n->hasfileattribute(GfxProc::PREVIEW));
    }

    static bool compare(const Node* a, const Node* b, MegaClient* mc)
    {
        if (a->owner != b->owner) return a->owner > b->owner;
        if (a->parent != b->parent) return a->parent > b->parent;

        // added/updated - distinguish by versioning
        if (a->children.size() != b->children.size()) return a->children.size() > b->children.size();

        // media/nonmedia
        bool a_media = mc->nodeIsMedia(a, nullptr, nullptr);
        bool b_media = mc->nodeIsMedia(b, nullptr, nullptr);
        if (a_media != b_media) return a_media && !b_media;

        return false;
    }

    static bool comparetime(const recentaction& a, const recentaction& b)
    {
        return a.time > b.time;
    }

    bool getExtensionDotted(const Node* n, char ext[12], const MegaClient& mc)
    {
        auto localname = LocalPath::fromPath(n->displayname(), *mc.fsaccess);
        if (mc.fsaccess->getextension(localname, ext, 8))  // plenty of buffer space left to append a '.'
        {
            strcat(ext, ".");
            return true;
        }
        return false;
    }

}   // end namespace action_bucket_compare


bool MegaClient::nodeIsMedia(const Node* n, bool* isphoto, bool* isvideo) const
{
    char ext[12];
    if (n->type == FILENODE && action_bucket_compare::getExtensionDotted(n, ext, *this))
    {
        bool a = action_bucket_compare::nodeIsPhoto(n, ext);
        if (isphoto)
        {
            *isphoto = a;
        }
        if (a && !isvideo)
        {
            return true;
        }
        bool b = action_bucket_compare::nodeIsVideo(n, ext, *this);
        if (isvideo)
        {
            *isvideo = b;
        }
        return a || b;
    }
    return false;
}

recentactions_vector MegaClient::getRecentActions(unsigned maxcount, m_time_t since)
{
    recentactions_vector rav;
    node_vector v = getRecentNodes(maxcount, since, false);

    for (node_vector::iterator i = v.begin(); i != v.end(); )
    {
        // find the oldest node, maximum 6h
        node_vector::iterator bucketend = i + 1;
        while (bucketend != v.end() && (*bucketend)->ctime > (*i)->ctime - 6 * 3600)
        {
            ++bucketend;
        }

        // sort the defined bucket by owner, parent folder, added/updated and ismedia
        std::sort(i, bucketend, [this](const Node* n1, const Node* n2) { return action_bucket_compare::compare(n1, n2, this); });

        // split the 6h-bucket in different buckets according to their content
        for (node_vector::iterator j = i; j != bucketend; ++j)
        {
            if (i == j || action_bucket_compare::compare(*i, *j, this))
            {
                // add a new bucket
                recentaction ra;
                ra.time = (*j)->ctime;
                ra.user = (*j)->owner;
                ra.parent = (*j)->parent ? (*j)->parent->nodehandle : UNDEF;
                ra.updated = !(*j)->children.empty();   // children of files represent previous versions
                ra.media = nodeIsMedia(*j, nullptr, nullptr);
                rav.push_back(ra);
            }
            // add the node to the bucket
            rav.back().nodes.push_back(*j);
            i = j;
        }
        i = bucketend;
    }
    // sort nodes inside each bucket
    for (recentactions_vector::iterator i = rav.begin(); i != rav.end(); ++i)
    {
        // for the bucket vector, most recent (larger ctime) first
        std::sort(i->nodes.begin(), i->nodes.end(), nodes_ctime_greater);
        i->time = i->nodes.front()->ctime;
    }
    // sort buckets in the vector
    std::sort(rav.begin(), rav.end(), action_bucket_compare::comparetime);
    return rav;
}


void MegaClient::nodesbyoriginalfingerprint(const char* originalfingerprint, Node* parent, node_vector *nv)
{
    if (parent)
    {
        for (node_list::iterator i = parent->children.begin(); i != parent->children.end(); ++i)
        {
            if ((*i)->type == FILENODE)
            {
                attr_map::const_iterator a = (*i)->attrs.map.find(MAKENAMEID2('c', '0'));
                if (a != (*i)->attrs.map.end() && !a->second.compare(originalfingerprint))
                {
                    nv->push_back(*i);
                }
            }
            else
            {
                nodesbyoriginalfingerprint(originalfingerprint, *i, nv);
            }
        }
    }
    else
    {
        for (node_map::const_iterator i = nodes.begin(); i != nodes.end(); ++i)
        {
            if (i->second->type == FILENODE)
            {
                attr_map::const_iterator a = i->second->attrs.map.find(MAKENAMEID2('c', '0'));
                if (a != i->second->attrs.map.end() && !a->second.compare(originalfingerprint))
                {
                    nv->push_back(i->second);
                }
            }
        }
    }
}

// a chunk transfer request failed: record failed protocol & host
void MegaClient::setchunkfailed(string* url)
{
    if (!chunkfailed && url->size() > 19)
    {
        LOG_debug << "Adding badhost report for URL " << *url;
        chunkfailed = true;
        httpio->success = false;

        // record protocol and hostname
        if (badhosts.size())
        {
            badhosts.append(",");
        }

        const char* ptr = url->c_str()+4;

        if (*ptr == 's')
        {
            badhosts.append("S");
            ptr++;
        }
        
        badhosts.append(ptr+6,7);
        btbadhost.reset();
    }
}

bool MegaClient::toggledebug()
{
     SimpleLogger::setLogLevel((SimpleLogger::logCurrentLevel >= logDebug) ? logWarning : logDebug);
     return debugstate();
}

bool MegaClient::debugstate()
{
    return SimpleLogger::logCurrentLevel >= logDebug;
}

void MegaClient::reportevent(const char* event, const char* details)
{
    LOG_err << "SERVER REPORT: " << event << " DETAILS: " << details;
    reqs.add(new CommandReportEvent(this, event, details));
}

void MegaClient::reportevent(const char* event, const char* details, int tag)
{
    int creqtag = reqtag;
    reqtag = tag;
    reportevent(event, details);
    reqtag = creqtag;
}

bool MegaClient::setmaxdownloadspeed(m_off_t bpslimit)
{
    return httpio->setmaxdownloadspeed(bpslimit >= 0 ? bpslimit : 0);
}

bool MegaClient::setmaxuploadspeed(m_off_t bpslimit)
{
    return httpio->setmaxuploadspeed(bpslimit >= 0 ? bpslimit : 0);
}

m_off_t MegaClient::getmaxdownloadspeed()
{
    return httpio->getmaxdownloadspeed();
}

m_off_t MegaClient::getmaxuploadspeed()
{
    return httpio->getmaxuploadspeed();
}

handle MegaClient::getovhandle(Node *parent, string *name)
{
    handle ovhandle = UNDEF;
    if (parent && name)
    {
        Node *ovn = childnodebyname(parent, name->c_str(), true);
        if (ovn)
        {
            ovhandle = ovn->nodehandle;
        }
    }
    return ovhandle;
}

void MegaClient::userfeedbackstore(const char *message)
{
    string type = "feedback.";
    type.append(&(appkey[4]));
    type.append(".");

    string base64userAgent;
    base64userAgent.resize(useragent.size() * 4 / 3 + 4);
    Base64::btoa((byte *)useragent.data(), int(useragent.size()), (char *)base64userAgent.data());
    type.append(base64userAgent);

    reqs.add(new CommandUserFeedbackStore(this, type.c_str(), message, NULL));
}

void MegaClient::sendevent(int event, const char *desc)
{
    LOG_warn << clientname << "Event " << event << ": " << desc;
    reqs.add(new CommandSendEvent(this, event, desc));
}

void MegaClient::sendevent(int event, const char *message, int tag)
{
    int creqtag = reqtag;
    reqtag = tag;
    sendevent(event, message);
    reqtag = creqtag;
}

void MegaClient::supportticket(const char *message, int type)
{
    reqs.add(new CommandSupportTicket(this, message, type));
}

void MegaClient::cleanrubbishbin()
{
    reqs.add(new CommandCleanRubbishBin(this));
}

#ifdef ENABLE_CHAT
void MegaClient::createChat(bool group, bool publicchat, const userpriv_vector *userpriv, const string_map *userkeymap, const char *title)
{
    reqs.add(new CommandChatCreate(this, group, publicchat, userpriv, userkeymap, title));
}

void MegaClient::inviteToChat(handle chatid, handle uh, int priv, const char *unifiedkey, const char *title)
{
    reqs.add(new CommandChatInvite(this, chatid, uh, (privilege_t) priv, unifiedkey, title));
}

void MegaClient::removeFromChat(handle chatid, handle uh)
{
    reqs.add(new CommandChatRemove(this, chatid, uh));
}

void MegaClient::getUrlChat(handle chatid)
{
    reqs.add(new CommandChatURL(this, chatid));
}

userpriv_vector *MegaClient::readuserpriv(JSON *j)
{
    userpriv_vector *userpriv = NULL;

    if (j->enterarray())
    {
        while(j->enterobject())
        {
            handle uh = UNDEF;
            privilege_t priv = PRIV_UNKNOWN;

            bool readingUsers = true;
            while(readingUsers)
            {
                switch (j->getnameid())
                {
                    case 'u':
                        uh = j->gethandle(MegaClient::USERHANDLE);
                        break;

                    case 'p':
                        priv = (privilege_t) j->getint();
                        break;

                    case EOO:
                        if(uh == UNDEF || priv == PRIV_UNKNOWN)
                        {
                            delete userpriv;
                            return NULL;
                        }

                        if (!userpriv)
                        {
                            userpriv = new userpriv_vector;
                        }

                        userpriv->push_back(userpriv_pair(uh, priv));
                        readingUsers = false;
                        break;

                    default:
                        if (!j->storeobject())
                        {
                            delete userpriv;
                            return NULL;
                        }
                        break;
                    }
            }
            j->leaveobject();
        }
        j->leavearray();
    }

    return userpriv;
}

void MegaClient::grantAccessInChat(handle chatid, handle h, const char *uid)
{
    reqs.add(new CommandChatGrantAccess(this, chatid, h, uid));
}

void MegaClient::removeAccessInChat(handle chatid, handle h, const char *uid)
{
    reqs.add(new CommandChatRemoveAccess(this, chatid, h, uid));
}

void MegaClient::updateChatPermissions(handle chatid, handle uh, int priv)
{
    reqs.add(new CommandChatUpdatePermissions(this, chatid, uh, (privilege_t) priv));
}

void MegaClient::truncateChat(handle chatid, handle messageid)
{
    reqs.add(new CommandChatTruncate(this, chatid, messageid));
}

void MegaClient::setChatTitle(handle chatid, const char *title)
{
    reqs.add(new CommandChatSetTitle(this, chatid, title));
}

void MegaClient::getChatPresenceUrl()
{
    reqs.add(new CommandChatPresenceURL(this));
}

void MegaClient::registerPushNotification(int deviceType, const char *token)
{
    reqs.add(new CommandRegisterPushNotification(this, deviceType, token));
}

void MegaClient::archiveChat(handle chatid, bool archived)
{
    reqs.add(new CommandArchiveChat(this, chatid, archived));
}

void MegaClient::richlinkrequest(const char *url)
{
    reqs.add(new CommandRichLink(this, url));
}

void MegaClient::chatlink(handle chatid, bool del, bool createifmissing)
{
    reqs.add(new CommandChatLink(this, chatid, del, createifmissing));
}

void MegaClient::chatlinkurl(handle publichandle)
{
    reqs.add(new CommandChatLinkURL(this, publichandle));
}

void MegaClient::chatlinkclose(handle chatid, const char *title)
{
    reqs.add(new CommandChatLinkClose(this, chatid, title));
}

void MegaClient::chatlinkjoin(handle publichandle, const char *unifiedkey)
{
    reqs.add(new CommandChatLinkJoin(this, publichandle, unifiedkey));
}

void MegaClient::setchatretentiontime(handle chatid, int period)
{
    reqs.add(new CommandSetChatRetentionTime(this, chatid, period));
}
#endif

void MegaClient::getaccountachievements(AchievementsDetails *details)
{
    reqs.add(new CommandGetMegaAchievements(this, details));
}

void MegaClient::getmegaachievements(AchievementsDetails *details)
{
    reqs.add(new CommandGetMegaAchievements(this, details, false));
}

void MegaClient::getwelcomepdf()
{
    reqs.add(new CommandGetWelcomePDF(this));
}

#ifdef MEGA_MEASURE_CODE
std::string MegaClient::PerformanceStats::report(bool reset, HttpIO* httpio, Waiter* waiter, const RequestDispatcher& reqs)
{
    std::ostringstream s;
    s << prepareWait.report(reset) << "\n"
        << doWait.report(reset) << "\n"
        << checkEvents.report(reset) << "\n"
        << execFunction.report(reset) << "\n"
        << transferslotDoio.report(reset) << "\n"
        << execdirectreads.report(reset) << "\n"
        << transferComplete.report(reset) << "\n"
        << dispatchTransfers.report(reset) << "\n"
        << applyKeys.report(reset) << "\n"
        << scProcessingTime.report(reset) << "\n"
        << csResponseProcessingTime.report(reset) << "\n"
        << " cs Request waiting time: " << csRequestWaitTime.report(reset) << "\n"
        << " cs requests sent/received: " << reqs.csRequestsSent << "/" << reqs.csRequestsCompleted << " batches: " << reqs.csBatchesSent << "/" << reqs.csBatchesReceived << "\n"
        << " transfers active time: " << transfersActiveTime.report(reset) << "\n"
        << " transfer starts/finishes: " << transferStarts << " " << transferFinishes << "\n"
        << " transfer temperror/fails: " << transferTempErrors << " " << transferFails << "\n"
        << " nowait reason: immedate: " << prepwaitImmediate << " zero: " << prepwaitZero << " httpio: " << prepwaitHttpio << " fsaccess: " << prepwaitFsaccess << " nonzero waits: " << nonzeroWait << "\n";
#ifdef USE_CURL
    if (auto curlhttpio = dynamic_cast<CurlHttpIO*>(httpio))
    {
        s << curlhttpio->countCurlHttpIOAddevents.report(reset) << "\n"
            << curlhttpio->countAddAresEventsCode.report(reset) << "\n"
            << curlhttpio->countAddCurlEventsCode.report(reset) << "\n"
            << curlhttpio->countProcessAresEventsCode.report(reset) << "\n"
            << curlhttpio->countProcessCurlEventsCode.report(reset) << "\n";
    }
#endif
#ifdef WIN32
    s << " waiter nonzero timeout: " << static_cast<WinWaiter*>(waiter)->performanceStats.waitTimedoutNonzero 
      << " zero timeout: " << static_cast<WinWaiter*>(waiter)->performanceStats.waitTimedoutZero
      << " io trigger: " << static_cast<WinWaiter*>(waiter)->performanceStats.waitIOCompleted 
      << " event trigger: "  << static_cast<WinWaiter*>(waiter)->performanceStats.waitSignalled << "\n";
#endif
    if (reset)
    {
        transferStarts = transferFinishes = transferTempErrors = transferFails = 0;
        prepwaitImmediate = prepwaitZero = prepwaitHttpio = prepwaitFsaccess = nonzeroWait = 0;
    }
    return s.str();
}
#endif

FetchNodesStats::FetchNodesStats()
{
    init();
}

void FetchNodesStats::init()
{
    mode = MODE_NONE;
    type = TYPE_NONE;
    cache = API_NONE;
    nodesCached = 0;
    nodesCurrent = 0;
    actionPackets = 0;

    eAgainCount = 0;
    e500Count = 0;
    eOthersCount = 0;

    startTime = Waiter::ds;
    timeToFirstByte = NEVER;
    timeToLastByte = NEVER;
    timeToCached = NEVER;
    timeToResult = NEVER;
    timeToSyncsResumed = NEVER;
    timeToCurrent = NEVER;
    timeToTransfersResumed = NEVER;
}

void FetchNodesStats::toJsonArray(string *json)
{
    if (!json)
    {
        return;
    }

    ostringstream oss;
    oss << "[" << mode << "," << type << ","
        << nodesCached << "," << nodesCurrent << "," << actionPackets << ","
        << eAgainCount << "," << e500Count << "," << eOthersCount << ","
        << timeToFirstByte << "," << timeToLastByte << ","
        << timeToCached << "," << timeToResult << ","
        << timeToSyncsResumed << "," << timeToCurrent << ","
        << timeToTransfersResumed << "," << cache << "]";
    json->append(oss.str());
}

} // namespace<|MERGE_RESOLUTION|>--- conflicted
+++ resolved
@@ -4063,12 +4063,9 @@
     disconnect();
     closetc();
 
-<<<<<<< HEAD
     freeq(GET);  // freeq after closetc due to optimizations
     freeq(PUT);
 
-=======
->>>>>>> 04856768
     purgenodesusersabortsc(false);
 
     reqs.clear();
@@ -14182,12 +14179,8 @@
     if (remoteNodes->empty())
         return nullptr;
 
-<<<<<<< HEAD
     std::string localName = localNode->localname.toName(*fsaccess);
-=======
-    std::string localName = localNode->localname;
-    fsaccess->local2name(&localName);
->>>>>>> 04856768
+
     
     // Only compare metamac if the node doesn't already exist.
     node_vector::const_iterator remoteNode =
@@ -14211,18 +14204,10 @@
     // That is, treat both nodes as distinct until we're absolutely certain
     // they are identical.
     auto ifAccess = fsaccess->newfileaccess();
-<<<<<<< HEAD
 
     auto localPath = localNode->getLocalPath(true);
 
     if (!ifAccess->fopen(localPath, true, false))
-=======
-    std::string localPath;
-
-    localNode->getlocalpath(&localPath);
-
-    if (!ifAccess->fopen(&localPath, true, false))
->>>>>>> 04856768
         return nullptr;
 
     std::string remoteKey = (*remoteNode)->nodekey();
