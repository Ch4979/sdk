/**
 * @file megaclient.cpp
 * @brief Client access engine core logic
 *
 * (c) 2013-2014 by Mega Limited, Auckland, New Zealand
 *
 * This file is part of the MEGA SDK - Client Access Engine.
 *
 * Applications using the MEGA API must present a valid application key
 * and comply with the the rules set forth in the Terms of Service.
 *
 * The MEGA SDK is distributed in the hope that it will be useful,
 * but WITHOUT ANY WARRANTY; without even the implied warranty of
 * MERCHANTABILITY or FITNESS FOR A PARTICULAR PURPOSE.
 *
 * @copyright Simplified (2-clause) BSD License.
 *
 * You should have received a copy of the license along with this
 * program.
 */

#include "mega.h"
#include "mega/mediafileattribute.h"
#include <cctype>
#include <algorithm>

#undef min // avoid issues with std::min and std::max
#undef max

namespace mega {

// FIXME: generate cr element for file imports
// FIXME: support invite links (including responding to sharekey requests)
// FIXME: instead of copying nodes, move if the source is in the rubbish to reduce node creation load on the servers
// FIXME: prevent synced folder from being moved into another synced folder

bool MegaClient::disablepkp = false;

// root URL for API access
string MegaClient::APIURL = "https://g.api.mega.co.nz/";

// root URL for GeLB requests
string MegaClient::GELBURL = "https://gelb.karere.mega.nz/";

// root URL for chat stats
string MegaClient::CHATSTATSURL = "https://stats.karere.mega.nz";

// maximum number of concurrent transfers (uploads + downloads)
const unsigned MegaClient::MAXTOTALTRANSFERS = 30;

// maximum number of concurrent transfers (uploads or downloads)
const unsigned MegaClient::MAXTRANSFERS = 20;

// maximum number of queued putfa before halting the upload queue
const int MegaClient::MAXQUEUEDFA = 30;

// maximum number of concurrent putfa
const int MegaClient::MAXPUTFA = 10;

#ifdef ENABLE_SYNC
// //bin/SyncDebris/yyyy-mm-dd base folder name
const char* const MegaClient::SYNCDEBRISFOLDERNAME = "SyncDebris";
#endif

// exported link marker
const char* const MegaClient::EXPORTEDLINK = "EXP";

// public key to send payment details
const char MegaClient::PAYMENT_PUBKEY[] =
        "CADB-9t4WSMCs6we8CNcAmq97_bP-eXa9pn7SwGPxXpTuScijDrLf_ooneCQnnRBDvE"
        "MNqTK3ULj1Q3bt757SQKDZ0snjbwlU2_D-rkBBbjWCs-S61R0Vlg8AI5q6oizH0pjpD"
        "eOhpsv2DUlvCa4Hjgy_bRpX8v9fJvbKI2bT3GXJWE7tu8nlKHgz8Q7NE3Ycj5XuUfCW"
        "GgOvPGBC-8qPOyg98Vloy53vja2mBjw4ycodx-ZFCt8i8b9Z8KongRMROmvoB4jY8ge"
        "ym1mA5iSSsMroGLypv9PueOTfZlG3UTpD83v6F3w8uGHY9phFZ-k2JbCd_-s-7gyfBE"
        "TpPvuz-oZABEBAAE";

// default number of seconds to wait after a bandwidth overquota
dstime MegaClient::DEFAULT_BW_OVERQUOTA_BACKOFF_SECS = 3600;

// default number of seconds to wait after a bandwidth overquota
dstime MegaClient::USER_DATA_EXPIRATION_BACKOFF_SECS = 86400; // 1 day

// stats id
char* MegaClient::statsid = NULL;

// decrypt key (symmetric or asymmetric), rewrite asymmetric to symmetric key
bool MegaClient::decryptkey(const char* sk, byte* tk, int tl, SymmCipher* sc, int type, handle node)
{
    int sl;
    const char* ptr = sk;

    // measure key length
    while (*ptr && *ptr != '"' && *ptr != '/')
    {
        ptr++;
    }

    sl = int(ptr - sk);

    if (sl > 4 * FILENODEKEYLENGTH / 3 + 1)
    {
        // RSA-encrypted key - decrypt and update on the server to save space & client CPU time
        sl = sl / 4 * 3 + 3;

        if (sl > 4096)
        {
            return false;
        }

        byte* buf = new byte[sl];

        sl = Base64::atob(sk, buf, sl);

        // decrypt and set session ID for subsequent API communication
        if (!asymkey.decrypt(buf, sl, tk, tl))
        {
            delete[] buf;
            LOG_warn << "Corrupt or invalid RSA node key";
            return false;
        }

        delete[] buf;

        if (!ISUNDEF(node))
        {
            if (type)
            {
                sharekeyrewrite.push_back(node);
            }
            else
            {
                nodekeyrewrite.push_back(node);
            }
        }
    }
    else
    {
        if (Base64::atob(sk, tk, tl) != tl)
        {
            LOG_warn << "Corrupt or invalid symmetric node key";
            return false;
        }

        sc->ecb_decrypt(tk, tl);
    }

    return true;
}

// apply queued new shares
void MegaClient::mergenewshares(bool notify)
{
    newshare_list::iterator it;

    for (it = newshares.begin(); it != newshares.end(); )
    {
        NewShare* s = *it;

        mergenewshare(s, notify);

        delete s;
        newshares.erase(it++);
    }
}

void MegaClient::mergenewshare(NewShare *s, bool notify)
{
    bool skreceived = false;
    Node* n;

    if ((n = nodebyhandle(s->h)))
    {
        if (s->have_key && (!n->sharekey || memcmp(s->key, n->sharekey->key, SymmCipher::KEYLENGTH)))
        {
            // setting an outbound sharekey requires node authentication
            // unless coming from a trusted source (the local cache)
            bool auth = true;

            if (s->outgoing > 0)
            {
                if (!checkaccess(n, OWNERPRELOGIN))
                {
                    LOG_warn << "Attempt to create dislocated outbound share foiled";
                    auth = false;
                }
                else
                {
                    byte buf[SymmCipher::KEYLENGTH];

                    handleauth(s->h, buf);

                    if (memcmp(buf, s->auth, sizeof buf))
                    {
                        LOG_warn << "Attempt to create forged outbound share foiled";
                        auth = false;
                    }
                }
            }

            if (auth)
            {
                if (n->sharekey)
                {
                    if (!fetchingnodes)
                    {
                        sendevent(99428,"Replacing share key", 0);
                    }
                    delete n->sharekey;
                }
                n->sharekey = new SymmCipher(s->key);
                skreceived = true;
            }
        }

        if (s->access == ACCESS_UNKNOWN && !s->have_key)
        {
            // share was deleted
            if (s->outgoing)
            {
                bool found = false;
                if (n->outshares)
                {
                    // outgoing share to user u deleted
                    share_map::iterator shareit = n->outshares->find(s->peer);
                    if (shareit != n->outshares->end())
                    {
                        Share *delshare = shareit->second;
                        n->outshares->erase(shareit);
                        found = true;
                        if (notify)
                        {
                            n->changed.outshares = true;
                            notifynode(n);
                        }
                        delete delshare;
                    }

                    if (!n->outshares->size())
                    {
                        delete n->outshares;
                        n->outshares = NULL;
                    }
                }
                if (n->pendingshares && !found && s->pending)
                {
                    // delete the pending share
                    share_map::iterator shareit = n->pendingshares->find(s->pending);
                    if (shareit != n->pendingshares->end())
                    {
                        Share *delshare = shareit->second;
                        n->pendingshares->erase(shareit);
                        found = true;
                        if (notify)
                        {
                            n->changed.pendingshares = true;
                            notifynode(n);
                        }
                        delete delshare;
                    }

                    if (!n->pendingshares->size())
                    {
                        delete n->pendingshares;
                        n->pendingshares = NULL;
                    }
                }

                // Erase sharekey if no outgoing shares (incl pending) exist
                if (s->remove_key && !n->outshares && !n->pendingshares)
                {
                    rewriteforeignkeys(n);

                    delete n->sharekey;
                    n->sharekey = NULL;
                }
            }
            else
            {
                // incoming share deleted - remove tree
                if (!n->parent)
                {
                    TreeProcDel td;
                    proctree(n, &td, true);
                }
                else
                {
                    if (n->inshare)
                    {
                        n->inshare->user->sharing.erase(n->nodehandle);
                        notifyuser(n->inshare->user);
                        n->inshare = NULL;
                    }
                }
            }
        }
        else
        {
            if (s->outgoing)
            {
                if ((!s->upgrade_pending_to_full && (!ISUNDEF(s->peer) || !ISUNDEF(s->pending)))
                    || (s->upgrade_pending_to_full && !ISUNDEF(s->peer) && !ISUNDEF(s->pending)))
                {
                    // perform mandatory verification of outgoing shares:
                    // only on own nodes and signed unless read from cache
                    if (checkaccess(n, OWNERPRELOGIN))
                    {
                        Share** sharep;
                        if (!ISUNDEF(s->pending))
                        {
                            // Pending share
                            if (!n->pendingshares)
                            {
                                n->pendingshares = new share_map();
                            }

                            if (s->upgrade_pending_to_full)
                            {
                                share_map::iterator shareit = n->pendingshares->find(s->pending);
                                if (shareit != n->pendingshares->end())
                                {
                                    // This is currently a pending share that needs to be upgraded to a full share
                                    // erase from pending shares & delete the pending share list if needed
                                    Share *delshare = shareit->second;
                                    n->pendingshares->erase(shareit);
                                    if (notify)
                                    {
                                        n->changed.pendingshares = true;
                                        notifynode(n);
                                    }
                                    delete delshare;
                                }

                                if (!n->pendingshares->size())
                                {
                                    delete n->pendingshares;
                                    n->pendingshares = NULL;
                                }

                                // clear this so we can fall through to below and have it re-create the share in
                                // the outshares list
                                s->pending = UNDEF;

                                // create the outshares list if needed
                                if (!n->outshares)
                                {
                                    n->outshares = new share_map();
                                }

                                sharep = &((*n->outshares)[s->peer]);
                            }
                            else
                            {
                                sharep = &((*n->pendingshares)[s->pending]);
                            }
                        }
                        else
                        {
                            // Normal outshare
                            if (!n->outshares)
                            {
                                n->outshares = new share_map();
                            }

                            sharep = &((*n->outshares)[s->peer]);
                        }

                        // modification of existing share or new share
                        if (*sharep)
                        {
                            (*sharep)->update(s->access, s->ts, findpcr(s->pending));
                        }
                        else
                        {
                            *sharep = new Share(ISUNDEF(s->peer) ? NULL : finduser(s->peer, 1), s->access, s->ts, findpcr(s->pending));
                        }

                        if (notify)
                        {
                            if (!ISUNDEF(s->pending))
                            {
                                n->changed.pendingshares = true;
                            }
                            else
                            {
                                n->changed.outshares = true;
                            }
                            notifynode(n);
                        }
                    }
                }
                else
                {
                    LOG_debug << "Merging share without peer information.";
                    // Outgoing shares received during fetchnodes are merged in two steps:
                    // 1. From readok(), a NewShare is created with the 'sharekey'
                    // 2. From readoutshares(), a NewShare is created with the 'peer' information
                }
            }
            else
            {
                if (!ISUNDEF(s->peer))
                {
                    if (s->peer)
                    {
                        if (!checkaccess(n, OWNERPRELOGIN))
                        {
                            // modification of existing share or new share
                            if (n->inshare)
                            {
                                n->inshare->update(s->access, s->ts);
                            }
                            else
                            {
                                n->inshare = new Share(finduser(s->peer, 1), s->access, s->ts, NULL);
                                n->inshare->user->sharing.insert(n->nodehandle);
                            }

                            if (notify)
                            {
                                n->changed.inshare = true;
                                notifynode(n);
                            }
                        }
                        else
                        {
                            LOG_warn << "Invalid inbound share location";
                        }
                    }
                    else
                    {
                        LOG_warn << "Invalid null peer on inbound share";
                    }
                }
                else
                {
                    if (skreceived && notify)
                    {
                        TreeProcApplyKey td;
                        proctree(n, &td);
                    }
                }
            }
        }
#ifdef ENABLE_SYNC
        if (n->inshare && s->access != FULL)
        {
            // check if the low(ered) access level is affecting any syncs
            // a) have we just cut off full access to a subtree of a sync?
            do {
                if (n->localnode && (n->localnode->sync->state == SYNC_ACTIVE || n->localnode->sync->state == SYNC_INITIALSCAN))
                {
                    LOG_warn << "Existing inbound share sync or part thereof lost full access";
                    n->localnode->sync->errorcode = API_EACCESS;
                    n->localnode->sync->changestate(SYNC_FAILED);
                }
            } while ((n = n->parent));

            // b) have we just lost full access to the subtree a sync is in?
            for (sync_list::iterator it = syncs.begin(); it != syncs.end(); it++)
            {
                if ((*it)->inshare && ((*it)->state == SYNC_ACTIVE || (*it)->state == SYNC_INITIALSCAN) && !checkaccess((*it)->localroot.node, FULL))
                {
                    LOG_warn << "Existing inbound share sync lost full access";
                    (*it)->errorcode = API_EACCESS;
                    (*it)->changestate(SYNC_FAILED);
                }
            }

        }
#endif
    }
}

// configure for full account session access
void MegaClient::setsid(const byte* newsid, unsigned len)
{
    auth = "&sid=";

    size_t t = auth.size();
    auth.resize(t + len * 4 / 3 + 4);
    auth.resize(t + Base64::btoa(newsid, len, (char*)(auth.c_str() + t)));
    
    sid.assign((const char*)newsid, len);
}

// configure for exported folder links access
void MegaClient::setrootnode(handle h)
{
    char buf[12];

    Base64::btoa((byte*)&h, NODEHANDLE, buf);

    auth = "&n=";
    auth.append(buf);
    publichandle = h;

    if (accountauth.size())
    {
        auth.append("&sid=");
        auth.append(accountauth);
    }
}

bool MegaClient::setlang(string *code)
{
    if (code && code->size() == 2)
    {
        lang = "&lang=";
        lang.append(*code);
        return true;
    }

    lang.clear();
    LOG_err << "Invalid language code: " << (code ? *code : "(null)");
    return false;
}

handle MegaClient::getrootpublicfolder()
{
    // if we logged into a folder...
    if (auth.find("&n=") != auth.npos)
    {
        return rootnodes[0];
    }
    else
    {
        return UNDEF;
    }
}

handle MegaClient::getpublicfolderhandle()
{
    return publichandle;
}

Node *MegaClient::getrootnode(Node *node)
{
    if (!node)
    {
        return NULL;
    }

    Node *n = node;
    while (n->parent)
    {
        n = n->parent;
    }
    return n;
}

// set server-client sequence number
bool MegaClient::setscsn(JSON* j)
{
    handle t;

    if (j->storebinary((byte*)&t, sizeof t) != sizeof t)
    {
        return false;
    }

    Base64::btoa((byte*)&t, sizeof t, scsn);

    return true;
}

int MegaClient::nextreqtag()
{
    return ++reqtag;
}

int MegaClient::hexval(char c)
{
    return c > '9' ? c - 'a' + 10 : c - '0';
}

void MegaClient::exportDatabase(string filename)
{
    FILE *fp = NULL;
    fp = fopen(filename.c_str(), "w");
    if (!fp)
    {
        LOG_warn << "Cannot export DB to file \"" << filename << "\"";
        return;
    }

    LOG_info << "Exporting database...";

    sctable->rewind();

    uint32_t id;
    string data;

    std::map<uint32_t, string> entries;
    while (sctable->next(&id, &data, &key))
    {
        entries.insert(std::pair<uint32_t, string>(id,data));
    }

    for (map<uint32_t, string>::iterator it = entries.begin(); it != entries.end(); it++)
    {
        fprintf(fp, "%8." PRIu32 "\t%s\n", it->first, it->second.c_str());
    }

    fclose(fp);

    LOG_info << "Database exported successfully to \"" << filename << "\"";
}

bool MegaClient::compareDatabases(string filename1, string filename2)
{
    LOG_info << "Comparing databases: \"" << filename1 << "\" and \"" << filename2 << "\"";
    FILE *fp1 = fopen(filename1.data(), "r");
    if (!fp1)
    {
        LOG_info << "Cannot open " << filename1;
        return false;
    }

    FILE *fp2 = fopen(filename2.data(), "r");
    if (!fp2)
    {
        fclose(fp1);

        LOG_info << "Cannot open " << filename2;
        return false;
    }

    const int N = 8192;
    char buf1[N];
    char buf2[N];

    do
    {
        size_t r1 = fread(buf1, 1, N, fp1);
        size_t r2 = fread(buf2, 1, N, fp2);

        if (r1 != r2 || memcmp(buf1, buf2, r1))
        {
            fclose(fp1);
            fclose(fp2);

            LOG_info << "Databases are different";
            return false;
        }
    }
    while (!feof(fp1) || !feof(fp2));

    fclose(fp1);
    fclose(fp2);

    LOG_info << "Databases are equal";
    return true;
}

void MegaClient::getrecoverylink(const char *email, bool hasMasterkey)
{
    reqs.add(new CommandGetRecoveryLink(this, email,
                hasMasterkey ? RECOVER_WITH_MASTERKEY : RECOVER_WITHOUT_MASTERKEY));
}

void MegaClient::queryrecoverylink(const char *code)
{
    reqs.add(new CommandQueryRecoveryLink(this, code));
}

void MegaClient::getprivatekey(const char *code)
{
    reqs.add(new CommandGetPrivateKey(this, code));
}

void MegaClient::confirmrecoverylink(const char *code, const char *email, const char *password, const byte *masterkey, int accountversion)
{
    if (accountversion == 1)
    {
        byte pwkey[SymmCipher::KEYLENGTH];
        pw_key(password, pwkey);
        SymmCipher pwcipher(pwkey);

        string emailstr = email;
        uint64_t loginHash = stringhash64(&emailstr, &pwcipher);

        if (masterkey)
        {
            // encrypt provided masterkey using the new password
            byte encryptedMasterKey[SymmCipher::KEYLENGTH];
            memcpy(encryptedMasterKey, masterkey, sizeof encryptedMasterKey);
            pwcipher.ecb_encrypt(encryptedMasterKey);

            reqs.add(new CommandConfirmRecoveryLink(this, code, (byte*)&loginHash, sizeof(loginHash), NULL, encryptedMasterKey, NULL));
        }
        else
        {
            // create a new masterkey
            byte masterkey[SymmCipher::KEYLENGTH];
            rng.genblock(masterkey, sizeof masterkey);

            // generate a new session
            byte initialSession[2 * SymmCipher::KEYLENGTH];
            rng.genblock(initialSession, sizeof initialSession);
            key.setkey(masterkey);
            key.ecb_encrypt(initialSession, initialSession + SymmCipher::KEYLENGTH, SymmCipher::KEYLENGTH);

            // and encrypt the master key to the new password
            pwcipher.ecb_encrypt(masterkey);

            reqs.add(new CommandConfirmRecoveryLink(this, code, (byte*)&loginHash, sizeof(loginHash), NULL, masterkey, initialSession));
        }
    }
    else
    {
        byte clientkey[SymmCipher::KEYLENGTH];
        rng.genblock(clientkey, sizeof(clientkey));

        string salt;
        HashSHA256 hasher;
        string buffer = "mega.nz";
        buffer.resize(200, 'P');
        buffer.append((char *)clientkey, sizeof(clientkey));
        hasher.add((const byte*)buffer.data(), unsigned(buffer.size()));
        hasher.get(&salt);

        byte derivedKey[2 * SymmCipher::KEYLENGTH];
        CryptoPP::PKCS5_PBKDF2_HMAC<CryptoPP::SHA512> pbkdf2;
        pbkdf2.DeriveKey(derivedKey, sizeof(derivedKey), 0, (byte *)password, strlen(password),
                         (const byte *)salt.data(), salt.size(), 100000);

        string hashedauthkey;
        byte *authkey = derivedKey + SymmCipher::KEYLENGTH;
        hasher.add(authkey, SymmCipher::KEYLENGTH);
        hasher.get(&hashedauthkey);
        hashedauthkey.resize(SymmCipher::KEYLENGTH);

        SymmCipher cipher;
        cipher.setkey(derivedKey);

        if (masterkey)
        {
            // encrypt provided masterkey using the new password
            byte encryptedMasterKey[SymmCipher::KEYLENGTH];
            memcpy(encryptedMasterKey, masterkey, sizeof encryptedMasterKey);
            cipher.ecb_encrypt(encryptedMasterKey);
            reqs.add(new CommandConfirmRecoveryLink(this, code, (byte*)hashedauthkey.data(), SymmCipher::KEYLENGTH, clientkey, encryptedMasterKey, NULL));
        }
        else
        {
            // create a new masterkey
            byte masterkey[SymmCipher::KEYLENGTH];
            rng.genblock(masterkey, sizeof masterkey);

            // generate a new session
            byte initialSession[2 * SymmCipher::KEYLENGTH];
            rng.genblock(initialSession, sizeof initialSession);
            key.setkey(masterkey);
            key.ecb_encrypt(initialSession, initialSession + SymmCipher::KEYLENGTH, SymmCipher::KEYLENGTH);

            // and encrypt the master key to the new password
            cipher.ecb_encrypt(masterkey);
            reqs.add(new CommandConfirmRecoveryLink(this, code, (byte*)hashedauthkey.data(), SymmCipher::KEYLENGTH, clientkey, masterkey, initialSession));
        }
    }
}

void MegaClient::getcancellink(const char *email, const char *pin)
{
    reqs.add(new CommandGetRecoveryLink(this, email, CANCEL_ACCOUNT, pin));
}

void MegaClient::confirmcancellink(const char *code)
{
    reqs.add(new CommandConfirmCancelLink(this, code));
}

void MegaClient::getemaillink(const char *email, const char *pin)
{
    reqs.add(new CommandGetEmailLink(this, email, 1, pin));
}

void MegaClient::confirmemaillink(const char *code, const char *email, const byte *pwkey)
{
    if (pwkey)
    {
        SymmCipher pwcipher(pwkey);
        string emailstr = email;
        uint64_t loginHash = stringhash64(&emailstr, &pwcipher);
        reqs.add(new CommandConfirmEmailLink(this, code, email, (const byte*)&loginHash, true));
    }
    else
    {
        reqs.add(new CommandConfirmEmailLink(this, code, email, NULL, true));
    }
}

void MegaClient::contactlinkcreate(bool renew)
{
    reqs.add(new CommandContactLinkCreate(this, renew));
}

void MegaClient::contactlinkquery(handle h)
{
    reqs.add(new CommandContactLinkQuery(this, h));
}

void MegaClient::contactlinkdelete(handle h)
{
    reqs.add(new CommandContactLinkDelete(this, h));
}

void MegaClient::multifactorauthsetup(const char *pin)
{
    reqs.add(new CommandMultiFactorAuthSetup(this, pin));
}

void MegaClient::multifactorauthcheck(const char *email)
{
    reqs.add(new CommandMultiFactorAuthCheck(this, email));
}

void MegaClient::multifactorauthdisable(const char *pin)
{
    reqs.add(new CommandMultiFactorAuthDisable(this, pin));
}

void MegaClient::fetchtimezone()
{
    string timeoffset;
    m_time_t rawtime = m_time(NULL);
    if (rawtime != -1)
    {
        struct tm lt, ut, it;
        memset(&lt, 0, sizeof(struct tm));
        memset(&ut, 0, sizeof(struct tm));
        memset(&it, 0, sizeof(struct tm));
        m_localtime(rawtime, &lt);
        m_gmtime(rawtime, &ut);
        if (memcmp(&ut, &it, sizeof(struct tm)) && memcmp(&lt, &it, sizeof(struct tm)))
        {
            m_time_t local_time = m_mktime(&lt);
            m_time_t utc_time = m_mktime(&ut);
            if (local_time != -1 && utc_time != -1)
            {
                double foffset = difftime(local_time, utc_time);
                int offset = int(fabs(foffset));
                if (offset <= 43200)
                {
                    ostringstream oss;
                    oss << ((foffset >= 0) ? "+" : "-");
                    oss << (offset / 3600) << ":";
                    int minutes = ((offset % 3600) / 60);
                    if (minutes < 10)
                    {
                        oss << "0";
                    }
                    oss << minutes;
                    timeoffset = oss.str();
                }
            }
        }
    }

    reqs.add(new CommandFetchTimeZone(this, "", timeoffset.c_str()));
}

void MegaClient::keepmealive(int type, bool enable)
{
    reqs.add(new CommandKeepMeAlive(this, type, enable));
}

void MegaClient::getpsa()
{
    reqs.add(new CommandGetPSA(this));
}

void MegaClient::acknowledgeuseralerts()
{
    useralerts.acknowledgeAll();
}

void MegaClient::activateoverquota(dstime timeleft)
{
    if (timeleft)
    {
        LOG_warn << "Bandwidth overquota";
        overquotauntil = Waiter::ds + timeleft;
        for (int d = GET; d == GET || d == PUT; d += PUT - GET)
        {
            for (transfer_map::iterator it = transfers[d].begin(); it != transfers[d].end(); it++)
            {
                Transfer *t = it->second;
                t->bt.backoff(timeleft);
                if (t->slot && (t->state != TRANSFERSTATE_RETRYING
                                || !t->slot->retrying
                                || t->slot->retrybt.nextset() != overquotauntil))
                {
                    t->state = TRANSFERSTATE_RETRYING;
                    t->slot->retrybt.backoff(timeleft);
                    t->slot->retrying = true;
                    app->transfer_failed(t, API_EOVERQUOTA, timeleft);
                }
            }
        }
    }
    else if (setstoragestatus(STORAGE_RED))
    {
        LOG_warn << "Storage overquota";
        for (transfer_map::iterator it = transfers[PUT].begin(); it != transfers[PUT].end(); it++)
        {
            Transfer *t = it->second;
            t->bt.backoff(NEVER);
            if (t->slot)
            {
                t->state = TRANSFERSTATE_RETRYING;
                t->slot->retrybt.backoff(NEVER);
                t->slot->retrying = true;
                app->transfer_failed(t, API_EOVERQUOTA, 0);
            }
        }
    }
    looprequested = true;
}

// set warn level
void MegaClient::warn(const char* msg)
{
    LOG_warn << msg;
    warned = true;
}

// reset and return warnlevel
bool MegaClient::warnlevel()
{
    return warned ? (warned = false) | true : false;
}

// returns a matching child node by UTF-8 name (does not resolve name clashes)
// folder nodes take precedence over file nodes
Node* MegaClient::childnodebyname(Node* p, const char* name, bool skipfolders)
{
    string nname = name;
    Node *found = NULL;

    if (!p || p->type == FILENODE)
    {
        return NULL;
    }

    fsaccess->normalize(&nname);

    for (node_list::iterator it = p->children.begin(); it != p->children.end(); it++)
    {
        if (!strcmp(nname.c_str(), (*it)->displayname()))
        {
            if ((*it)->type != FILENODE && !skipfolders)
            {
                return *it;
            }

            found = *it;
            if (skipfolders)
            {
                return found;
            }
        }
    }

    return found;
}

// returns all the matching child nodes by UTF-8 name
vector<Node*> MegaClient::childnodesbyname(Node* p, const char* name, bool skipfolders)
{
    string nname = name;
    vector<Node*> found;

    if (!p || p->type == FILENODE)
    {
        return found;
    }

    fsaccess->normalize(&nname);

    for (node_list::iterator it = p->children.begin(); it != p->children.end(); it++)
    {
        if (nname == (*it)->displayname())
        {
            if ((*it)->type == FILENODE || !skipfolders)
            {
                found.push_back(*it);
            }
        }
    }

    return found;
}

void MegaClient::init()
{
    warned = false;
    csretrying = false;
    chunkfailed = false;
    statecurrent = false;
    totalNodes = 0;
    faretrying = false;

#ifdef ENABLE_SYNC
    syncactivity = false;
    syncops = false;
    syncdebrisadding = false;
    syncdebrisminute = 0;
    syncscanfailed = false;
    syncfslockretry = false;
    syncfsopsfailed = false;
    syncdownretry = false;
    syncnagleretry = false;
    syncextraretry = false;
    syncsup = true;
    syncdownrequired = false;
    syncuprequired = false;

    if (syncscanstate)
    {
        app->syncupdate_scanning(false);
        syncscanstate = false;
    }
#endif

    for (int i = sizeof rootnodes / sizeof *rootnodes; i--; )
    {
        rootnodes[i] = UNDEF;
    }

    delete pendingsc;
    pendingsc = NULL;

    btcs.reset();
    btsc.reset();
    btpfa.reset();
    btbadhost.reset();

    abortlockrequest();

    jsonsc.pos = NULL;
    insca = false;
    scnotifyurl.clear();
    *scsn = 0;

<<<<<<< HEAD
    notifyStorageChangeOnStateCurrent = false;
=======
    business = false;
    businessMaster = false;
    businessStatus = 0;
>>>>>>> 8fb94d23
}

MegaClient::MegaClient(MegaApp* a, Waiter* w, HttpIO* h, FileSystemAccess* f, DbAccess* d, GfxProc* g, const char* k, const char* u)
    : useralerts(*this), btugexpiration(rng), btcs(rng), btbadhost(rng), btworkinglock(rng), btsc(rng), btpfa(rng)
#ifdef ENABLE_SYNC
    ,syncfslockretrybt(rng), syncdownbt(rng), syncnaglebt(rng), syncextrabt(rng), syncscanbt(rng)
#endif
{
    sctable = NULL;
    pendingsccommit = false;
    tctable = NULL;
    me = UNDEF;
    publichandle = UNDEF;
    followsymlinks = false;
    usealtdownport = false;
    usealtupport = false;
    retryessl = false;
    workinglockcs = NULL;
    scpaused = false;
    asyncfopens = 0;
    achievements_enabled = false;
    isNewSession = false;
    tsLogin = 0;
    versions_disabled = false;
    accountsince = 0;
    accountversion = 0;
    gmfa_enabled = false;
    gfxdisabled = false;
    ssrs_enabled = false;
    nsr_enabled = false;
    aplvp_enabled = false;
    loggingout = 0;
    cachedug = false;
    minstreamingrate = -1;

#ifndef EMSCRIPTEN
    autodownport = true;
    autoupport = true;
    usehttps = false;
    orderdownloadedchunks = false;
#else
    autodownport = false;
    autoupport = false;
    usehttps = true;
    orderdownloadedchunks = true;
#endif
    
    fetchingnodes = false;
    fetchnodestag = 0;

#ifdef ENABLE_SYNC
    syncscanstate = false;
    syncadding = 0;
    currsyncid = 0;
    totalLocalNodes = 0;
#endif

    pendingcs = NULL;
    pendingsc = NULL;

    xferpaused[PUT] = false;
    xferpaused[GET] = false;
    putmbpscap = 0;
    overquotauntil = 0;
    ststatus = STORAGE_GREEN;
    looprequested = false;

#ifdef ENABLE_CHAT
    fetchingkeys = false;
    signkey = NULL;
    chatkey = NULL;
#endif

    init();

    f->client = this;
    f->waiter = w;
    transferlist.client = this;

    if ((app = a))
    {
        a->client = this;
    }

    waiter = w;
    httpio = h;
    fsaccess = f;
    dbaccess = d;

    if ((gfx = g))
    {
        g->client = this;
    }

    slotit = tslots.end();

    userid = 0;

    connections[PUT] = 3;
    connections[GET] = 4;

    int i;

    // initialize random client application instance ID (for detecting own
    // actions in server-client stream)
    for (i = sizeof sessionid; i--; )
    {
        sessionid[i] = 'a' + rng.genuint32(26);
    }

    // initialize random API request sequence ID (server API is idempotent)
    for (i = sizeof reqid; i--; )
    {
        reqid[i] = 'a' + rng.genuint32(26);
    }

    nextuh = 0;  
    reqtag = 0;

    badhostcs = NULL;

    scsn[sizeof scsn - 1] = 0;
    cachedscsn = UNDEF;

    snprintf(appkey, sizeof appkey, "&ak=%s", k);

    // initialize useragent
    useragent = u;

    useragent.append(" (");
    fsaccess->osversion(&useragent);

    useragent.append(") MegaClient/" TOSTRING(MEGA_MAJOR_VERSION)
                     "." TOSTRING(MEGA_MINOR_VERSION)
                     "." TOSTRING(MEGA_MICRO_VERSION));

    LOG_debug << "User-Agent: " << useragent;
    LOG_debug << "Cryptopp version: " << CRYPTOPP_VERSION;

    h->setuseragent(&useragent);
    h->setmaxdownloadspeed(0);
    h->setmaxuploadspeed(0);
}

MegaClient::~MegaClient()
{
    locallogout();

    delete pendingcs;
    delete pendingsc;
    delete badhostcs;
    delete workinglockcs;
    delete sctable;
    delete tctable;
    delete dbaccess;
}

// nonblocking state machine executing all operations currently in progress
void MegaClient::exec()
{
    WAIT_CLASS::bumpds();

    if (overquotauntil && overquotauntil < Waiter::ds)
    {
        overquotauntil = 0;
    }

    if (httpio->inetisback())
    {
        LOG_info << "Internet connectivity returned - resetting all backoff timers";
        abortbackoff(overquotauntil <= Waiter::ds);
    }

    if (EVER(httpio->lastdata) && Waiter::ds >= httpio->lastdata + HttpIO::NETWORKTIMEOUT
            && !pendingcs)
    {
        LOG_debug << "Network timeout. Reconnecting";
        disconnect();
    }
    else if (EVER(disconnecttimestamp))
    {
        if (disconnecttimestamp <= Waiter::ds)
        {
            sendevent(99427, "Timeout (server idle)", 0);

            disconnect();
        }
    }
    else if (pendingcs && EVER(pendingcs->lastdata) && !requestLock && !fetchingnodes
            &&  Waiter::ds >= pendingcs->lastdata + HttpIO::REQUESTTIMEOUT)
    {
        LOG_debug << "Request timeout. Triggering a lock request";
        requestLock = true;
    }

    // successful network operation with a failed transfer chunk: increment error count
    // and continue transfers
    if (httpio->success && chunkfailed)
    {
        chunkfailed = false;

        for (transferslot_list::iterator it = tslots.begin(); it != tslots.end(); it++)
        {
            if ((*it)->failure)
            {
                (*it)->lasterror = API_EFAILED;
                (*it)->errorcount++;
                (*it)->failure = false;
                (*it)->lastdata = Waiter::ds;
                LOG_warn << "Transfer error count raised: " << (*it)->errorcount;
            }
        }
    }

    bool first = true;
    do
    {
        if (!first)
        {
            WAIT_CLASS::bumpds();
        }
        first = false;

        looprequested = false;

        if (cachedug && btugexpiration.armed())
        {
            LOG_debug << "Cached user data expired";
            getuserdata();
        }

        if (pendinghttp.size())
        {
            pendinghttp_map::iterator it = pendinghttp.begin();
            while (it != pendinghttp.end())
            {
                GenericHttpReq *req = it->second;
                switch (req->status)
                {
                case REQ_FAILURE:
                    if (!req->httpstatus && (!req->maxretries || (req->numretry + 1) < req->maxretries))
                    {
                        req->numretry++;
                        req->status = REQ_PREPARED;
                        req->bt.backoff();
                        req->isbtactive = true;
                        LOG_warn << "Request failed (" << req->posturl << ") retrying ("
                                 << (req->numretry + 1) << " of " << req->maxretries << ")";
                        it++;
                        break;
                    }
                    // no retry -> fall through
                case REQ_SUCCESS:
                    restag = it->first;
                    app->http_result(req->httpstatus ? API_OK : API_EFAILED,
                                     req->httpstatus,
                                     req->buf ? (byte *)req->buf : (byte *)req->in.data(),
                                     int(req->buf ? req->bufpos : req->in.size()));
                    delete req;
                    pendinghttp.erase(it++);
                    break;
                case REQ_PREPARED:
                    if (req->bt.armed())
                    {
                        req->isbtactive = false;
                        LOG_debug << "Sending retry for " << req->posturl;
                        switch (req->method)
                        {
                            case METHOD_GET:
                                req->get(this);
                                break;
                            case METHOD_POST:
                                req->post(this);
                                break;
                            case METHOD_NONE:
                                req->dns(this);
                                break;
                        }
                        it++;
                        break;
                    }
                    // no retry -> fall through
                case REQ_INFLIGHT:
                    if (req->maxbt.nextset() && req->maxbt.armed())
                    {
                        LOG_debug << "Max total time exceeded for request: " << req->posturl;
                        restag = it->first;
                        app->http_result(API_EFAILED, 0, NULL, 0);
                        delete req;
                        pendinghttp.erase(it++);
                        break;
                    }
                default:
                    it++;
                }
            }
        }

        // file attribute puts (handled sequentially as a FIFO)
        if (activefa.size())
        {
            putfa_list::iterator curfa = activefa.begin();
            while (curfa != activefa.end())
            {
                HttpReqCommandPutFA* fa = *curfa;
                m_off_t p = fa->transferred(this);
                if (fa->progressreported < p)
                {
                    httpio->updateuploadspeed(p - fa->progressreported);
                    fa->progressreported = p;
                }

                switch (fa->status)
                {
                    case REQ_SUCCESS:
                        if (fa->in.size() == sizeof(handle))
                        {
                            LOG_debug << "File attribute uploaded OK - " << fa->th;

                            // successfully wrote file attribute - store handle &
                            // remove from list
                            handle fah = MemAccess::get<handle>(fa->in.data());

                            Node* n;
                            handle h;
                            handlepair_set::iterator it;

                            // do we have a valid upload handle?
                            h = fa->th;

                            it = uhnh.lower_bound(pair<handle, handle>(h, 0));

                            if (it != uhnh.end() && it->first == h)
                            {
                                h = it->second;
                            }

                            // are we updating a live node? issue command directly.
                            // otherwise, queue for processing upon upload
                            // completion.
                            if ((n = nodebyhandle(h)) || (n = nodebyhandle(fa->th)))
                            {
                                LOG_debug << "Attaching file attribute";
                                reqs.add(new CommandAttachFA(this, n->nodehandle, fa->type, fah, fa->tag));
                            }
                            else
                            {
                                pendingfa[pair<handle, fatype>(fa->th, fa->type)] = pair<handle, int>(fah, fa->tag);
                                LOG_debug << "Queueing pending file attribute. Total: " << pendingfa.size();
                                checkfacompletion(fa->th);
                            }
                        }
                        else
                        {
                            LOG_warn << "Error attaching attribute";
                            Transfer *transfer = NULL;
                            handletransfer_map::iterator htit = faputcompletion.find(fa->th);
                            if (htit != faputcompletion.end())
                            {
                                // the failed attribute belongs to a pending upload
                                transfer = htit->second;
                            }
                            else
                            {
                                // check if the failed attribute belongs to an active upload
                                for (transfer_map::iterator it = transfers[PUT].begin(); it != transfers[PUT].end(); it++)
                                {
                                    if (it->second->uploadhandle == fa->th)
                                    {
                                        transfer = it->second;
                                        break;
                                    }
                                }
                            }

                            if (transfer)
                            {
                                // reduce the number of required attributes to let the upload continue
                                transfer->minfa--;
                                checkfacompletion(fa->th);
                                sendevent(99407,"Attribute attach failed during active upload", 0);
                            }
                            else
                            {
                                LOG_debug << "Transfer related to failed attribute not found: " << fa->th;
                            }
                        }

                        delete fa;
                        curfa = activefa.erase(curfa);
                        LOG_debug << "Remaining file attributes: " << activefa.size() << " active, " << queuedfa.size() << " queued";
                        btpfa.reset();
                        faretrying = false;
                        break;

                    case REQ_FAILURE:
                        // repeat request with exponential backoff
                        LOG_warn << "Error setting file attribute";
                        curfa = activefa.erase(curfa);
                        fa->status = REQ_READY;
                        queuedfa.push_back(fa);
                        btpfa.backoff();
                        faretrying = true;
                        break;

                    default:
                        curfa++;
                }
            }
        }

        if (btpfa.armed())
        {
            faretrying = false;
            while (queuedfa.size() && activefa.size() < MAXPUTFA)
            {
                // dispatch most recent file attribute put
                putfa_list::iterator curfa = queuedfa.begin();
                HttpReqCommandPutFA* fa = *curfa;
                queuedfa.erase(curfa);
                activefa.push_back(fa);

                LOG_debug << "Adding file attribute to the request queue";
                fa->status = REQ_INFLIGHT;
                reqs.add(fa);
            }
        }

        if (fafcs.size())
        {
            // file attribute fetching (handled in parallel on a per-cluster basis)
            // cluster channels are never purged
            fafc_map::iterator cit;
            FileAttributeFetchChannel* fc;

            for (cit = fafcs.begin(); cit != fafcs.end(); cit++)
            {
                fc = cit->second;

                // is this request currently in flight?
                switch (fc->req.status)
                {
                    case REQ_SUCCESS:
                        if (fc->req.contenttype.find("text/html") != string::npos
                            && !memcmp(fc->req.posturl.c_str(), "http:", 5))
                        {
                            LOG_warn << "Invalid Content-Type detected downloading file attr: " << fc->req.contenttype;
                            fc->urltime = 0;
                            usehttps = true;
                            app->notify_change_to_https();

                            sendevent(99436, "Automatic change to HTTPS", 0);
                        }
                        else
                        {
                            fc->parse(cit->first, true);
                        }

                        // notify app in case some attributes were not returned, then redispatch
                        fc->failed();
                        fc->req.disconnect();
                        fc->req.status = REQ_PREPARED;
                        fc->timeout.reset();
                        fc->bt.reset();
                        break;

                    case REQ_INFLIGHT:
                        if (!fc->req.httpio)
                        {
                            break;
                        }

                        if (fc->inbytes != fc->req.in.size())
                        {
                            httpio->lock();
                            fc->parse(cit->first, false);
                            httpio->unlock();

                            fc->timeout.backoff(100);

                            fc->inbytes = fc->req.in.size();
                        }

                        if (!fc->timeout.armed()) break;

                        LOG_warn << "Timeout getting file attr";
                        // timeout! fall through...
                    case REQ_FAILURE:
                        LOG_warn << "Error getting file attr";

                        if (fc->req.httpstatus && fc->req.contenttype.find("text/html") != string::npos
                                && !memcmp(fc->req.posturl.c_str(), "http:", 5))
                        {
                            LOG_warn << "Invalid Content-Type detected on failed file attr: " << fc->req.contenttype;
                            usehttps = true;
                            app->notify_change_to_https();

                            sendevent(99436, "Automatic change to HTTPS", 0);
                        }

                        fc->failed();
                        fc->timeout.reset();
                        fc->bt.backoff();
                        fc->urltime = 0;
                        fc->req.disconnect();
                        fc->req.status = REQ_PREPARED;
                    default:
                        ;
                }

                if (fc->req.status != REQ_INFLIGHT && fc->bt.armed() && (fc->fafs[1].size() || fc->fafs[0].size()))
                {
                    fc->req.in.clear();

                    if (!fc->urltime || (Waiter::ds - fc->urltime) > 600)
                    {
                        // fetches pending for this unconnected channel - dispatch fresh connection
                        LOG_debug << "Getting fresh download URL";
                        fc->timeout.reset();
                        reqs.add(new CommandGetFA(this, cit->first, fc->fahref));
                        fc->req.status = REQ_INFLIGHT;
                    }
                    else
                    {
                        // redispatch cached URL if not older than one minute
                        LOG_debug << "Using cached download URL";
                        fc->dispatch();
                    }
                }
            }
        }

        // handle API client-server requests
        for (;;)
        {
            // do we have an API request outstanding?
            if (pendingcs)
            {
                // handle retry reason for requests
                retryreason_t reason = RETRY_NONE;

                switch (pendingcs->status)
                {
                    case REQ_READY:
                        break;

                    case REQ_INFLIGHT:
                        if (pendingcs->contentlength > 0)
                        {
                            if (fetchingnodes && fnstats.timeToFirstByte == NEVER
                                    && pendingcs->bufpos > 10)
                            {
								WAIT_CLASS::bumpds();
                                fnstats.timeToFirstByte = WAIT_CLASS::ds - fnstats.startTime;
                            }

                            if (pendingcs->bufpos > pendingcs->notifiedbufpos)
                            {
                                abortlockrequest();
                                app->request_response_progress(pendingcs->bufpos, pendingcs->contentlength);
                                pendingcs->notifiedbufpos = pendingcs->bufpos;
                            }
                        }
                        break;

                    case REQ_SUCCESS:
                        abortlockrequest();
                        app->request_response_progress(pendingcs->bufpos, -1);

                        if (pendingcs->in != "-3" && pendingcs->in != "-4")
                        {
                            if (*pendingcs->in.c_str() == '[')
                            {
                                if (fetchingnodes && fnstats.timeToFirstByte == NEVER)
                                {
									WAIT_CLASS::bumpds();
                                    fnstats.timeToFirstByte = WAIT_CLASS::ds - fnstats.startTime;
                                }

                                if (csretrying)
                                {
                                    app->notify_retry(0, RETRY_NONE);
                                    csretrying = false;
                                }

                                // request succeeded, process result array
                                reqs.serverresponse(std::move(pendingcs->in), this);

                                WAIT_CLASS::bumpds();

                                delete pendingcs;
                                pendingcs = NULL;

                                notifypurge();
                                if (sctable && pendingsccommit && !reqs.cmdspending())
                                {
                                    LOG_debug << "Executing postponed DB commit";
                                    sctable->commit();
                                    sctable->begin();
                                    app->notify_dbcommit();
                                    pendingsccommit = false;
                                }

                                // increment unique request ID
                                for (int i = sizeof reqid; i--; )
                                {
                                    if (reqid[i]++ < 'z')
                                    {
                                        break;
                                    }
                                    else
                                    {
                                        reqid[i] = 'a';
                                    }
                                }
                            }
                            else
                            {
                                // request failed
                                error e = (error)atoi(pendingcs->in.c_str());

                                if (!e)
                                {
                                    e = API_EINTERNAL;
                                }

                                app->request_error(e);
                                delete pendingcs;
                                pendingcs = NULL;
                                csretrying = false;

                                reqs.servererror(e, this);
                                break;
                            }

                            btcs.reset();
                            break;
                        }
                        else
                        {
                            if (pendingcs->in == "-3")
                            {
                                reason = RETRY_API_LOCK;
                            }
                            else
                            {
                                reason = RETRY_RATE_LIMIT;
                            }
                            if (fetchingnodes)
                            {
                                fnstats.eAgainCount++;
                            }
                        }

                    // fall through
                    case REQ_FAILURE:
                        if (!reason && pendingcs->httpstatus != 200)
                        {
                            if (pendingcs->httpstatus == 500)
                            {
                                reason = RETRY_SERVERS_BUSY;
                            }
                            else if (pendingcs->httpstatus == 0)
                            {
                                reason = RETRY_CONNECTIVITY;
                            }
                            else
                            {
                                reason = RETRY_UNKNOWN;
                            }
                        }

                        if (fetchingnodes && pendingcs->httpstatus != 200)
                        {
                            if (pendingcs->httpstatus == 500)
                            {
                                fnstats.e500Count++;
                            }
                            else
                            {
                                fnstats.eOthersCount++;
                            }
                        }

                        abortlockrequest();
                        if (pendingcs->sslcheckfailed)
                        {
                            sslfakeissuer = pendingcs->sslfakeissuer;
                            app->request_error(API_ESSL);
                            sslfakeissuer.clear();

                            if (!retryessl)
                            {
                                delete pendingcs;
                                pendingcs = NULL;
                                csretrying = false;

                                reqs.servererror(API_ESSL, this);
                                break;
                            }
                        }

                        // failure, repeat with capped exponential backoff
                        app->request_response_progress(pendingcs->bufpos, -1);

                        delete pendingcs;
                        pendingcs = NULL;

                        btcs.backoff();
                        app->notify_retry(btcs.retryin(), reason);
                        csretrying = true;

                        reqs.requeuerequest();

                    default:
                        ;
                }

                if (pendingcs)
                {
                    break;
                }
            }

            if (btcs.armed())
            {
                if (reqs.cmdspending())
                {
                    pendingcs = new HttpReq();
                    pendingcs->protect = true;
                    pendingcs->logname = clientname + "cs ";

                    bool suppressSID = true;
                    reqs.serverrequest(pendingcs->out, suppressSID);

                    pendingcs->posturl = APIURL;

                    pendingcs->posturl.append("cs?id=");
                    pendingcs->posturl.append(reqid, sizeof reqid);
                    if (!suppressSID)
                    {
                        pendingcs->posturl.append(auth);
                    }
                    pendingcs->posturl.append(appkey);
                    if (lang.size())
                    {
                        pendingcs->posturl.append(lang);
                    }
                    pendingcs->type = REQ_JSON;

                    pendingcs->post(this);
                    continue;
                }
                else
                {
                    btcs.reset();
                }
            }
            break;
        }

        // handle API server-client requests
        if (!jsonsc.pos && pendingsc && !loggingout)
        {
            switch (pendingsc->status)
            {
            case REQ_SUCCESS:
                if (pendingsc->contentlength == 1
                        && pendingsc->in.size()
                        && pendingsc->in[0] == '0')
                {
                    LOG_debug << "Waitd keep-alive received";
                    delete pendingsc;
                    pendingsc = NULL;
                    btsc.reset();
                    break;
                }

                if (*pendingsc->in.c_str() == '{')
                {
                    jsonsc.begin(pendingsc->in.c_str());
                    jsonsc.enterobject();
                    break;
                }
                else
                {
                    error e = (error)atoi(pendingsc->in.c_str());
                    if (e == API_ESID)
                    {
                        app->request_error(API_ESID);
                        *scsn = 0;
                    }
                    else if (e == API_ETOOMANY)
                    {
                        LOG_warn << "Too many pending updates - reloading local state";
                        int creqtag = reqtag;
                        reqtag = fetchnodestag; // associate with ongoing request, if any
                        fetchingnodes = false;
                        fetchnodestag = 0;
                        fetchnodes(true);
                        reqtag = creqtag;
                    }
                    else if (e == API_EAGAIN || e == API_ERATELIMIT)
                    {
                        if (!statecurrent)
                        {
                            fnstats.eAgainCount++;
                        }
                    }
                    else
                    {
                        LOG_err << "Unexpected sc response: " << pendingsc->in;
                        if (useralerts.begincatchup)
                        {
                            useralerts.begincatchup = false;
                            useralerts.catchupdone = true;
                        }
                    }
                }

                // fall through
            case REQ_FAILURE:
                if (pendingsc)
                {
                    if (!statecurrent && pendingsc->httpstatus != 200)
                    {
                        if (pendingsc->httpstatus == 500)
                        {
                            fnstats.e500Count++;
                        }
                        else
                        {
                            fnstats.eOthersCount++;
                        }
                    }

                    if (pendingsc->sslcheckfailed)
                    {
                        sslfakeissuer = pendingsc->sslfakeissuer;
                        app->request_error(API_ESSL);
                        sslfakeissuer.clear();

                        if (!retryessl)
                        {
                            *scsn = 0;
                        }
                    }

                    delete pendingsc;
                    pendingsc = NULL;
                }

                // failure, repeat with capped exponential backoff
                btsc.backoff();
                break;

            case REQ_INFLIGHT:
                if (Waiter::ds >= (pendingsc->lastdata + HttpIO::SCREQUESTTIMEOUT))
                {
                    LOG_debug << "sc timeout expired";
                    delete pendingsc;
                    pendingsc = NULL;
                    btsc.reset();
                }
                break;
            default:
                break;
            }
        }

#ifdef ENABLE_SYNC
        if (syncactivity)
        {
            syncops = true;
        }
        syncactivity = false;

        // do not process the SC result until all preconfigured syncs are up and running
        // except if SC packets are required to complete a fetchnodes
        if (!scpaused && jsonsc.pos && (syncsup || !statecurrent) && !syncdownrequired && !syncdownretry)
#else
        if (!scpaused && jsonsc.pos)
#endif
        {
            // FIXME: reload in case of bad JSON
            bool r;
            if (useralerts.begincatchup)
            {
                r = useralerts.procsc_useralert(jsonsc);
                if (r)
                {
                    // NULL vector: "notify all elements"
                    app->useralerts_updated(NULL, int(useralerts.alerts.size()));
                }
            }
            else
            {
                r = procsc();
            }

            if (r)
            {
                // completed - initiate next SC request
                delete pendingsc;
                pendingsc = NULL;

                btsc.reset();
            }
#ifdef ENABLE_SYNC
            else
            {
                // remote changes require immediate attention of syncdown()
                syncdownrequired = true;
                syncactivity = true;
            }
#endif
        }

        if (!pendingsc && *scsn && btsc.armed())
        {
            pendingsc = new HttpReq();
            pendingsc->logname = clientname + "sc ";

            if (scnotifyurl.size() && !useralerts.begincatchup)
            {
                pendingsc->posturl = scnotifyurl;
            }
            else
            {
                pendingsc->posturl = APIURL;
                pendingsc->posturl.append("wsc");
            }

            pendingsc->protect = true;

            if (useralerts.begincatchup)
            {
                assert(!fetchingnodes);
                pendingsc->posturl.append("?c=50");
            }
            else
            {
                pendingsc->posturl.append("?sn=");
                pendingsc->posturl.append(scsn);
            }
            pendingsc->posturl.append(auth);
            pendingsc->type = REQ_JSON;
            LOG_debug << "Sending keep-alive to waitd";
            pendingsc->post(this);
            jsonsc.pos = NULL;
        }

        if (badhostcs)
        {
            if (badhostcs->status == REQ_SUCCESS)
            {
                LOG_debug << "Successful badhost report";
                btbadhost.reset();
                delete badhostcs;
                badhostcs = NULL;
            }
            else if(badhostcs->status == REQ_FAILURE
                    || (badhostcs->status == REQ_INFLIGHT && Waiter::ds >= (badhostcs->lastdata + HttpIO::REQUESTTIMEOUT)))
            {
                LOG_debug << "Failed badhost report. Retrying...";
                btbadhost.backoff();
                badhosts = badhostcs->outbuf;
                delete badhostcs;
                badhostcs = NULL;
            }
        }

        if (workinglockcs)
        {
            if (workinglockcs->status == REQ_SUCCESS)
            {
                LOG_debug << "Successful lock request";
                btworkinglock.reset();

                if (workinglockcs->in == "1")
                {
                    LOG_warn << "Timeout (server idle)";
                    disconnecttimestamp = Waiter::ds + HttpIO::CONNECTTIMEOUT;
                }
                else if (workinglockcs->in == "0")
                {
                    sendevent(99425, "Timeout (server busy)", 0);
                    pendingcs->lastdata = Waiter::ds;
                }
                else
                {
                    LOG_err << "Error in lock request: " << workinglockcs->in;
                    disconnecttimestamp = Waiter::ds + HttpIO::CONNECTTIMEOUT;
                }

                delete workinglockcs;
                workinglockcs = NULL;
                requestLock = false;
            }
            else if (workinglockcs->status == REQ_FAILURE
                     || (workinglockcs->status == REQ_INFLIGHT && Waiter::ds >= (workinglockcs->lastdata + HttpIO::REQUESTTIMEOUT)))
            {
                LOG_warn << "Failed lock request. Retrying...";
                btworkinglock.backoff();
                delete workinglockcs;
                workinglockcs = NULL;
            }
        }

        // fill transfer slots from the queue
        dispatchmore(PUT);
        dispatchmore(GET);

#ifndef EMSCRIPTEN
        assert(!asyncfopens);
#endif

        slotit = tslots.begin();

        // handle active unpaused transfers
        while (slotit != tslots.end())
        {
            transferslot_list::iterator it = slotit;

            slotit++;

            if (!xferpaused[(*it)->transfer->type] && (!(*it)->retrying || (*it)->retrybt.armed()))
            {
                (*it)->doio(this);
            }
        }


#ifdef ENABLE_SYNC
        // verify filesystem fingerprints, disable deviating syncs
        // (this covers mountovers, some device removals and some failures)
        sync_list::iterator it;
        for (it = syncs.begin(); it != syncs.end(); it++)
        {
            if ((*it)->fsfp)
            {
                fsfp_t current = (*it)->dirnotify->fsfingerprint();
                if ((*it)->fsfp != current)
                {
                    LOG_err << "Local fingerprint mismatch. Previous: " << (*it)->fsfp
                            << "  Current: " << current;
                    (*it)->errorcode = API_EFAILED;
                    (*it)->changestate(SYNC_FAILED);
                }
            }
        }

        if (!syncsup)
        {
            // set syncsup if there are no initializing syncs
            // this will allow incoming server-client commands to trigger the filesystem
            // actions that have occurred while the sync app was not running
            for (it = syncs.begin(); it != syncs.end(); it++)
            {
                if ((*it)->state == SYNC_INITIALSCAN)
                {
                    break;
                }
            }

            if (it == syncs.end())
            {
                syncsup = true;
                syncactivity = true;
                syncdownrequired = true;
            }
        }

        // process active syncs
        // sync timer: full rescan in case of filesystem notification failures
        if (syncscanfailed && syncscanbt.armed())
        {
            syncscanfailed = false;
            syncops = true;
        }

        // sync timer: file change upload delay timeouts (Nagle algorithm)
        if (syncnagleretry && syncnaglebt.armed())
        {
            syncnagleretry = false;
            syncops = true;
        }

        if (syncextraretry && syncextrabt.armed())
        {
            syncextraretry = false;
            syncops = true;
        }

        // sync timer: read lock retry
        if (syncfslockretry && syncfslockretrybt.armed())
        {
            syncfslockretrybt.backoff(Sync::SCANNING_DELAY_DS);
        }

        // halt all syncing while the local filesystem is pending a lock-blocked operation
        // or while we are fetching nodes
        // FIXME: indicate by callback
        if (!syncdownretry && !syncadding && statecurrent && !syncdownrequired && !fetchingnodes)
        {
            // process active syncs, stop doing so while transient local fs ops are pending
            if (syncs.size() || syncactivity)
            {
                bool prevpending = false;
                for (int q = syncfslockretry ? DirNotify::RETRY : DirNotify::DIREVENTS; q >= DirNotify::DIREVENTS; q--)
                {
                    for (it = syncs.begin(); it != syncs.end(); )
                    {
                        Sync* sync = *it++;
                        prevpending = prevpending || sync->dirnotify->notifyq[q].size();
                        if (prevpending)
                        {
                            break;
                        }
                    }
                    if (prevpending)
                    {
                        break;
                    }
                }

                dstime nds = NEVER;
                dstime mindelay = NEVER;
                for (it = syncs.begin(); it != syncs.end(); )
                {
                    Sync* sync = *it++;
                    if (sync->isnetwork && (sync->state == SYNC_ACTIVE || sync->state == SYNC_INITIALSCAN))
                    {
                        while (sync->dirnotify->notifyq[DirNotify::EXTRA].size())
                        {
                            dstime dsmin = Waiter::ds - Sync::EXTRA_SCANNING_DELAY_DS;
                            Notification &notification = sync->dirnotify->notifyq[DirNotify::EXTRA].front();
                            if (notification.timestamp <= dsmin)
                            {
                                LOG_debug << "Processing extra fs notification";
                                sync->dirnotify->notify(DirNotify::DIREVENTS, notification.localnode,
                                                        notification.path.data(), notification.path.size());
                                sync->dirnotify->notifyq[DirNotify::EXTRA].pop_front();
                            }
                            else
                            {
                                dstime delay = (notification.timestamp - dsmin) + 1;
                                if (delay < mindelay)
                                {
                                    mindelay = delay;
                                }
                                break;
                            }
                        }
                    }
                }
                if (EVER(mindelay))
                {
                    syncextrabt.backoff(mindelay);
                    syncextraretry = true;
                }
                else
                {
                    syncextraretry = false;
                }

                for (int q = syncfslockretry ? DirNotify::RETRY : DirNotify::DIREVENTS; q >= DirNotify::DIREVENTS; q--)
                {
                    if (!syncfsopsfailed)
                    {
                        syncfslockretry = false;

                        // not retrying local operations: process pending notifyqs
                        for (it = syncs.begin(); it != syncs.end(); )
                        {
                            Sync* sync = *it++;

                            if (sync->state == SYNC_CANCELED || sync->state == SYNC_FAILED)
                            {
                                delete sync;
                                continue;
                            }
                            else if (sync->state == SYNC_ACTIVE || sync->state == SYNC_INITIALSCAN)
                            {
                                // process items from the notifyq until depleted
                                if (sync->dirnotify->notifyq[q].size())
                                {
                                    dstime dsretry;

                                    syncops = true;

                                    if ((dsretry = sync->procscanq(q)))
                                    {
                                        // we resume processing after dsretry has elapsed
                                        // (to avoid open-after-creation races with e.g. MS Office)
                                        if (EVER(dsretry))
                                        {
                                            if (!syncnagleretry || (dsretry + 1) < syncnaglebt.backoffdelta())
                                            {
                                                syncnaglebt.backoff(dsretry + 1);
                                            }

                                            syncnagleretry = true;
                                        }
                                        else
                                        {
                                            if (syncnagleretry)
                                            {
                                                syncnaglebt.arm();
                                            }
                                            syncactivity = true;
                                        }

                                        if (syncadding)
                                        {
                                            break;
                                        }
                                    }
                                    else
                                    {
                                        LOG_debug << "Pending MEGA nodes: " << synccreate.size();
                                        if (!syncadding)
                                        {
                                            LOG_debug << "Running syncup to create missing folders";
                                            syncup(&sync->localroot, &nds);
                                            sync->cachenodes();
                                        }

                                        // we interrupt processing the notifyq if the completion
                                        // of a node creation is required to continue
                                        break;
                                    }
                                }

                                if (sync->state == SYNC_INITIALSCAN && q == DirNotify::DIREVENTS && !sync->dirnotify->notifyq[q].size())
                                {
                                    sync->changestate(SYNC_ACTIVE);

                                    // scan for items that were deleted while the sync was stopped
                                    // FIXME: defer this until RETRY queue is processed
                                    sync->scanseqno++;
                                    sync->deletemissing(&sync->localroot);
                                }
                            }
                        }

                        if (syncadding)
                        {
                            break;
                        }
                    }
                }

                size_t totalpending = 0;
                size_t scanningpending = 0;
                for (int q = DirNotify::RETRY; q >= DirNotify::DIREVENTS; q--)
                {
                    for (it = syncs.begin(); it != syncs.end(); )
                    {
                        Sync* sync = *it++;
                        sync->cachenodes();

                        totalpending += sync->dirnotify->notifyq[q].size();
                        if (q == DirNotify::DIREVENTS)
                        {
                            scanningpending += sync->dirnotify->notifyq[q].size();
                        }
                        else if (!syncfslockretry && sync->dirnotify->notifyq[DirNotify::RETRY].size())
                        {
                            syncfslockretrybt.backoff(Sync::SCANNING_DELAY_DS);
                            fsaccess->local2path(&sync->dirnotify->notifyq[DirNotify::RETRY].front().path, &blockedfile);
                            syncfslockretry = true;
                        }
                    }
                }

                if (!syncfslockretry && !syncfsopsfailed)
                {
                    blockedfile.clear();
                }

                if (syncadding)
                {
                    // do not continue processing syncs while adding nodes
                    // just go to evaluate the main do-while loop
                    notifypurge();
                    continue;
                }

                // delete files that were overwritten by folders in checkpath()
                execsyncdeletions();  

                if (synccreate.size())
                {
                    syncupdate();
                }

                // notify the app of the length of the pending scan queue
                if (scanningpending < 4)
                {
                    if (syncscanstate)
                    {
                        LOG_debug << "Scanning finished";
                        app->syncupdate_scanning(false);
                        syncscanstate = false;
                    }
                }
                else if (scanningpending > 10)
                {
                    if (!syncscanstate)
                    {
                        LOG_debug << "Scanning started";
                        app->syncupdate_scanning(true);
                        syncscanstate = true;
                    }
                }

                if (prevpending && !totalpending)
                {
                    LOG_debug << "Scan queue processed, triggering a scan";
                    syncdownrequired = true;
                }

                notifypurge();

                if (!syncadding && (syncactivity || syncops))
                {
                    for (it = syncs.begin(); it != syncs.end(); it++)
                    {
                        // make sure that the remote synced folder still exists
                        if (!(*it)->localroot.node)
                        {
                            LOG_err << "The remote root node doesn't exist";
                            (*it)->errorcode = API_ENOENT;
                            (*it)->changestate(SYNC_FAILED);
                        }
                    }

                    // perform aggregate ops that require all scanqs to be fully processed
                    for (it = syncs.begin(); it != syncs.end(); it++)
                    {
                        if ((*it)->dirnotify->notifyq[DirNotify::DIREVENTS].size()
                          || (*it)->dirnotify->notifyq[DirNotify::RETRY].size())
                        {
                            if (!syncnagleretry && !syncfslockretry)
                            {
                                syncactivity = true;
                            }

                            break;
                        }
                    }

                    if (it == syncs.end())
                    {
                        // execution of notified deletions - these are held in localsyncnotseen and
                        // kept pending until all creations (that might reference them for the purpose of
                        // copying) have completed and all notification queues have run empty (to ensure
                        // that moves are not executed as deletions+additions.
                        if (localsyncnotseen.size() && !synccreate.size())
                        {
                            // ... execute all pending deletions
                            string path;
                            FileAccess *fa = fsaccess->newfileaccess();
                            while (localsyncnotseen.size())
                            {
                                LocalNode* l = *localsyncnotseen.begin();
                                unlinkifexists(l, fa, &path);
                                delete l;
                            }
                            delete fa;
                        }

                        // process filesystem notifications for active syncs unless we
                        // are retrying local fs writes
                        if (!syncfsopsfailed)
                        {
                            LOG_verbose << "syncops: " << syncactivity << syncnagleretry
                                        << syncfslockretry << synccreate.size();
                            syncops = false;

                            // FIXME: only syncup for subtrees that were actually
                            // updated to reduce CPU load
                            bool repeatsyncup = false;
                            bool syncupdone = false;
                            for (it = syncs.begin(); it != syncs.end(); it++)
                            {
                                if (((*it)->state == SYNC_ACTIVE || (*it)->state == SYNC_INITIALSCAN)
                                 && !syncadding && syncuprequired && !syncnagleretry)
                                {
                                    LOG_debug << "Running syncup on demand";
                                    repeatsyncup |= !syncup(&(*it)->localroot, &nds);
                                    syncupdone = true;
                                    (*it)->cachenodes();
                                }
                            }
                            syncuprequired = !syncupdone || repeatsyncup;

                            if (EVER(nds))
                            {
                                if (!syncnagleretry || (nds - Waiter::ds) < syncnaglebt.backoffdelta())
                                {
                                    syncnaglebt.backoff(nds - Waiter::ds);
                                }

                                syncnagleretry = true;
                                syncuprequired = true;
                            }

                            // delete files that were overwritten by folders in syncup()
                            execsyncdeletions();  

                            if (synccreate.size())
                            {
                                syncupdate();
                            }

                            unsigned totalnodes = 0;

                            // we have no sync-related operations pending - trigger processing if at least one
                            // filesystem item is notified or initiate a full rescan if there has been
                            // an event notification failure (or event notification is unavailable)
                            bool scanfailed = false;
                            for (it = syncs.begin(); it != syncs.end(); it++)
                            {
                                Sync* sync = *it;

                                totalnodes += sync->localnodes[FILENODE] + sync->localnodes[FOLDERNODE];

                                if (sync->state == SYNC_ACTIVE || sync->state == SYNC_INITIALSCAN)
                                {
                                    if (sync->dirnotify->notifyq[DirNotify::DIREVENTS].size()
                                     || sync->dirnotify->notifyq[DirNotify::RETRY].size())
                                    {
                                        break;
                                    }
                                    else
                                    {
                                        if (sync->fullscan)
                                        {
                                            // recursively delete all LocalNodes that were deleted (not moved or renamed!)
                                            sync->deletemissing(&sync->localroot);
                                            sync->cachenodes();
                                        }

                                        // if the directory events notification subsystem is permanently unavailable or
                                        // has signaled a temporary error, initiate a full rescan
                                        if (sync->state == SYNC_ACTIVE)
                                        {
                                            sync->fullscan = false;

                                            if (syncscanbt.armed()
                                                    && (sync->dirnotify->failed || fsaccess->notifyfailed
                                                        || sync->dirnotify->error || fsaccess->notifyerr))
                                            {
                                                LOG_warn << "Sync scan failed " << sync->dirnotify->failed
                                                         << " " << fsaccess->notifyfailed
                                                         << " " << sync->dirnotify->error
                                                         << " " << fsaccess->notifyerr;
                                                if (sync->dirnotify->failed)
                                                {
                                                    LOG_warn << "The cause was: " << sync->dirnotify->failreason;
                                                }
                                                scanfailed = true;

                                                sync->scan(&sync->localroot.localname, NULL);
                                                sync->dirnotify->error = 0;
                                                sync->fullscan = true;
                                                sync->scanseqno++;
                                            }
                                        }
                                    }
                                }
                            }

                            if (scanfailed)
                            {
                                fsaccess->notifyerr = false;
                                dstime backoff = 300 + totalnodes / 128;
                                syncscanbt.backoff(backoff);
                                syncscanfailed = true;
                                LOG_warn << "Next full scan in " << backoff << " ds";
                            }

                            // clear pending global notification error flag if all syncs were marked
                            // to be rescanned
                            if (fsaccess->notifyerr && it == syncs.end())
                            {
                                fsaccess->notifyerr = false;
                            }

                            execsyncdeletions();  
                        }
                    }
                }
            }
        }
        else
        {
            notifypurge();

            // sync timer: retry syncdown() ops in case of local filesystem lock clashes
            if (syncdownretry && syncdownbt.armed())
            {
                syncdownretry = false;
                syncdownrequired = true;
            }

            if (syncdownrequired)
            {
                syncdownrequired = false;
                if (!fetchingnodes)
                {
                    LOG_verbose << "Running syncdown";
                    bool success = true;
                    for (it = syncs.begin(); it != syncs.end(); it++)
                    {
                        // make sure that the remote synced folder still exists
                        if (!(*it)->localroot.node)
                        {
                            LOG_err << "The remote root node doesn't exist";
                            (*it)->errorcode = API_ENOENT;
                            (*it)->changestate(SYNC_FAILED);
                        }
                        else
                        {
                            string localpath = (*it)->localroot.localname;
                            if ((*it)->state == SYNC_ACTIVE || (*it)->state == SYNC_INITIALSCAN)
                            {
                                LOG_debug << "Running syncdown on demand";
                                if (!syncdown(&(*it)->localroot, &localpath, true))
                                {
                                    // a local filesystem item was locked - schedule periodic retry
                                    // and force a full rescan afterwards as the local item may
                                    // be subject to changes that are notified with obsolete paths
                                    success = false;
                                    (*it)->dirnotify->error = true;
                                }

                                (*it)->cachenodes();
                            }
                        }
                    }

                    // notify the app if a lock is being retried
                    if (success)
                    {
                        syncuprequired = true;
                        syncdownretry = false;
                        syncactivity = true;

                        if (syncfsopsfailed)
                        {
                            syncfsopsfailed = false;
                            app->syncupdate_local_lockretry(false);
                        }
                    }
                    else
                    {
                        if (!syncfsopsfailed)
                        {
                            syncfsopsfailed = true;
                            app->syncupdate_local_lockretry(true);
                        }

                        syncdownretry = true;
                        syncdownbt.backoff(50);
                    }
                }
                else
                {
                    LOG_err << "Syncdown requested while fetchingnodes is set";
                }
            }
        }
#endif

        notifypurge();

        if (!badhostcs && badhosts.size() && btbadhost.armed())
        {
            // report hosts affected by failed requests
            LOG_debug << "Sending badhost report: " << badhosts;
            badhostcs = new HttpReq();
            badhostcs->posturl = APIURL;
            badhostcs->posturl.append("pf?h");
            badhostcs->outbuf = badhosts;
            badhostcs->type = REQ_JSON;
            badhostcs->post(this);
            badhosts.clear();
        }

        if (!workinglockcs && requestLock && btworkinglock.armed())
        {
            LOG_debug << "Sending lock request";
            workinglockcs = new HttpReq();
            workinglockcs->posturl = APIURL;
            workinglockcs->posturl.append("cs?");
            workinglockcs->posturl.append(auth);
            workinglockcs->posturl.append("&wlt=1");
            workinglockcs->type = REQ_JSON;
            workinglockcs->post(this);
        }


        for (vector<TimerWithBackoff *>::iterator it = bttimers.begin(); it != bttimers.end(); )
        {
            TimerWithBackoff *bttimer = *it;
            if (bttimer->armed())
            {
                restag = bttimer->tag;
                app->timer_result(API_OK);
                delete bttimer;
                it = bttimers.erase(it);
            }
            else
            {
                ++it;
            }
        }

        httpio->updatedownloadspeed();
        httpio->updateuploadspeed();
    } while (httpio->doio() || execdirectreads() || (!pendingcs && reqs.cmdspending() && btcs.armed()) || looprequested);
}

// get next event time from all subsystems, then invoke the waiter if needed
// returns true if an engine-relevant event has occurred, false otherwise
int MegaClient::wait()
{
    int r = preparewait();
    if (r)
    {
        return r;
    }
    r |= dowait();
    r |= checkevents();
    return r;
}

int MegaClient::preparewait()
{
    dstime nds;

    // get current dstime and clear wait events
    WAIT_CLASS::bumpds();

#ifdef ENABLE_SYNC
    // sync directory scans in progress or still processing sc packet without having
    // encountered a locally locked item? don't wait.
    if (syncactivity || syncdownrequired || (!scpaused && jsonsc.pos && (syncsup || !statecurrent) && !syncdownretry))
    {
        nds = Waiter::ds;
    }
    else
#endif
    {
        // next retry of a failed transfer
        nds = NEVER;

        if (httpio->success && chunkfailed)
        {
            // there is a pending transfer retry, don't wait
            nds = Waiter::ds;
        }

        nexttransferretry(PUT, &nds);
        nexttransferretry(GET, &nds);

        // retry transferslots
        for (transferslot_list::iterator it = tslots.begin(); it != tslots.end(); it++)
        {
            if (!(*it)->retrybt.armed())
            {
                (*it)->retrybt.update(&nds);
            }
        }

        for (pendinghttp_map::iterator it = pendinghttp.begin(); it != pendinghttp.end(); it++)
        {
            if (it->second->isbtactive)
            {
                it->second->bt.update(&nds);
            }

            if (it->second->maxbt.nextset())
            {
                it->second->maxbt.update(&nds);
            }
        }

        // retry failed client-server requests
        if (!pendingcs)
        {
            btcs.update(&nds);
        }

        // retry failed server-client requests
        if (!pendingsc && *scsn)
        {
            btsc.update(&nds);
        }

        // retry failed badhost requests
        if (!badhostcs && badhosts.size())
        {
            btbadhost.update(&nds);
        }

        if (!workinglockcs && requestLock)
        {
            btworkinglock.update(&nds);
        }

        for (vector<TimerWithBackoff *>::iterator cit = bttimers.begin(); cit != bttimers.end(); cit++)
        {
            (*cit)->update(&nds);
        }

        // retry failed file attribute puts
        if (faretrying)
        {
            btpfa.update(&nds);
        }

        // retry failed file attribute gets
        for (fafc_map::iterator cit = fafcs.begin(); cit != fafcs.end(); cit++)
        {
            if (cit->second->req.status == REQ_INFLIGHT)
            {
                cit->second->timeout.update(&nds);
            }
            else if (cit->second->fafs[1].size() || cit->second->fafs[0].size())
            {
                cit->second->bt.update(&nds);
            }
        }

        // next pending pread event
        if (!dsdrns.empty())
        {
            if (dsdrns.begin()->first < nds)
            {
                if (dsdrns.begin()->first <= Waiter::ds)
                {
                    nds = Waiter::ds;
                }
                else
                {
                    nds = dsdrns.begin()->first;
                }
            }
        }

        if (cachedug)
        {
            btugexpiration.update(&nds);
        }

#ifdef ENABLE_SYNC
        // sync rescan
        if (syncscanfailed)
        {
            syncscanbt.update(&nds);
        }

        // retrying of transient failed read ops
        if (syncfslockretry && !syncdownretry && !syncadding
                && statecurrent && !syncdownrequired && !syncfsopsfailed)
        {
            LOG_debug << "Waiting for a temporary error checking filesystem notification";
            syncfslockretrybt.update(&nds);
        }

        // retrying of transiently failed syncdown() updates
        if (syncdownretry)
        {
            syncdownbt.update(&nds);
        }

        // triggering of Nagle-delayed sync PUTs
        if (syncnagleretry)
        {
            syncnaglebt.update(&nds);
        }

        if (syncextraretry)
        {
            syncextrabt.update(&nds);
        }
#endif

        // detect stuck network
        if (EVER(httpio->lastdata) && !pendingcs)
        {
            dstime timeout = httpio->lastdata + HttpIO::NETWORKTIMEOUT;

            if (timeout > Waiter::ds && timeout < nds)
            {
                nds = timeout;
            }
            else if (timeout <= Waiter::ds)
            {
                nds = 0;
            }
        }

        if (pendingcs && EVER(pendingcs->lastdata))
        {
            if (EVER(disconnecttimestamp))
            {
                if (disconnecttimestamp > Waiter::ds && disconnecttimestamp < nds)
                {
                    nds = disconnecttimestamp;
                }
                else if (disconnecttimestamp <= Waiter::ds)
                {
                    nds = 0;
                }
            }
            else if (!requestLock && !fetchingnodes)
            {
                dstime timeout = pendingcs->lastdata + HttpIO::REQUESTTIMEOUT;
                if (timeout > Waiter::ds && timeout < nds)
                {
                    nds = timeout;
                }
                else if (timeout <= Waiter::ds)
                {
                    nds = 0;
                }
            }
            else if (workinglockcs && EVER(workinglockcs->lastdata)
                     && workinglockcs->status == REQ_INFLIGHT)
            {
                dstime timeout = workinglockcs->lastdata + HttpIO::REQUESTTIMEOUT;
                if (timeout > Waiter::ds && timeout < nds)
                {
                    nds = timeout;
                }
                else if (timeout <= Waiter::ds)
                {
                    nds = 0;
                }
            }
        }


        if (badhostcs && EVER(badhostcs->lastdata)
                && badhostcs->status == REQ_INFLIGHT)
        {
            dstime timeout = badhostcs->lastdata + HttpIO::REQUESTTIMEOUT;
            if (timeout > Waiter::ds && timeout < nds)
            {
                nds = timeout;
            }
            else if (timeout <= Waiter::ds)
            {
                nds = 0;
            }
        }

        if (!jsonsc.pos && pendingsc && pendingsc->status == REQ_INFLIGHT)
        {
            dstime timeout = pendingsc->lastdata + HttpIO::SCREQUESTTIMEOUT;
            if (timeout > Waiter::ds && timeout < nds)
            {
                nds = timeout;
            }
            else if (timeout <= Waiter::ds)
            {
                nds = 0;
            }
        }
    }

    // immediate action required?
    if (!nds)
    {
        return Waiter::NEEDEXEC;
    }

    // nds is either MAX_INT (== no pending events) or > Waiter::ds
    if (EVER(nds))
    {
        nds -= Waiter::ds;
    }

    waiter->init(nds);

    // set subsystem wakeup criteria (WinWaiter assumes httpio to be set first!)
    waiter->wakeupby(httpio, Waiter::NEEDEXEC);
    waiter->wakeupby(fsaccess, Waiter::NEEDEXEC);

    return 0;
}

int MegaClient::dowait()
{
    return waiter->wait();
}

int MegaClient::checkevents()
{
    int r =  httpio->checkevents(waiter);
    r |= fsaccess->checkevents(waiter);
    if (gfx)
    {
        r |= gfx->checkevents(waiter);
    }
    return r;
}

// reset all backoff timers and transfer retry counters
bool MegaClient::abortbackoff(bool includexfers)
{
    bool r = false;

    WAIT_CLASS::bumpds();

    if (includexfers)
    {
        overquotauntil = 0;
        int end = (ststatus != STORAGE_RED) ? PUT : GET;
        for (int d = GET; d <= end; d += PUT - GET)
        {
            for (transfer_map::iterator it = transfers[d].begin(); it != transfers[d].end(); it++)
            {
                if (it->second->bt.arm())
                {
                    r = true;
                }

                if (it->second->slot && it->second->slot->retrying)
                {
                    if (it->second->slot->retrybt.arm())
                    {
                        r = true;
                    }
                }
            }
        }

        for (handledrn_map::iterator it = hdrns.begin(); it != hdrns.end();)
        {
            (it++)->second->retry(API_OK);
        }
    }

    for (pendinghttp_map::iterator it = pendinghttp.begin(); it != pendinghttp.end(); it++)
    {
        if (it->second->bt.arm())
        {
            r = true;
        }
    }

    if (btcs.arm())
    {
        r = true;
    }

    if (btbadhost.arm())
    {
        r = true;
    }

    if (btworkinglock.arm())
    {
        r = true;
    }

    if (!pendingsc && btsc.arm())
    {
        r = true;
    }

    if (activefa.size() < MAXPUTFA && btpfa.arm())
    {
        r = true;
    }

    for (fafc_map::iterator it = fafcs.begin(); it != fafcs.end(); it++)
    {
        if (it->second->req.status != REQ_INFLIGHT && it->second->bt.arm())
        {
            r = true;
        }
    }

    return r;
}

// this will dispatch the next queued transfer unless one is already in
// progress and force isn't set
// returns true if dispatch occurred, false otherwise
bool MegaClient::dispatch(direction_t d)
{
    // do we have any transfer slots available?
    if (!slotavail())
    {
        LOG_verbose << "No slots available";
        return false;
    }

    // file attribute jam? halt uploads.
    if (d == PUT && queuedfa.size() > MAXQUEUEDFA)
    {
        LOG_warn << "Attribute queue full: " << queuedfa.size();
        return false;
    }

    Transfer *nexttransfer;
    TransferSlot *ts = NULL;

    for (;;)
    {
        nexttransfer = transferlist.nexttransfer(d);

        // no inactive transfers ready?
        if (!nexttransfer)
        {
            return false;
        }

        if (!nexttransfer->localfilename.size())
        {
            // this is a fresh transfer rather than the resumption of a partly
            // completed and deferred one
            if (d == PUT)
            {
                // generate fresh random encryption key/CTR IV for this file
                byte keyctriv[SymmCipher::KEYLENGTH + sizeof(int64_t)];
                rng.genblock(keyctriv, sizeof keyctriv);
                memcpy(nexttransfer->transferkey, keyctriv, SymmCipher::KEYLENGTH);
                nexttransfer->ctriv = MemAccess::get<uint64_t>((const char*)keyctriv + SymmCipher::KEYLENGTH);
            }
            else
            {
                // set up keys for the decryption of this file (k == NULL => private node)
                Node* n;
                const byte* k = NULL;

                // locate suitable template file
                for (file_list::iterator it = nexttransfer->files.begin(); it != nexttransfer->files.end(); it++)
                {
                    if ((*it)->hprivate && !(*it)->hforeign)
                    {
                        // the size field must be valid right away for
                        // MegaClient::moretransfers()
                        if ((n = nodebyhandle((*it)->h)) && n->type == FILENODE)
                        {
                            k = (const byte*)n->nodekey.data();
                            nexttransfer->size = n->size;
                        }
                    }
                    else
                    {
                        k = (*it)->filekey;
                        nexttransfer->size = (*it)->size;
                    }

                    if (k)
                    {
                        memcpy(nexttransfer->transferkey, k, SymmCipher::KEYLENGTH);
                        SymmCipher::xorblock(k + SymmCipher::KEYLENGTH, nexttransfer->transferkey);
                        nexttransfer->ctriv = MemAccess::get<int64_t>((const char*)k + SymmCipher::KEYLENGTH);
                        nexttransfer->metamac = MemAccess::get<int64_t>((const char*)k + SymmCipher::KEYLENGTH + sizeof(int64_t));
                        break;
                    }
                }

                if (!k)
                {
                    return false;
                }
            }

            nexttransfer->localfilename.clear();

            // set file localnames (ultimate target) and one transfer-wide temp
            // localname
            for (file_list::iterator it = nexttransfer->files.begin();
                 !nexttransfer->localfilename.size() && it != nexttransfer->files.end(); it++)
            {
                (*it)->prepare();
            }

            // app-side transfer preparations (populate localname, create thumbnail...)
            app->transfer_prepare(nexttransfer);
        }

        bool openok;
        bool openfinished = false;

        // verify that a local path was given and start/resume transfer
        if (nexttransfer->localfilename.size())
        {
            if (!nexttransfer->slot)
            {
                // allocate transfer slot
                ts = new TransferSlot(nexttransfer);
            }
            else
            {
                ts = nexttransfer->slot;
            }

            if (ts->fa->asyncavailable())
            {
                if (!nexttransfer->asyncopencontext)
                {
                    LOG_debug << "Starting async open";

                    // try to open file (PUT transfers: open in nonblocking mode)
                    nexttransfer->asyncopencontext = (d == PUT)
                        ? ts->fa->asyncfopen(&nexttransfer->localfilename)
                        : ts->fa->asyncfopen(&nexttransfer->localfilename, false, true, nexttransfer->size);
                    asyncfopens++;
                }

                if (nexttransfer->asyncopencontext->finished)
                {
                    LOG_debug << "Async open finished";
                    openok = !nexttransfer->asyncopencontext->failed;
                    openfinished = true;
                    delete nexttransfer->asyncopencontext;
                    nexttransfer->asyncopencontext = NULL;
                    asyncfopens--;
                }

                assert(!asyncfopens);
                //FIXME: Improve the management of asynchronous fopen when they can
                //be really asynchronous. All transfers could open its file in this
                //stage (not good) and, if we limit it, the transfer queue could hang because
                //it's full of transfers in that state. Transfer moves also complicates
                //the management because transfers that haven't been opened could be
                //placed over transfers that are already being opened.
                //Probably, the best approach is to add the slot of these transfers to
                //the queue and ensure that all operations (transfer moves, pauses)
                //are correctly cancelled when needed
            }
            else
            {
                // try to open file (PUT transfers: open in nonblocking mode)
                openok = (d == PUT)
                        ? ts->fa->fopen(&nexttransfer->localfilename)
                        : ts->fa->fopen(&nexttransfer->localfilename, false, true);
                openfinished = true;
            }

            if (openfinished && openok)
            {
                handle h = UNDEF;
                bool hprivate = true;
                const char *privauth = NULL;
                const char *pubauth = NULL;
                const char *chatauth = NULL;

                nexttransfer->pos = 0;
                nexttransfer->progresscompleted = 0;

                if (d == GET || nexttransfer->tempurls.size())
                {
                    m_off_t p = 0;

                    // resume at the end of the last contiguous completed block
                    for (chunkmac_map::iterator it = nexttransfer->chunkmacs.begin();
                         it != nexttransfer->chunkmacs.end(); it++)
                    {
                        m_off_t chunkceil = ChunkedHash::chunkceil(it->first, nexttransfer->size);

                        if (nexttransfer->pos == it->first && it->second.finished)
                        {
                            nexttransfer->pos = chunkceil;
                            nexttransfer->progresscompleted = chunkceil;
                        }
                        else if (it->second.finished)
                        {
                            m_off_t chunksize = chunkceil - ChunkedHash::chunkfloor(it->first);
                            nexttransfer->progresscompleted += chunksize;
                        }
                        else
                        {
                            nexttransfer->progresscompleted += it->second.offset;
                            p += it->second.offset;
                        }
                    }

                    if (nexttransfer->progresscompleted > nexttransfer->size)
                    {
                        LOG_err << "Invalid transfer progress!";
                        nexttransfer->pos = nexttransfer->size;
                        nexttransfer->progresscompleted = nexttransfer->size;
                    }

                    ts->updatecontiguousprogress();
                    LOG_debug << "Resuming transfer at " << nexttransfer->pos
                              << " Completed: " << nexttransfer->progresscompleted
                              << " Contiguous: " << ts->progresscontiguous
                              << " Partial: " << p << " Size: " << nexttransfer->size
                              << " ultoken: " << (nexttransfer->ultoken != NULL);
                }
                else
                {
                    nexttransfer->chunkmacs.clear();
                }

                ts->progressreported = nexttransfer->progresscompleted;

                if (d == PUT)
                {
                    if (ts->fa->mtime != nexttransfer->mtime || ts->fa->size != nexttransfer->size)
                    {
                        LOG_warn << "Modification detected starting upload.   Size: " << nexttransfer->size << "  Mtime: " << nexttransfer->mtime
                                 << "    FaSize: " << ts->fa->size << "  FaMtime: " << ts->fa->mtime;
                        nexttransfer->failed(API_EREAD);
                        continue;
                    }

                    // create thumbnail/preview imagery, if applicable (FIXME: do not re-create upon restart)
                    if (nexttransfer->localfilename.size() && !nexttransfer->uploadhandle)
                    {
                        nexttransfer->uploadhandle = getuploadhandle();

                        if (!gfxdisabled && gfx && gfx->isgfx(&nexttransfer->localfilename))
                        {
                            // we want all imagery to be safely tucked away before completing the upload, so we bump minfa
                            nexttransfer->minfa += gfx->gendimensionsputfa(ts->fa, &nexttransfer->localfilename, nexttransfer->uploadhandle, nexttransfer->transfercipher(), -1, false);
                        }
                    }
                }
                else
                {
                    for (file_list::iterator it = nexttransfer->files.begin();
                         it != nexttransfer->files.end(); it++)
                    {
                        if (!(*it)->hprivate || (*it)->hforeign || nodebyhandle((*it)->h))
                        {
                            h = (*it)->h;
                            hprivate = (*it)->hprivate;
                            privauth = (*it)->privauth.size() ? (*it)->privauth.c_str() : NULL;
                            pubauth = (*it)->pubauth.size() ? (*it)->pubauth.c_str() : NULL;
                            chatauth = (*it)->chatauth;
                            break;
                        }
                        else
                        {
                            LOG_err << "Unexpected node ownership";
                        }
                    }
                }

                // dispatch request for temporary source/target URL
                if (nexttransfer->tempurls.size())
                {
                    ts->transferbuf.setIsRaid(nexttransfer, nexttransfer->tempurls, nexttransfer->pos, ts->maxRequestSize);
                    app->transfer_prepare(nexttransfer);
                }
                else
                {
                    reqs.add((ts->pendingcmd = (d == PUT)
                          ? (Command*)new CommandPutFile(this, ts, putmbpscap)
                          : (Command*)new CommandGetFile(this, ts, NULL, h, hprivate, privauth, pubauth, chatauth)));
                }

                LOG_debug << "Activating transfer";
                ts->slots_it = tslots.insert(tslots.begin(), ts);

                // notify the app about the starting transfer
                for (file_list::iterator it = nexttransfer->files.begin();
                     it != nexttransfer->files.end(); it++)
                {
                    (*it)->start();
                }
                app->transfer_update(nexttransfer);

                return true;
            }
            else if (openfinished)
            {
                string utf8path;
                fsaccess->local2path(&nexttransfer->localfilename, &utf8path);
                if (d == GET)
                {
                    LOG_err << "Error dispatching transfer. Temporary file not writable: " << utf8path;
                    nexttransfer->failed(API_EWRITE);
                }
                else if (!ts->fa->retry)
                {
                    LOG_err << "Error dispatching transfer. Local file permanently unavailable: " << utf8path;
                    nexttransfer->failed(API_EREAD);
                }
                else
                {
                    LOG_warn << "Error dispatching transfer. Local file temporarily unavailable: " << utf8path;
                    nexttransfer->failed(API_EREAD);
                }
            }
        }
        else
        {
            LOG_err << "Error preparing transfer. No localfilename";
            nexttransfer->failed(API_EREAD);
        }
    }
}

// generate upload handle for this upload
// (after 65536 uploads, a node handle clash is possible, but far too unlikely
// to be of real-world concern)
handle MegaClient::getuploadhandle()
{
    byte* ptr = (byte*)(&nextuh + 1);

    while (!++*--ptr);

    return nextuh;
}

// do we have an upload that is still waiting for file attributes before being completed?
void MegaClient::checkfacompletion(handle th, Transfer* t)
{
    if (th)
    {
        bool delayedcompletion;
        handletransfer_map::iterator htit;

        if ((delayedcompletion = !t))
        {
            // abort if upload still running
            if ((htit = faputcompletion.find(th)) == faputcompletion.end())
            {
                LOG_debug << "Upload still running checking a file attribute - " << th;
                return;
            }

            t = htit->second;
        }

        int facount = 0;

        // do we have the pre-set threshold number of file attributes available? complete upload.
        for (fa_map::iterator it = pendingfa.lower_bound(pair<handle, fatype>(th, 0));
             it != pendingfa.end() && it->first.first == th; it++)
        {
            facount++;
        }

        if (facount < t->minfa)
        {
            LOG_debug << "Pending file attributes for upload - " << th <<  " : " << (t->minfa < facount);
            if (!delayedcompletion)
            {
                // we have insufficient file attributes available: remove transfer and put on hold
                t->faputcompletion_it = faputcompletion.insert(pair<handle, Transfer*>(th, t)).first;

                transfers[t->type].erase(t->transfers_it);
                t->transfers_it = transfers[t->type].end();

                delete t->slot;
                t->slot = NULL;

                LOG_debug << "Transfer put on hold. Total: " << faputcompletion.size();
            }

            return;
        }
    }
    else
    {
        LOG_warn << "NULL file attribute handle";
    }

    LOG_debug << "Transfer finished, sending callbacks - " << th;    
    t->state = TRANSFERSTATE_COMPLETED;
    t->completefiles();
    looprequested = true;
    app->transfer_complete(t);
    delete t;
}

// clear transfer queue
void MegaClient::freeq(direction_t d)
{
    for (transfer_map::iterator it = transfers[d].begin(); it != transfers[d].end(); )
    {
        delete it++->second;
    }
}

// determine next scheduled transfer retry
// FIXME: make this an ordered set and only check the first element instead of
// scanning the full map!
void MegaClient::nexttransferretry(direction_t d, dstime* dsmin)
{
    for (transfer_map::iterator it = transfers[d].begin(); it != transfers[d].end(); it++)
    {
        if ((!it->second->slot || !it->second->slot->fa)
         && it->second->bt.nextset())
        {
            it->second->bt.update(dsmin);
            if (it->second->bt.armed())
            {
                // fire the timer only once but keeping it armed
                it->second->bt.set(0);
                LOG_debug << "Disabling armed transfer backoff";
            }
        }
    }
}

// disconnect all HTTP connections (slows down operations, but is semantically neutral)
void MegaClient::disconnect()
{
    if (pendingcs)
    {
        app->request_response_progress(-1, -1);
        pendingcs->disconnect();
    }

    if (pendingsc)
    {
        pendingsc->disconnect();
    }

    abortlockrequest();

    for (pendinghttp_map::iterator it = pendinghttp.begin(); it != pendinghttp.end(); it++)
    {
        it->second->disconnect();
    }

    for (transferslot_list::iterator it = tslots.begin(); it != tslots.end(); it++)
    {
        (*it)->disconnect();
    }

    for (handledrn_map::iterator it = hdrns.begin(); it != hdrns.end();)
    {
        (it++)->second->retry(API_OK);
    }

    for (putfa_list::iterator it = activefa.begin(); it != activefa.end(); it++)
    {
        (*it)->disconnect();
    }

    for (fafc_map::iterator it = fafcs.begin(); it != fafcs.end(); it++)
    {
        it->second->req.disconnect();
    }

    for (transferslot_list::iterator it = tslots.begin(); it != tslots.end(); it++)
    {
        (*it)->errorcount = 0;
    }

    if (badhostcs)
    {
        badhostcs->disconnect();
    }

    httpio->lastdata = NEVER;
    httpio->disconnect();

    app->notify_disconnect();
}

// force retrieval of pending actionpackets immediately
// by closing pending sc, reset backoff and clear waitd URL
void MegaClient::catchup()
{
    if (pendingsc)
    {
        pendingsc->disconnect();

        delete pendingsc;
        pendingsc = NULL;
    }
    btcs.reset();
    scnotifyurl.clear();
}

void MegaClient::abortlockrequest()
{
    delete workinglockcs;
    workinglockcs = NULL;
    btworkinglock.reset();
    requestLock = false;
    disconnecttimestamp = NEVER;
}

void MegaClient::logout()
{
    if (loggedin() != FULLACCOUNT)
    {
        removecaches();
        locallogout();

        restag = reqtag;
        app->logout_result(API_OK);
        return;
    }

    loggingout++;
    reqs.add(new CommandLogout(this));
}

void MegaClient::locallogout()
{
    delete sctable;
    sctable = NULL;
    pendingsccommit = false;

    me = UNDEF;
    publichandle = UNDEF;
    cachedscsn = UNDEF;
    achievements_enabled = false;
    isNewSession = false;
    tsLogin = 0;
    versions_disabled = false;
    accountsince = 0;
    gmfa_enabled = false;
    ssrs_enabled = false;
    nsr_enabled = false;
    aplvp_enabled = false;
    loggingout = 0;
    cachedug = false;
    minstreamingrate = -1;

    freeq(GET);
    freeq(PUT);

    disconnect();
    closetc();

    purgenodesusersabortsc();

    reqs.clear();

    delete pendingcs;
    pendingcs = NULL;

    for (putfa_list::iterator it = queuedfa.begin(); it != queuedfa.end(); it++)
    {
        delete *it;
    }

    for (putfa_list::iterator it = activefa.begin(); it != activefa.end(); it++)
    {
        delete *it;
    }

    for (pendinghttp_map::iterator it = pendinghttp.begin(); it != pendinghttp.end(); it++)
    {
        delete it->second;
    }

    for (vector<TimerWithBackoff *>::iterator it = bttimers.begin(); it != bttimers.end();  it++)
    {
        delete *it;
    }

    queuedfa.clear();
    activefa.clear();
    pendinghttp.clear();
    bttimers.clear();
    xferpaused[PUT] = false;
    xferpaused[GET] = false;
    putmbpscap = 0;
    fetchingnodes = false;
    fetchnodestag = 0;
    ststatus = STORAGE_GREEN;
    overquotauntil = 0;
    scpaused = false;

    for (fafc_map::iterator cit = fafcs.begin(); cit != fafcs.end(); cit++)
    {
        for (int i = 2; i--; )
        {
    	    for (faf_map::iterator it = cit->second->fafs[i].begin(); it != cit->second->fafs[i].end(); it++)
    	    {
                delete it->second;
    	    }
        }

        delete cit->second;
    }

    fafcs.clear();

    pendingfa.clear();

    // erase keys & session ID
#ifdef ENABLE_CHAT
    resetKeyring();
#endif

    key.setkey(SymmCipher::zeroiv);
    asymkey.resetkey();
    memset((char*)auth.c_str(), 0, auth.size());
    auth.clear();
    sessionkey.clear();
    accountversion = 0;
    accountsalt.clear();
    sid.clear();
    k.clear();

    init();

    if (dbaccess)
    {
        dbaccess->currentDbVersion = DbAccess::LEGACY_DB_VERSION;
    }

#ifdef ENABLE_SYNC
    syncadding = 0;
    totalLocalNodes = 0;
#endif

#ifdef ENABLE_CHAT
    fetchingkeys = false;
#endif
}

void MegaClient::removecaches()
{
    if (sctable)
    {
        sctable->remove();
        delete sctable;
        sctable = NULL;
        pendingsccommit = false;
    }

#ifdef ENABLE_SYNC
    for (sync_list::iterator it = syncs.begin(); it != syncs.end(); it++)
    {
        if ((*it)->statecachetable)
        {
            (*it)->statecachetable->remove();
            delete (*it)->statecachetable;
            (*it)->statecachetable = NULL;
        }
    }
#endif

    disabletransferresumption();
}

const char *MegaClient::version()
{
    return TOSTRING(MEGA_MAJOR_VERSION)
            "." TOSTRING(MEGA_MINOR_VERSION)
            "." TOSTRING(MEGA_MICRO_VERSION);
}

void MegaClient::getlastversion(const char *appKey)
{
    reqs.add(new CommandGetVersion(this, appKey));
}

void MegaClient::getlocalsslcertificate()
{
    reqs.add(new CommandGetLocalSSLCertificate(this));
}

void MegaClient::dnsrequest(const char *hostname)
{
    GenericHttpReq *req = new GenericHttpReq(rng);
    req->tag = reqtag;
    req->maxretries = 0;
    pendinghttp[reqtag] = req;
    req->posturl = (usehttps ? string("https://") : string("http://")) + hostname;
    req->dns(this);
}

void MegaClient::gelbrequest(const char *service, int timeoutds, int retries)
{
    GenericHttpReq *req = new GenericHttpReq(rng);
    req->tag = reqtag;
    req->maxretries = retries;
    if (timeoutds > 0)
    {
        req->maxbt.backoff(timeoutds);
    }
    pendinghttp[reqtag] = req;
    req->posturl = GELBURL;
    req->posturl.append("?service=");
    req->posturl.append(service);
    req->protect = true;
    req->get(this);
}

void MegaClient::sendchatstats(const char *json, int port)
{
    GenericHttpReq *req = new GenericHttpReq(rng);
    req->tag = reqtag;
    req->maxretries = 0;
    pendinghttp[reqtag] = req;
    req->posturl = CHATSTATSURL;
    if (port > 0)
    {
        req->posturl.append(":");
        char stringPort[6];
        sprintf(stringPort, "%d", port);
        req->posturl.append(stringPort);
    }
    req->posturl.append("/stats");
    req->protect = true;
    req->out->assign(json);
    req->post(this);
}

void MegaClient::sendchatlogs(const char *json, const char *aid, int port)
{
    GenericHttpReq *req = new GenericHttpReq(rng);
    req->tag = reqtag;
    req->maxretries = 0;
    pendinghttp[reqtag] = req;
    req->posturl = CHATSTATSURL;
    if (port > 0)
    {
        req->posturl.append(":");
        char stringPort[6];
        sprintf(stringPort, "%d", port);
        req->posturl.append(stringPort);
    }
    req->posturl.append("/msglog?aid=");
    req->posturl.append(aid);
    req->posturl.append("&t=e");
    req->protect = true;
    req->out->assign(json);
    req->post(this);
}

void MegaClient::httprequest(const char *url, int method, bool binary, const char *json, int retries)
{
    GenericHttpReq *req = new GenericHttpReq(rng, binary);
    req->tag = reqtag;
    req->maxretries = retries;
    pendinghttp[reqtag] = req;
    if (method == METHOD_GET)
    {
        req->posturl = url;
        req->get(this);
    }
    else
    {
        req->posturl = url;
        if (json)
        {
            req->out->assign(json);
        }
        req->post(this);
    }
}

// process server-client request
bool MegaClient::procsc()
{
    nameid name;

#ifdef ENABLE_SYNC
    char test[] = "},{\"a\":\"t\",\"i\":\"";
    char test2[32] = "\",\"t\":{\"f\":[{\"h\":\"";
    bool stop = false;
    bool newnodes = false;
#endif
    Node* dn = NULL;

    for (;;)
    {
        if (!insca)
        {
            switch (jsonsc.getnameid())
            {
                case 'w':
                    jsonsc.storeobject(&scnotifyurl);
                    break;

                case MAKENAMEID2('s', 'n'):
                    // the sn element is guaranteed to be the last in sequence
                    setscsn(&jsonsc);
                    notifypurge();
                    if (sctable)
                    {
                        if (!pendingcs && !csretrying && !reqs.cmdspending())
                        {
                            sctable->commit();
                            sctable->begin();
                            app->notify_dbcommit();
                            pendingsccommit = false;
                        }
                        else
                        {
                            LOG_debug << "Postponing DB commit until cs requests finish";
                            pendingsccommit = true;
                        }
                    }
                    break;
                    
                case EOO:
                    LOG_debug << "Processing of action packets finished";
                    mergenewshares(1);
                    applykeys();

                    if (!statecurrent)
                    {
                        if (fetchingnodes)
                        {
                            notifypurge();
                            if (sctable)
                            {
                                sctable->commit();
                                sctable->begin();
                                pendingsccommit = false;
                            }

                            WAIT_CLASS::bumpds();
                            fnstats.timeToResult = Waiter::ds - fnstats.startTime;
                            fnstats.timeToCurrent = fnstats.timeToResult;

                            fetchingnodes = false;
                            restag = fetchnodestag;
                            fetchnodestag = 0;
                            app->fetchnodes_result(API_OK);
                            app->notify_dbcommit();

                            WAIT_CLASS::bumpds();
                            fnstats.timeToSyncsResumed = Waiter::ds - fnstats.startTime;
                        }
                        else
                        {
                            WAIT_CLASS::bumpds();
                            fnstats.timeToCurrent = Waiter::ds - fnstats.startTime;
                        }
                        fnstats.nodesCurrent = nodes.size();

                        statecurrent = true;
                        app->nodes_current();
                        LOG_debug << "Local filesystem up to date";

                        if (notifyStorageChangeOnStateCurrent)
                        {
                            app->notify_storage(STORAGE_CHANGE);
                            notifyStorageChangeOnStateCurrent = false;
                        }

                        if (tctable && cachedfiles.size())
                        {
                            tctable->begin();
                            for (unsigned int i = 0; i < cachedfiles.size(); i++)
                            {
                                direction_t type = NONE;
                                File *file = app->file_resume(&cachedfiles.at(i), &type);
                                if (!file || (type != GET && type != PUT))
                                {
                                    tctable->del(cachedfilesdbids.at(i));
                                    continue;
                                }
                                nextreqtag();
                                file->dbid = cachedfilesdbids.at(i);
                                if (!startxfer(type, file))
                                {
                                    tctable->del(cachedfilesdbids.at(i));
                                    continue;
                                }
                            }
                            cachedfiles.clear();
                            cachedfilesdbids.clear();
                            tctable->commit();
                        }

                        WAIT_CLASS::bumpds();
                        fnstats.timeToTransfersResumed = Waiter::ds - fnstats.startTime;

                        string report;
                        fnstats.toJsonArray(&report);

                        sendevent(99426, report.c_str(), 0);

                        // NULL vector: "notify all elements"
                        app->nodes_updated(NULL, int(nodes.size()));
                        app->users_updated(NULL, int(users.size()));
                        app->pcrs_updated(NULL, int(pcrindex.size()));
#ifdef ENABLE_CHAT
                        app->chats_updated(NULL, int(chats.size()));
#endif
                        for (node_map::iterator it = nodes.begin(); it != nodes.end(); it++)
                        {
                            memset(&(it->second->changed), 0, sizeof it->second->changed);
                        }

                        // historic user alerts are not supported for public folders
                        if (sid.size())
                        {
                            // now that we have loaded cached state, and caught up actionpackets since that state
                            // (or just fetched everything if there was no cache), our next sc request can be for useralerts
                            useralerts.begincatchup = true;
                        }
                    }
                    app->catchup_result();
                    return true;

                case 'a':
                    if (jsonsc.enterarray())
                    {
                        LOG_debug << "Processing action packets";
                        insca = true;
                        break;
                    }
                    // fall through
                default:
                    if (!jsonsc.storeobject())
                    {
                        LOG_err << "Error parsing sc request";
                        return true;
                    }
            }
        }

        if (insca)
        {
            if (jsonsc.enterobject())
            {
                // the "a" attribute is guaranteed to be the first in the object
                if (jsonsc.getnameid() == 'a')
                {
                    if (!statecurrent)
                    {
                        fnstats.actionPackets++;
                    }

                    name = jsonsc.getnameid();

                    // only process server-client request if not marked as
                    // self-originating ("i" marker element guaranteed to be following
                    // "a" element if present)
                    if (fetchingnodes || memcmp(jsonsc.pos, "\"i\":\"", 5)
                     || memcmp(jsonsc.pos + 5, sessionid, sizeof sessionid)
                     || jsonsc.pos[5 + sizeof sessionid] != '"')
                    {
#ifdef ENABLE_CHAT
                        bool readingPublicChat = false;
#endif
                        switch (name)
                        {
                            case 'u':
                                // node update
                                sc_updatenode();
#ifdef ENABLE_SYNC
                                if (!fetchingnodes)
                                {
                                    // run syncdown() before continuing
                                    applykeys();
                                    return false;
                                }
#endif
                                break;

                            case 't':
#ifdef ENABLE_SYNC
                                if (!fetchingnodes && !stop)
                                {
                                    for (int i=4; jsonsc.pos[i] && jsonsc.pos[i] != ']'; i++)
                                    {
                                        if (!memcmp(&jsonsc.pos[i-4], "\"t\":1", 5))
                                        {
                                            stop = true;
                                            break;
                                        }
                                    }
                                }
#endif

                                // node addition
                                useralerts.beginNotingSharedNodes();
                                sc_newnodes();
                                mergenewshares(1);
                                useralerts.convertNotedSharedNodes(true);

#ifdef ENABLE_SYNC
                                if (!fetchingnodes)
                                {
                                    if (stop)
                                    {
                                        // run syncdown() before continuing
                                        applykeys();
                                        return false;
                                    }
                                    else
                                    {
                                        newnodes = true;
                                    }
                                }
#endif
                                break;

                            case 'd':
                                // node deletion
                                dn = sc_deltree();

#ifdef ENABLE_SYNC
                                if (fetchingnodes)
                                {
                                    break;
                                }

                                if (dn && !memcmp(jsonsc.pos, test, 16))
                                {
                                    Base64::btoa((byte *)&dn->nodehandle, sizeof(dn->nodehandle), &test2[18]);
                                    if (!memcmp(&jsonsc.pos[26], test2, 26))
                                    {
                                        // it's a move operation, stop parsing after completing it
                                        stop = true;
                                        break;
                                    }
                                }

                                // run syncdown() to process the deletion before continuing
                                applykeys();
                                return false;
#endif
                                break;

                            case 's':
                            case MAKENAMEID2('s', '2'):
                                // share addition/update/revocation
                                if (sc_shares())
                                {
                                    int creqtag = reqtag;
                                    reqtag = 0;
                                    mergenewshares(1);
                                    reqtag = creqtag;
                                }
                                break;

                            case 'c':
                                // contact addition/update
                                sc_contacts();
                                break;

                            case 'k':
                                // crypto key request
                                sc_keys();
                                break;

                            case MAKENAMEID2('f', 'a'):
                                // file attribute update
                                sc_fileattr();
                                break;

                            case MAKENAMEID2('u', 'a'):
                                // user attribute update
                                sc_userattr();
                                break;

                            case MAKENAMEID4('p', 's', 't', 's'):
                                if (sc_upgrade())
                                {
                                    app->account_updated();
                                    abortbackoff(true);
                                }
                                break;

                            case MAKENAMEID4('p', 's', 'e', 's'):
                                sc_paymentreminder();
                                break;

                            case MAKENAMEID3('i', 'p', 'c'):
                                // incoming pending contact request (to us)
                                sc_ipc();
                                break;

                            case MAKENAMEID3('o', 'p', 'c'):
                                // outgoing pending contact request (from us)
                                sc_opc();
                                break;

                            case MAKENAMEID4('u', 'p', 'c', 'i'):
                                // incoming pending contact request update (accept/deny/ignore)
                                sc_upc(true);
                                break;

                            case MAKENAMEID4('u', 'p', 'c', 'o'):
                                // outgoing pending contact request update (from them, accept/deny/ignore)
                                sc_upc(false);
                                break;

                            case MAKENAMEID2('p','h'):
                                // public links handles
                                sc_ph();
                                break;

                            case MAKENAMEID2('s','e'):
                                // set email
                                sc_se();
                                break;
#ifdef ENABLE_CHAT
                            case MAKENAMEID4('m', 'c', 'p', 'c'):      // fall-through
                            {
                                readingPublicChat = true;
                            }
                            case MAKENAMEID3('m', 'c', 'c'):
                                // chat creation / peer's invitation / peer's removal
                                sc_chatupdate(readingPublicChat);
                                break;

                            case MAKENAMEID5('m', 'c', 'f', 'p', 'c'):      // fall-through
                            case MAKENAMEID4('m', 'c', 'f', 'c'):
                                // chat flags update
                                sc_chatflags();
                                break;

                            case MAKENAMEID5('m', 'c', 'p', 'n', 'a'):      // fall-through
                            case MAKENAMEID4('m', 'c', 'n', 'a'):
                                // granted / revoked access to a node
                                sc_chatnode();
                                break;
#endif
                            case MAKENAMEID3('u', 'a', 'c'):
                                sc_uac();
                                break;

                            case MAKENAMEID2('l', 'a'):
                                // last acknowledged
                                sc_la();
                                break;
                        }
                    }
                }

                jsonsc.leaveobject();
            }
            else
            {
                jsonsc.leavearray();
                insca = false;

#ifdef ENABLE_SYNC
                if (!fetchingnodes && newnodes)
                {
                    applykeys();
                    return false;
                }
#endif
            }
        }
    }
}

// update the user's local state cache
// (note that if immediate-completion commands have been issued in the
// meantime, the state of the affected nodes
// may be ahead of the recorded scsn - their consistency will be checked by
// subsequent server-client commands.)
// initsc() is called after all initial decryption has been performed, so we
// are tolerant towards incomplete/faulty nodes.
void MegaClient::initsc()
{
    if (sctable)
    {
        bool complete;

        sctable->begin();
        sctable->truncate();

        // 1. write current scsn
        handle tscsn;
        Base64::atob(scsn, (byte*)&tscsn, sizeof tscsn);
        complete = sctable->put(CACHEDSCSN, (char*)&tscsn, sizeof tscsn);

        if (complete)
        {
            // 2. write all users
            for (user_map::iterator it = users.begin(); it != users.end(); it++)
            {
                if (!(complete = sctable->put(CACHEDUSER, &it->second, &key)))
                {
                    break;
                }
            }
        }

        if (complete)
        {
            // 3. write new or modified nodes, purge deleted nodes
            for (node_map::iterator it = nodes.begin(); it != nodes.end(); it++)
            {
                if (!(complete = sctable->put(CACHEDNODE, it->second, &key)))
                {
                    break;
                }
            }
        }

        if (complete)
        {
            // 4. write new or modified pcrs, purge deleted pcrs
            for (handlepcr_map::iterator it = pcrindex.begin(); it != pcrindex.end(); it++)
            {
                if (!(complete = sctable->put(CACHEDPCR, it->second, &key)))
                {
                    break;
                }
            }
        }

#ifdef ENABLE_CHAT
        if (complete)
        {
            // 5. write new or modified chats
            for (textchat_map::iterator it = chats.begin(); it != chats.end(); it++)
            {
                if (!(complete = sctable->put(CACHEDCHAT, it->second, &key)))
                {
                    break;
                }
            }
        }
        LOG_debug << "Saving SCSN " << scsn << " with " << nodes.size() << " nodes, " << users.size() << " users, " << pcrindex.size() << " pcrs and " << chats.size() << " chats to local cache (" << complete << ")";
#else

        LOG_debug << "Saving SCSN " << scsn << " with " << nodes.size() << " nodes and " << users.size() << " users and " << pcrindex.size() << " pcrs to local cache (" << complete << ")";
 #endif
        finalizesc(complete);
    }
}

// erase and and fill user's local state cache
void MegaClient::updatesc()
{
    if (sctable)
    {
        string t;

        sctable->get(CACHEDSCSN, &t);

        if (t.size() != sizeof cachedscsn)
        {
            if (t.size())
            {
                LOG_err << "Invalid scsn size";
            }
            return;
        }

        bool complete;

        // 1. update associated scsn
        handle tscsn;
        Base64::atob(scsn, (byte*)&tscsn, sizeof tscsn);
        complete = sctable->put(CACHEDSCSN, (char*)&tscsn, sizeof tscsn);

        if (complete)
        {
            // 2. write new or update modified users
            for (user_vector::iterator it = usernotify.begin(); it != usernotify.end(); it++)
            {
                char base64[12];
                if ((*it)->show == INACTIVE && (*it)->userhandle != me)
                {
                    if ((*it)->dbid)
                    {
                        LOG_verbose << "Removing inactive user from database: " << (Base64::btoa((byte*)&((*it)->userhandle),MegaClient::USERHANDLE,base64) ? base64 : "");
                        if (!(complete = sctable->del((*it)->dbid)))
                        {
                            break;
                        }
                    }
                }
                else
                {
                    LOG_verbose << "Adding/updating user to database: " << (Base64::btoa((byte*)&((*it)->userhandle),MegaClient::USERHANDLE,base64) ? base64 : "");
                    if (!(complete = sctable->put(CACHEDUSER, *it, &key)))
                    {
                        break;
                    }
                }
            }
        }

        if (complete)
        {
            // 3. write new or modified nodes, purge deleted nodes
            for (node_vector::iterator it = nodenotify.begin(); it != nodenotify.end(); it++)
            {
                char base64[12];
                if ((*it)->changed.removed)
                {
                    if ((*it)->dbid)
                    {
                        LOG_verbose << "Removing node from database: " << (Base64::btoa((byte*)&((*it)->nodehandle),MegaClient::NODEHANDLE,base64) ? base64 : "");
                        if (!(complete = sctable->del((*it)->dbid)))
                        {
                            break;
                        }
                    }
                }
                else
                {
                    LOG_verbose << "Adding node to database: " << (Base64::btoa((byte*)&((*it)->nodehandle),MegaClient::NODEHANDLE,base64) ? base64 : "");
                    if (!(complete = sctable->put(CACHEDNODE, *it, &key)))
                    {
                        break;
                    }
                }
            }
        }

        if (complete)
        {
            // 4. write new or modified pcrs, purge deleted pcrs
            for (pcr_vector::iterator it = pcrnotify.begin(); it != pcrnotify.end(); it++)
            {
                char base64[12];
                if ((*it)->removed())
                {
                    if ((*it)->dbid)
                    {
                        LOG_verbose << "Removing pcr from database: " << (Base64::btoa((byte*)&((*it)->id),MegaClient::PCRHANDLE,base64) ? base64 : "");
                        if (!(complete = sctable->del((*it)->dbid)))
                        {
                            break;
                        }
                    }
                }
                else if (!(*it)->removed())
                {
                    LOG_verbose << "Adding pcr to database: " << (Base64::btoa((byte*)&((*it)->id),MegaClient::PCRHANDLE,base64) ? base64 : "");
                    if (!(complete = sctable->put(CACHEDPCR, *it, &key)))
                    {
                        break;
                    }
                }
            }
        }

#ifdef ENABLE_CHAT
        if (complete)
        {
            // 5. write new or modified chats
            for (textchat_map::iterator it = chatnotify.begin(); it != chatnotify.end(); it++)
            {
                char base64[12];
                LOG_verbose << "Adding chat to database: " << (Base64::btoa((byte*)&(it->second->id),MegaClient::CHATHANDLE,base64) ? base64 : "");
                if (!(complete = sctable->put(CACHEDCHAT, it->second, &key)))
                {
                    break;
                }
            }
        }
        LOG_debug << "Saving SCSN " << scsn << " with " << nodenotify.size() << " modified nodes, " << usernotify.size() << " users, " << pcrnotify.size() << " pcrs and " << chatnotify.size() << " chats to local cache (" << complete << ")";
#else
        LOG_debug << "Saving SCSN " << scsn << " with " << nodenotify.size() << " modified nodes, " << usernotify.size() << " users and " << pcrnotify.size() << " pcrs to local cache (" << complete << ")";
#endif
        finalizesc(complete);
    }
}

// commit or purge local state cache
void MegaClient::finalizesc(bool complete)
{
    if (complete)
    {
        Base64::atob(scsn, (byte*)&cachedscsn, sizeof cachedscsn);
    }
    else
    {
        sctable->remove();

        LOG_err << "Cache update DB write error - disabling caching";

        delete sctable;
        sctable = NULL;
        pendingsccommit = false;
    }
}

// queue node file attribute for retrieval or cancel retrieval
error MegaClient::getfa(handle h, string *fileattrstring, string *nodekey, fatype t, int cancel)
{
    // locate this file attribute type in the nodes's attribute string
    handle fah;
    int p, pp;

    // find position of file attribute or 0 if not present
    if (!(p = Node::hasfileattribute(fileattrstring, t)))
    {
        return API_ENOENT;
    }

    pp = p - 1;

    while (pp && fileattrstring->at(pp - 1) >= '0' && fileattrstring->at(pp - 1) <= '9')
    {
        pp--;
    }

    if (p == pp)
    {
        return API_ENOENT;
    }

    if (Base64::atob(strchr(fileattrstring->c_str() + p, '*') + 1, (byte*)&fah, sizeof(fah)) != sizeof(fah))
    {
        return API_ENOENT;
    }

    int c = atoi(fileattrstring->c_str() + pp);

    if (cancel)
    {
        // cancel pending request
        fafc_map::iterator cit;

        if ((cit = fafcs.find(c)) != fafcs.end())
        {
            faf_map::iterator it;

            for (int i = 2; i--; )
            {
                if ((it = cit->second->fafs[i].find(fah)) != cit->second->fafs[i].end())
                {
                    delete it->second;
                    cit->second->fafs[i].erase(it);

                    // none left: tear down connection
                    if (!cit->second->fafs[1].size() && cit->second->req.status == REQ_INFLIGHT)
                    {
                        cit->second->req.disconnect();
                    }

                    return API_OK;
                }
            }
        }

        return API_ENOENT;
    }
    else
    {
        // add file attribute cluster channel and set cluster reference node handle
        FileAttributeFetchChannel** fafcp = &fafcs[c];

        if (!*fafcp)
        {
            *fafcp = new FileAttributeFetchChannel(this);
        }

        if (!(*fafcp)->fafs[1].count(fah))
        {
            (*fafcp)->fahref = fah;

            // map returned handle to type/node upon retrieval response
            FileAttributeFetch** fafp = &(*fafcp)->fafs[0][fah];

            if (!*fafp)
            {
                *fafp = new FileAttributeFetch(h, *nodekey, t, reqtag);
            }
            else
            {
                restag = (*fafp)->tag;
                return API_EEXIST;
            }
        }
        else
        {
            FileAttributeFetch** fafp = &(*fafcp)->fafs[1][fah];
            restag = (*fafp)->tag;
            return API_EEXIST;
        }

        return API_OK;
    }
}

// build pending attribute string for this handle and remove
void MegaClient::pendingattrstring(handle h, string* fa)
{
    char buf[128];

    for (fa_map::iterator it = pendingfa.lower_bound(pair<handle, fatype>(h, 0));
         it != pendingfa.end() && it->first.first == h; )
    {
        if (it->first.second != fa_media)
        {
            sprintf(buf, "/%u*", (unsigned)it->first.second);
            Base64::btoa((byte*)&it->second.first, sizeof(it->second.first), strchr(buf + 3, 0));
            fa->append(buf + !fa->size());
            LOG_debug << "Added file attribute to putnodes. Remaining: " << pendingfa.size()-1;
        }
        pendingfa.erase(it++);
    }
}

// attach file attribute to a file (th can be upload or node handle)
// FIXME: to avoid unnecessary roundtrips to the attribute servers, also cache locally
void MegaClient::putfa(handle th, fatype t, SymmCipher* key, string* data, bool checkAccess)
{
    // CBC-encrypt attribute data (padded to next multiple of BLOCKSIZE)
    data->resize((data->size() + SymmCipher::BLOCKSIZE - 1) & -SymmCipher::BLOCKSIZE);
    key->cbc_encrypt((byte*)data->data(), int(data->size()));

    queuedfa.push_back(new HttpReqCommandPutFA(this, th, t, data, checkAccess));
    LOG_debug << "File attribute added to queue - " << th << " : " << queuedfa.size() << " queued, " << activefa.size() << " active";

    // no other file attribute storage request currently in progress? POST this one.
    while (activefa.size() < MAXPUTFA && queuedfa.size())
    {
        putfa_list::iterator curfa = queuedfa.begin();
        HttpReqCommandPutFA *fa = *curfa;
        queuedfa.erase(curfa);
        activefa.push_back(fa);
        fa->status = REQ_INFLIGHT;
        reqs.add(fa);
    }
}

// has the limit of concurrent transfer tslots been reached?
bool MegaClient::slotavail() const
{
    return tslots.size() < MAXTOTALTRANSFERS;
}

// returns 1 if more transfers of the requested type can be dispatched
// (back-to-back overlap pipelining)
// FIXME: support overlapped partial reads (and support partial reads in the
// first place)
bool MegaClient::moretransfers(direction_t d)
{
    m_off_t r = 0;
    unsigned int total = 0;

    // don't dispatch if all tslots busy
    if (!slotavail())
    {
        return false;
    }

    // determine average speed and total amount of data remaining for the given
    // direction
    for (transferslot_list::iterator it = tslots.begin(); it != tslots.end(); it++)
    {
        if ((*it)->transfer->type == d)
        {
            r += (*it)->transfer->size - (*it)->progressreported;
            total++;
        }
    }

    if (total >= MAXTRANSFERS)
    {
        return false;
    }

    m_off_t speed = (d == GET) ? httpio->downloadSpeed : httpio->uploadSpeed;

    // always blindly dispatch transfers up to MINPIPELINE
    // dispatch more transfers if only a a little chunk per transfer left
    // dispatch more if only two seconds of transfers left
    if (r < MINPIPELINE || r < total * 131072 || (speed > 1024 && (r / speed) <= 2))
    {
        return true;
    }

    // otherwise, don't allow more than two concurrent transfers
    if (total >= 2)
    {
        return false;
    }

    // dispatch a second transfer if less than 512KB left
    if (r < 524288)
    {
        return true;
    }
    return false;
}

bool MegaClient::setstoragestatus(storagestatus_t status)
{
    if (ststatus != status)
    {
        storagestatus_t pststatus = ststatus;
        ststatus = status;
        app->notify_storage(ststatus);
        if (pststatus == STORAGE_RED)
        {
            abortbackoff(true);
        }
        return true;
    }
    return false;
}

void MegaClient::dispatchmore(direction_t d)
{
    // keep pipeline full by dispatching additional queued transfers, if
    // appropriate and available
    while (moretransfers(d) && dispatch(d));
}

// server-client node update processing
void MegaClient::sc_updatenode()
{
    handle h = UNDEF;
    handle u = 0;
    const char* a = NULL;
    m_time_t ts = -1;

    for (;;)
    {
        switch (jsonsc.getnameid())
        {
            case 'n':
                h = jsonsc.gethandle();
                break;

            case 'u':
                u = jsonsc.gethandle(USERHANDLE);
                break;

            case MAKENAMEID2('a', 't'):
                a = jsonsc.getvalue();
                break;

            case MAKENAMEID2('t', 's'):
                ts = jsonsc.getint();
                break;

            case EOO:
                if (!ISUNDEF(h))
                {
                    Node* n;
                    bool notify = false;

                    if ((n = nodebyhandle(h)))
                    {
                        if (u && n->owner != u)
                        {
                            n->owner = u;
                            n->changed.owner = true;
                            notify = true;
                        }

                        if (a && ((n->attrstring && strcmp(n->attrstring->c_str(), a)) || !n->attrstring))
                        {
                            if (!n->attrstring)
                            {
                                n->attrstring = new string;
                            }
                            Node::copystring(n->attrstring, a);
                            n->changed.attrs = true;
                            notify = true;
                        }

                        if (ts != -1 && n->ctime != ts)
                        {
                            n->ctime = ts;
                            n->changed.ctime = true;
                            notify = true;
                        }

                        n->applykey();
                        n->setattr();

                        if (notify)
                        {
                            notifynode(n);
                        }
                    }
                }
                return;

            default:
                if (!jsonsc.storeobject())
                {
                    return;
                }
        }
    }
}

// read tree object (nodes and users)
void MegaClient::readtree(JSON* j)
{
    if (j->enterobject())
    {
        for (;;)
        {
            switch (jsonsc.getnameid())
            {
                case 'f':
                    readnodes(j, 1);
                    break;

                case MAKENAMEID2('f', '2'):
                    readnodes(j, 1);
                    break;

                case 'u':
                    readusers(j, true);
                    break;

                case EOO:
                    j->leaveobject();
                    return;

                default:
                    if (!jsonsc.storeobject())
                    {
                        return;
                    }
            }
        }
    }
}

// server-client newnodes processing
void MegaClient::sc_newnodes()
{
    for (;;)
    {
        switch (jsonsc.getnameid())
        {
            case 't':
                readtree(&jsonsc);
                break;

            case 'u':
                readusers(&jsonsc, true);
                break;

            case EOO:
                return;

            default:
                if (!jsonsc.storeobject())
                {
                    return;
                }
        }
    }
}

// share requests come in the following flavours:
// - n/k (set share key) (always symmetric)
// - n/o/u[/okd] (share deletion)
// - n/o/u/k/r/ts[/ok][/ha] (share addition) (k can be asymmetric)
// returns 0 in case of a share addition or error, 1 otherwise
bool MegaClient::sc_shares()
{
    handle h = UNDEF;
    handle oh = UNDEF;
    handle uh = UNDEF;
    handle p = UNDEF;
    handle ou = UNDEF;
    bool upgrade_pending_to_full = false;
    const char* k = NULL;
    const char* ok = NULL;
    bool okremoved = false;
    byte ha[SymmCipher::BLOCKSIZE];
    byte sharekey[SymmCipher::BLOCKSIZE];
    int have_ha = 0;
    accesslevel_t r = ACCESS_UNKNOWN;
    m_time_t ts = 0;
    int outbound;

    for (;;)
    {
        switch (jsonsc.getnameid())
        {
            case 'p':  // Pending contact request handle for an s2 packet
                p = jsonsc.gethandle(PCRHANDLE);
                break;

            case MAKENAMEID2('o', 'p'):
                upgrade_pending_to_full = true;
                break;

            case 'n':   // share node
                h = jsonsc.gethandle();
                break;

            case 'o':   // owner user
                oh = jsonsc.gethandle(USERHANDLE);
                break;

            case 'u':   // target user
                uh = jsonsc.is(EXPORTEDLINK) ? 0 : jsonsc.gethandle(USERHANDLE);
                break;

            case MAKENAMEID2('o', 'u'):
                ou = jsonsc.gethandle(USERHANDLE);
                break;

            case MAKENAMEID2('o', 'k'):  // owner key
                ok = jsonsc.getvalue();
                break;

            case MAKENAMEID3('o', 'k', 'd'):
                okremoved = (jsonsc.getint() == 1); // owner key removed
                break;

            case MAKENAMEID2('h', 'a'):  // outgoing share signature
                have_ha = Base64::atob(jsonsc.getvalue(), ha, sizeof ha) == sizeof ha;
                break;

            case 'r':   // share access level
                r = (accesslevel_t)jsonsc.getint();
                break;

            case MAKENAMEID2('t', 's'):  // share timestamp
                ts = jsonsc.getint();
                break;

            case 'k':   // share key
                k = jsonsc.getvalue();
                break;

            case EOO:
                // we do not process share commands unless logged into a full
                // account
                if (loggedin() < FULLACCOUNT)
                {
                    return false;
                }

                // need a share node
                if (ISUNDEF(h))
                {
                    return false;
                }

                // ignore unrelated share packets (should never be triggered)
                if (!ISUNDEF(oh) && !(outbound = (oh == me)) && (uh != me))
                {
                    return false;
                }

                // am I the owner of the share? use ok, otherwise k.
                if (ok && oh == me)
                {
                    k = ok;
                }

                if (k)
                {
                    if (!decryptkey(k, sharekey, sizeof sharekey, &key, 1, h))
                    {
                        return false;
                    }

                    if (ISUNDEF(oh) && ISUNDEF(uh))
                    {
                        // share key update on inbound share
                        newshares.push_back(new NewShare(h, 0, UNDEF, ACCESS_UNKNOWN, 0, sharekey));
                        return true;
                    }

                    if (!ISUNDEF(oh) && (!ISUNDEF(uh) || !ISUNDEF(p)))
                    {
                        if (!outbound && oh != me && oh && statecurrent)
                        {
                            User* u = finduser(oh);
                            useralerts.add(new UserAlert::NewShare(h, oh, u ? u->email : "", ts, useralerts.nextId()));
                            useralerts.ignoreNextSharedNodesUnder(h);  // no need to alert on nodes already in the new share, which are delivered next
                        }

                        // new share - can be inbound or outbound
                        newshares.push_back(new NewShare(h, outbound,
                                                         outbound ? uh : oh,
                                                         r, ts, sharekey,
                                                         have_ha ? ha : NULL,
                                                         p, upgrade_pending_to_full));

                        //Returns false because as this is a new share, the node
                        //could not have been received yet
                        return false;
                    }
                }
                else
                {
                    if (!ISUNDEF(oh) && (!ISUNDEF(uh) || !ISUNDEF(p)))
                    {
                        handle peer = outbound ? uh : oh;
                        if (peer != me && peer && !ISUNDEF(peer) && statecurrent && ou != me)
                        {
                            User* u = finduser(peer);
                            useralerts.add(new UserAlert::DeletedShare(peer, u ? u->email : "", oh, h, ts == 0 ? m_time() : ts, useralerts.nextId()));
                        }

                        // share revocation or share without key
                        newshares.push_back(new NewShare(h, outbound,
                                                         peer, r, 0, NULL, NULL, p, false, okremoved));
                        return r == ACCESS_UNKNOWN;
                    }
                }

                return false;

            default:
                if (!jsonsc.storeobject())
                {
                    return false;
                }
        }
    }
}

bool MegaClient::sc_upgrade()
{
    string result;
    bool success = false;
    int proNumber = 0;
    int itemclass = 0;

    for (;;)
    {
        switch (jsonsc.getnameid())
        {
            case MAKENAMEID2('i', 't'):
                itemclass = int(jsonsc.getint()); // itemclass. For now, it's always 0.
                break;

            case 'p':
                proNumber = int(jsonsc.getint()); //pro type
                break;

            case 'r':
                jsonsc.storeobject(&result);
                if (result == "s")
                {
                   success = true;
                }
                break;

            case EOO:
                if (itemclass == 0 && statecurrent)
                {
                    useralerts.add(new UserAlert::Payment(success, proNumber, m_time(), useralerts.nextId()));
                }
                return success;

            default:
                if (!jsonsc.storeobject())
                {
                    return false;
                }
        }
    }
}

void MegaClient::sc_paymentreminder()
{
    m_time_t expiryts;

    for (;;)
    {
        switch (jsonsc.getnameid())
        {
        case MAKENAMEID2('t', 's'):
            expiryts = int(jsonsc.getint()); // timestamp
            break;

        case EOO:
            if (statecurrent)
            {
                useralerts.add(new UserAlert::PaymentReminder(expiryts, useralerts.nextId()));
            }
            return;

        default:
            if (!jsonsc.storeobject())
            {
                return;
            }
        }
    }
}

// user/contact updates come in the following format:
// u:[{c/m/ts}*] - Add/modify user/contact
void MegaClient::sc_contacts()
{
    handle ou = UNDEF;

    for (;;)
    {
        switch (jsonsc.getnameid())
        {
            case 'u':
                useralerts.startprovisional();
                readusers(&jsonsc, true);
                break;

            case MAKENAMEID2('o', 'u'):
                ou = jsonsc.gethandle(MegaClient::USERHANDLE);
                break;

            case EOO:
                useralerts.evalprovisional(ou);
                return;

            default:
                if (!jsonsc.storeobject())
                {
                    return;
                }
        }
    }
}

// server-client key requests/responses
void MegaClient::sc_keys()
{
    handle h;
    Node* n = NULL;
    node_vector kshares;
    node_vector knodes;

    for (;;)
    {
        switch (jsonsc.getnameid())
        {
            case MAKENAMEID2('s', 'r'):
                procsr(&jsonsc);
                break;

            case 'h':
                if (!ISUNDEF(h = jsonsc.gethandle()) && (n = nodebyhandle(h)) && n->sharekey)
                {
                    kshares.push_back(n);   // n->inshare is checked in cr_response
                }
                break;

            case 'n':
                if (jsonsc.enterarray())
                {
                    while (!ISUNDEF(h = jsonsc.gethandle()) && (n = nodebyhandle(h)))
                    {
                        knodes.push_back(n);
                    }

                    jsonsc.leavearray();
                }
                break;

            case MAKENAMEID2('c', 'r'):
                proccr(&jsonsc);
                break;

            case EOO:
                cr_response(&kshares, &knodes, NULL);
                return;

            default:
                if (!jsonsc.storeobject())
                {
                    return;
                }
        }
    }
}

// server-client file attribute update
void MegaClient::sc_fileattr()
{
    Node* n = NULL;
    const char* fa = NULL;

    for (;;)
    {
        switch (jsonsc.getnameid())
        {
            case MAKENAMEID2('f', 'a'):
                fa = jsonsc.getvalue();
                break;

            case 'n':
                handle h;
                if (!ISUNDEF(h = jsonsc.gethandle()))
                {
                    n = nodebyhandle(h);
                }
                break;

            case EOO:
                if (fa && n)
                {
                    Node::copystring(&n->fileattrstring, fa);
                    n->changed.fileattrstring = true;
                    notifynode(n);
                }
                return;

            default:
                if (!jsonsc.storeobject())
                {
                    return;
                }
        }
    }
}

// server-client user attribute update notification
void MegaClient::sc_userattr()
{
    handle uh = UNDEF;
    User *u = NULL;

    string ua, uav;
    string_vector ualist;    // stores attribute names
    string_vector uavlist;   // stores attribute versions
    string_vector::const_iterator itua, ituav;

    for (;;)
    {
        switch (jsonsc.getnameid())
        {
            case 'u':
                uh = jsonsc.gethandle(USERHANDLE);
                break;

            case MAKENAMEID2('u', 'a'):
                if (jsonsc.enterarray())
                {
                    while (jsonsc.storeobject(&ua))
                    {
                        ualist.push_back(ua);
                    }
                    jsonsc.leavearray();
                }
                break;

            case 'v':
                if (jsonsc.enterarray())
                {
                    while (jsonsc.storeobject(&uav))
                    {
                        uavlist.push_back(uav);
                    }
                    jsonsc.leavearray();
                }
                break;

            case EOO:
                if (ISUNDEF(uh))
                {
                    LOG_err << "Failed to parse the user :" << uh;
                }
                else if (!(u = finduser(uh)))
                {
                    LOG_debug << "User attributes update for non-existing user";
                }
                // if no version received (very old actionpacket)...
                else if ( !uavlist.size() )
                {
                    // ...invalidate all of the notified user attributes
                    for (itua = ualist.begin(); itua != ualist.end(); itua++)
                    {
                        attr_t type = User::string2attr(itua->c_str());
                        u->invalidateattr(type);
#ifdef ENABLE_CHAT
                        if (type == ATTR_KEYRING)
                        {
                            resetKeyring();
                        }
#endif
                    }
                    u->setTag(0);
                    notifyuser(u);
                }
                else if (ualist.size() == uavlist.size())
                {
                    // invalidate only out-of-date attributes
                    for (itua = ualist.begin(), ituav = uavlist.begin();
                         itua != ualist.end();
                         itua++, ituav++)
                    {
                        attr_t type = User::string2attr(itua->c_str());
                        const string *cacheduav = u->getattrversion(type);
                        if (cacheduav)
                        {
                            if (*cacheduav != *ituav)
                            {
                                u->invalidateattr(type);
#ifdef ENABLE_CHAT
                                if (type == ATTR_KEYRING)
                                {
                                    resetKeyring();
                                }
#endif
                            }
                            else
                            {
                                LOG_info << "User attribute already up to date";
                                return;
                            }
                        }
                        else
                        {
                            u->setChanged(type);

                            // if this attr was just created, add it to cache with empty value and set it as invalid
                            // (it will allow to detect if the attr exists upon resumption from cache, in case the value wasn't received yet)
                            if (type == ATTR_DISABLE_VERSIONS && !u->getattr(type))
                            {
                                string emptyStr;
                                u->setattr(type, &emptyStr, &emptyStr);
                                u->invalidateattr(type);
                            }
                        }

                        if (!fetchingnodes)
                        {
                            // silently fetch-upon-update this critical attribute
                            if (type == ATTR_DISABLE_VERSIONS)
                            {
                                getua(u, type, 0);
                            }
                            else if (type == ATTR_STORAGE_STATE)
                            {
                                if (!statecurrent)
                                {
                                    notifyStorageChangeOnStateCurrent = true;
                                }
                                else
                                {
                                    LOG_debug << "Possible storage status change";
                                    app->notify_storage(STORAGE_CHANGE);
                                }
                            }
                        }
                    }
                    u->setTag(0);
                    notifyuser(u);
                }
                else    // different number of attributes than versions --> error
                {
                    LOG_err << "Unpaired user attributes and versions";
                }
                return;

            default:
                if (!jsonsc.storeobject())
                {
                    return;
                }
        }
    }
}

// Incoming pending contact additions or updates, always triggered by the creator (reminders, deletes, etc)
void MegaClient::sc_ipc()
{
    // fields: m, ts, uts, rts, dts, msg, p, ps
    m_time_t ts = 0;
    m_time_t uts = 0;
    m_time_t rts = 0;
    m_time_t dts = 0;
    m_off_t clv = 0;
    const char *m = NULL;
    const char *msg = NULL;
    handle p = UNDEF;
    PendingContactRequest *pcr;

    bool done = false;
    while (!done)
    {
        switch (jsonsc.getnameid())
        {
            case 'm':
                m = jsonsc.getvalue();
                break;
            case MAKENAMEID2('t', 's'):
                ts = jsonsc.getint();
                break;
            case MAKENAMEID3('u', 't', 's'):
                uts = jsonsc.getint();
                break;
            case MAKENAMEID3('r', 't', 's'):
                rts = jsonsc.getint();
                break;
            case MAKENAMEID3('d', 't', 's'):
                dts = jsonsc.getint();
                break;
            case MAKENAMEID3('m', 's', 'g'):
                msg = jsonsc.getvalue();
                break;
            case MAKENAMEID3('c', 'l', 'v'):
                clv = jsonsc.getint();
                break;
            case 'p':
                p = jsonsc.gethandle(MegaClient::PCRHANDLE);
                break;
            case EOO:
                done = true;
                if (ISUNDEF(p))
                {
                    LOG_err << "p element not provided";
                    break;
                }

                if (m && statecurrent)
                {
                    string email;
                    Node::copystring(&email, m);
                    useralerts.add(new UserAlert::IncomingPendingContact(dts, rts, p, email, ts, useralerts.nextId()));
                }

                pcr = pcrindex.count(p) ? pcrindex[p] : (PendingContactRequest *) NULL;

                if (dts != 0)
                {
                    //Trying to remove an ignored request
                    if (pcr)
                    {
                        // this is a delete, find the existing object in state
                        pcr->uts = dts;
                        pcr->changed.deleted = true;
                    }
                }
                else if (pcr && rts != 0)
                {
                    // reminder
                    if (uts == 0)
                    {
                        LOG_err << "uts element not provided";
                        break;
                    }

                    pcr->uts = uts;
                    pcr->changed.reminded = true;
                }
                else
                {
                    // new
                    if (!m)
                    {
                        LOG_err << "m element not provided";
                        break;
                    }
                    if (ts == 0)
                    {
                        LOG_err << "ts element not provided";
                        break;
                    }
                    if (uts == 0)
                    {
                        LOG_err << "uts element not provided";
                        break;
                    }

                    pcr = new PendingContactRequest(p, m, NULL, ts, uts, msg, false);
                    mappcr(p, pcr);
                    pcr->autoaccepted = clv;
                }
                notifypcr(pcr);

                break;
            default:
                if (!jsonsc.storeobject())
                {
                    return;
                }
        }
    }
}

// Outgoing pending contact additions or updates, always triggered by the creator (reminders, deletes, etc)
void MegaClient::sc_opc()
{
    // fields: e, m, ts, uts, rts, dts, msg, p
    m_time_t ts = 0;
    m_time_t uts = 0;
    m_time_t rts = 0;
    m_time_t dts = 0;
    const char *e = NULL;
    const char *m = NULL;
    const char *msg = NULL;
    handle p = UNDEF;
    PendingContactRequest *pcr;

    bool done = false;
    while (!done)
    {
        switch (jsonsc.getnameid())
        {
            case 'e':
                e = jsonsc.getvalue();
                break;
            case 'm':
                m = jsonsc.getvalue();
                break;
            case MAKENAMEID2('t', 's'):
                ts = jsonsc.getint();
                break;
            case MAKENAMEID3('u', 't', 's'):
                uts = jsonsc.getint();
                break;
            case MAKENAMEID3('r', 't', 's'):
                rts = jsonsc.getint();
                break;
            case MAKENAMEID3('d', 't', 's'):
                dts = jsonsc.getint();
                break;
            case MAKENAMEID3('m', 's', 'g'):
                msg = jsonsc.getvalue();
                break;
            case 'p':
                p = jsonsc.gethandle(MegaClient::PCRHANDLE);
                break;
            case EOO:
                done = true;
                if (ISUNDEF(p))
                {
                    LOG_err << "p element not provided";
                    break;
                }

                pcr = pcrindex.count(p) ? pcrindex[p] : (PendingContactRequest *) NULL;

                if (dts != 0) // delete PCR
                {
                    // this is a delete, find the existing object in state
                    if (pcr)
                    {
                        pcr->uts = dts;
                        pcr->changed.deleted = true;
                    }
                }
                else if (!e || !m || ts == 0 || uts == 0)
                {
                    LOG_err << "Pending Contact Request is incomplete.";
                    break;
                }
                else if (ts == uts) // add PCR
                {
                    pcr = new PendingContactRequest(p, e, m, ts, uts, msg, true);
                    mappcr(p, pcr);
                }
                else    // remind PCR
                {
                    if (rts == 0)
                    {
                        LOG_err << "Pending Contact Request is incomplete (rts element).";
                        break;
                    }

                    if (pcr)
                    {
                        pcr->uts = rts;
                        pcr->changed.reminded = true;
                    }
                }
                notifypcr(pcr);

                break;
            default:
                if (!jsonsc.storeobject())
                {
                    return;
                }
        }
    }
}

// Incoming pending contact request updates, always triggered by the receiver of the request (accepts, denies, etc)
void MegaClient::sc_upc(bool incoming)
{
    // fields: p, uts, s, m
    m_time_t uts = 0;
    int s = 0;
    const char *m = NULL;
    handle p = UNDEF, ou = UNDEF;
    PendingContactRequest *pcr;

    bool done = false;
    while (!done)
    {
        switch (jsonsc.getnameid())
        {
            case 'm':
                m = jsonsc.getvalue();
                break;
            case MAKENAMEID3('u', 't', 's'):
                uts = jsonsc.getint();
                break; 
            case 's':
                s = int(jsonsc.getint());
                break;
            case 'p':
                p = jsonsc.gethandle(MegaClient::PCRHANDLE);
                break;
            case MAKENAMEID2('o', 'u'):
                ou = jsonsc.gethandle(MegaClient::PCRHANDLE);
                break;
            case EOO:
                done = true;
                if (ISUNDEF(p))
                {
                    LOG_err << "p element not provided";
                    break;
                }

                pcr = pcrindex.count(p) ? pcrindex[p] : (PendingContactRequest *) NULL;

                if (!pcr)
                {
                    // As this was an update triggered by us, on an object we must know about, this is kinda a problem.                    
                    LOG_err << "upci PCR not found, huge massive problem";
                    break;
                }
                else
                {                    
                    if (!m)
                    {
                        LOG_err << "m element not provided";
                        break;
                    }
                    if (s == 0)
                    {
                        LOG_err << "s element not provided";
                        break;
                    }
                    if (uts == 0)
                    {
                        LOG_err << "uts element not provided";
                        break;
                    }

                    switch (s)
                    {
                        case 1:
                            // ignored
                            pcr->changed.ignored = true;
                            break;
                        case 2:
                            // accepted
                            pcr->changed.accepted = true;
                            break;
                        case 3:
                            // denied
                            pcr->changed.denied = true;
                            break;
                    }
                    pcr->uts = uts;
                }

                if (statecurrent && ou != me && (incoming || s != 2))
                {
                    string email;
                    Node::copystring(&email, m);
                    using namespace UserAlert;
                    useralerts.add(incoming ? (Base*) new UpdatedPendingContactIncoming(s, p, email, uts, useralerts.nextId())
                                            : (Base*) new UpdatedPendingContactOutgoing(s, p, email, uts, useralerts.nextId()));
                }

                notifypcr(pcr);

                break;
            default:
                if (!jsonsc.storeobject())
                {
                    return;
                }
        }
    }
}
// Public links updates
void MegaClient::sc_ph()
{
    // fields: h, ph, d, n, ets
    handle h = UNDEF;
    handle ph = UNDEF;
    bool deleted = false;
    bool created = false;
    bool updated = false;
    bool takendown = false;
    bool reinstated = false;
    m_time_t ets = 0;
    Node *n;

    bool done = false;
    while (!done)
    {
        switch (jsonsc.getnameid())
        {
        case 'h':
            h = jsonsc.gethandle(MegaClient::NODEHANDLE);
            break;
        case MAKENAMEID2('p','h'):
            ph = jsonsc.gethandle(MegaClient::NODEHANDLE);
            break;
        case 'd':
            deleted = (jsonsc.getint() == 1);
            break;
        case 'n':
            created = (jsonsc.getint() == 1);
            break;
        case 'u':
            updated = (jsonsc.getint() == 1);
            break;
        case MAKENAMEID4('d', 'o', 'w', 'n'):
            {
                int down = int(jsonsc.getint());
                takendown = (down == 1);
                reinstated = (down == 0);
            }
            break;
        case MAKENAMEID3('e', 't', 's'):
            ets = jsonsc.getint();
            break;
        case EOO:
            done = true;
            if (ISUNDEF(h))
            {
                LOG_err << "h element not provided";
                break;
            }
            if (ISUNDEF(ph))
            {
                LOG_err << "ph element not provided";
                break;
            }
            if (!deleted && !created && !updated && !takendown)
            {
                LOG_err << "d/n/u/down element not provided";
                break;
            }

            n = nodebyhandle(h);
            if (n)
            {
                if ((takendown || reinstated) && !ISUNDEF(h) && statecurrent)
                {
                    useralerts.add(new UserAlert::Takedown(takendown, reinstated, n->type, h, m_time(), useralerts.nextId()));
                }

                if (deleted)        // deletion
                {
                    if (n->plink)
                    {
                        delete n->plink;
                        n->plink = NULL;
                    }
                }
                else
                {
                    n->setpubliclink(ph, ets, takendown);
                }

                n->changed.publiclink = true;
                notifynode(n);
            }
            else
            {
                LOG_warn << "node for public link not found";
            }

            break;
        default:
            if (!jsonsc.storeobject())
            {
                return;
            }
        }
    }
}

void MegaClient::sc_se()
{
    // fields: e, s
    string email;
    int status = -1;
    handle uh = UNDEF;
    User *u;

    bool done = false;
    while (!done)
    {
        switch (jsonsc.getnameid())
        {
        case 'e':
            jsonsc.storeobject(&email);
            break;
        case 'u':
            uh = jsonsc.gethandle(USERHANDLE);
            break;
        case 's':
            status = int(jsonsc.getint());
            break;
        case EOO:
            done = true;
            if (email.empty())
            {
                LOG_err << "e element not provided";
                break;
            }
            if (uh == UNDEF)
            {
                LOG_err << "u element not provided";
                break;
            }
            if (status == -1)
            {
                LOG_err << "s element not provided";
                break;
            }
            if (status != EMAIL_REMOVED &&
                    status != EMAIL_PENDING_REMOVED &&
                    status != EMAIL_PENDING_ADDED &&
                    status != EMAIL_FULLY_ACCEPTED)
            {
                LOG_err << "unknown value for s element: " << status;
                break;
            }

            u = finduser(uh);
            if (!u)
            {
                LOG_warn << "user for email change not found. Not a contact?";
            }
            else if (status == EMAIL_FULLY_ACCEPTED)
            {
                LOG_debug << "Email changed from `" << u->email << "` to `" << email << "`";

                mapuser(uh, email.c_str()); // update email used as index for user's map
                u->changed.email = true;               
                notifyuser(u);
            }
            // TODO: manage different status once multiple-emails is supported

            break;
        default:
            if (!jsonsc.storeobject())
            {
                return;
            }
        }
    }
}

#ifdef ENABLE_CHAT
void MegaClient::sc_chatupdate(bool readingPublicChat)
{
    // fields: id, u, cs, n, g, ou, ct, ts, m, ck
    handle chatid = UNDEF;
    userpriv_vector *userpriv = NULL;
    int shard = -1;
    userpriv_vector *upnotif = NULL;
    bool group = false;
    handle ou = UNDEF;
    string title;
    m_time_t ts = -1;
    bool publicchat = false;
    string unifiedkey;

    bool done = false;
    while (!done)
    {
        switch (jsonsc.getnameid())
        {
            case MAKENAMEID2('i','d'):
                chatid = jsonsc.gethandle(MegaClient::CHATHANDLE);
                break;

            case 'u':   // list of users participating in the chat (+privileges)
                userpriv = readuserpriv(&jsonsc);
                break;

            case MAKENAMEID2('c','s'):
                shard = int(jsonsc.getint());
                break;

            case 'n':   // the new user, for notification purposes (not used)
                upnotif = readuserpriv(&jsonsc);
                break;

            case 'g':
                group = jsonsc.getint();
                break;

            case MAKENAMEID2('o','u'):
                ou = jsonsc.gethandle(MegaClient::USERHANDLE);
                break;

            case MAKENAMEID2('c','t'):
                jsonsc.storeobject(&title);
                break;

            case MAKENAMEID2('t', 's'):  // actual creation timestamp
                ts = jsonsc.getint();
                break;

            case 'm':
                assert(readingPublicChat);
                publicchat = jsonsc.getint();
                break;

            case MAKENAMEID2('c','k'):
                assert(readingPublicChat);
                jsonsc.storeobject(&unifiedkey);
                break;

            case EOO:
                done = true;

                if (ISUNDEF(chatid))
                {
                    LOG_err << "Cannot read handle of the chat";
                }
                else if (ISUNDEF(ou))
                {
                    LOG_err << "Cannot read originating user of action packet";
                }
                else if (shard == -1)
                {
                    LOG_err << "Cannot read chat shard";
                }
                else
                {
                    bool mustHaveUK = false;
                    privilege_t oldPriv = PRIV_UNKNOWN;
                    if (chats.find(chatid) == chats.end())
                    {
                        chats[chatid] = new TextChat();
                        mustHaveUK = true;
                    }
                    else
                    {
                        oldPriv = chats[chatid]->priv;
                    }

                    TextChat *chat = chats[chatid];
                    chat->id = chatid;
                    chat->shard = shard;
                    chat->group = group;
                    chat->priv = PRIV_UNKNOWN;
                    chat->ou = ou;
                    chat->title = title;
                    // chat->flags = ?; --> flags are received in other AP: mcfc
                    if (ts != -1)
                    {
                        chat->ts = ts;  // only in APs related to chat creation or when you're added to
                    }

                    bool found = false;
                    userpriv_vector::iterator upvit;
                    if (userpriv)
                    {
                        // find 'me' in the list of participants, get my privilege and remove from peer's list
                        for (upvit = userpriv->begin(); upvit != userpriv->end(); upvit++)
                        {
                            if (upvit->first == me)
                            {
                                found = true;
                                mustHaveUK = (oldPriv <= PRIV_RM && upvit->second > PRIV_RM);
                                chat->priv = upvit->second;
                                userpriv->erase(upvit);
                                if (userpriv->empty())
                                {
                                    delete userpriv;
                                    userpriv = NULL;
                                }
                                break;
                            }
                        }
                    }
                    // if `me` is not found among participants list and there's a notification list...
                    if (!found && upnotif)
                    {
                        // ...then `me` may have been removed from the chat: get the privilege level=PRIV_RM
                        for (upvit = upnotif->begin(); upvit != upnotif->end(); upvit++)
                        {
                            if (upvit->first == me)
                            {
                                mustHaveUK = (oldPriv <= PRIV_RM && upvit->second > PRIV_RM);
                                chat->priv = upvit->second;
                                break;
                            }
                        }
                    }

                    if (chat->priv == PRIV_RM)
                    {
                        // clear the list of peers because API still includes peers in the
                        // actionpacket, but not in a fresh fetchnodes
                        delete userpriv;
                        userpriv = NULL;
                    }

                    delete chat->userpriv;  // discard any existing `userpriv`
                    chat->userpriv = userpriv;

                    if (readingPublicChat)
                    {
                        chat->setMode(publicchat);
                        if (!unifiedkey.empty())    // not all actionpackets include it
                        {
                            chat->unifiedKey = unifiedkey;
                        }
                        else if (mustHaveUK)
                        {
                            LOG_err << "Public chat without unified key detected";
                        }
                    }

                    chat->setTag(0);    // external change
                    notifychat(chat);
                }

                delete upnotif;
                break;

            default:
                if (!jsonsc.storeobject())
                {                    
                    delete upnotif;
                    return;
                }
        }
    }
}

void MegaClient::sc_chatnode()
{
    handle chatid = UNDEF;
    handle h = UNDEF;
    handle uh = UNDEF;
    bool r = false;
    bool g = false;

    for (;;)
    {
        switch (jsonsc.getnameid())
        {
            case 'g':
                // access granted
                g = jsonsc.getint();
                break;

            case 'r':
                // access revoked
                r = jsonsc.getint();
                break;

            case MAKENAMEID2('i','d'):
                chatid = jsonsc.gethandle(MegaClient::CHATHANDLE);
                break;

            case 'n':
                h = jsonsc.gethandle(MegaClient::NODEHANDLE);
                break;

            case 'u':
                uh = jsonsc.gethandle(MegaClient::USERHANDLE);
                break;

            case EOO:
                if (chatid != UNDEF && h != UNDEF && uh != UNDEF && (r || g))
                {
                    textchat_map::iterator it = chats.find(chatid);
                    if (it == chats.end())
                    {
                        LOG_err << "Unknown chat for user/node access to attachment";
                        return;
                    }

                    TextChat *chat = it->second;
                    if (r)  // access revoked
                    {
                        if(!chat->setNodeUserAccess(h, uh, true))
                        {
                            LOG_err << "Unknown user/node at revoke access to attachment";
                        }
                    }
                    else    // access granted
                    {
                        chat->setNodeUserAccess(h, uh);
                    }

                    chat->setTag(0);    // external change
                    notifychat(chat);
                }
                else
                {
                    LOG_err << "Failed to parse attached node information";
                }
                return;

            default:
                if (!jsonsc.storeobject())
                {
                    return;
                }
        }
    }
}

void MegaClient::sc_chatflags()
{
    bool done = false;
    handle chatid = UNDEF;
    byte flags = 0;
    while(!done)
    {
        switch (jsonsc.getnameid())
        {
            case MAKENAMEID2('i','d'):
                chatid = jsonsc.gethandle(MegaClient::CHATHANDLE);
                break;

            case 'f':
                flags = byte(jsonsc.getint());
                break;

            case EOO:
            {
                done = true;
                textchat_map::iterator it = chats.find(chatid);
                if (it == chats.end())
                {
                    string chatidB64;
                    string tmp((const char*)&chatid, sizeof(chatid));
                    Base64::btoa(tmp, chatidB64);
                    LOG_err << "Received flags for unknown chatid: " << chatidB64.c_str();
                    break;
                }

                TextChat *chat = chats[chatid];
                chat->setFlags(flags);

                chat->setTag(0);    // external change
                notifychat(chat);
                break;
            }

            default:
                if (!jsonsc.storeobject())
                {
                    return;
                }
                break;
        }
    }
}

#endif

void MegaClient::sc_uac()
{
    string email;
    for (;;)
    {
        switch (jsonsc.getnameid())
        {
            case 'm':
                jsonsc.storeobject(&email);
                break;

            case EOO:
                if (email.empty())
                {
                    LOG_warn << "Missing email address in `uac` action packet";
                }
                app->account_updated();
                app->notify_confirmation(email.c_str());
                return;

            default:
                if (!jsonsc.storeobject())
                {
                    LOG_warn << "Failed to parse `uac` action packet";
                    return;
                }
        }
    }
}

void MegaClient::sc_la()
{
    for (;;)
    {
        switch (jsonsc.getnameid())
        {
        case EOO:
            useralerts.onAcknowledgeReceived();
            return;

        default:
            if (!jsonsc.storeobject())
            {
                LOG_warn << "Failed to parse `la` action packet";
                return;
            }
        }
    }
}

// scan notified nodes for
// - name differences with an existing LocalNode
// - appearance of new folders
// - (re)appearance of files
// - deletions
// purge removed nodes after notification
void MegaClient::notifypurge(void)
{
    int i, t;

    handle tscsn = cachedscsn;

    if (*scsn) Base64::atob(scsn, (byte*)&tscsn, sizeof tscsn);

    if (nodenotify.size() || usernotify.size() || pcrnotify.size()
#ifdef ENABLE_CHAT
            || chatnotify.size()
#endif
            || cachedscsn != tscsn)
    {
        updatesc();

#ifdef ENABLE_SYNC
        // update LocalNode <-> Node associations
        for (sync_list::iterator it = syncs.begin(); it != syncs.end(); it++)
        {
            (*it)->cachenodes();
        }
#endif
    }

    if ((t = int(nodenotify.size())))
    {
#ifdef ENABLE_SYNC
        // check for deleted syncs
        for (sync_list::iterator it = syncs.begin(); it != syncs.end(); it++)
        {
            if (((*it)->state == SYNC_ACTIVE || (*it)->state == SYNC_INITIALSCAN)
             && (*it)->localroot.node->changed.removed)
            {
                delsync(*it);
            }
        }
#endif
        applykeys();

        if (!fetchingnodes)
        {
            app->nodes_updated(&nodenotify[0], t);
        }

        // check all notified nodes for removed status and purge
        for (i = 0; i < t; i++)
        {
            Node* n = nodenotify[i];
            if (n->attrstring)
            {
                LOG_err << "NO_KEY node: " << n->type << " " << n->size << " " << n->nodehandle << " " << n->nodekey.size();
#ifdef ENABLE_SYNC
                if (n->localnode)
                {
                    LOG_err << "LocalNode: " << n->localnode->name << " " << n->localnode->type << " " << n->localnode->size;
                }
#endif
            }

            if (n->changed.removed)
            {
                // remove inbound share
                if (n->inshare)
                {
                    n->inshare->user->sharing.erase(n->nodehandle);
                    notifyuser(n->inshare->user);
                }

                nodes.erase(n->nodehandle);
                delete n;
            }
            else
            {
                n->notified = false;
                memset(&(n->changed), 0, sizeof(n->changed));
                n->tag = 0;
            }
        }

        nodenotify.clear();
    }

    if ((t = int(pcrnotify.size())))
    {
        if (!fetchingnodes)
        {
            app->pcrs_updated(&pcrnotify[0], t);
        }

        // check all notified nodes for removed status and purge
        for (i = 0; i < t; i++)
        {
            PendingContactRequest* pcr = pcrnotify[i];

            if (pcr->removed())
            {
                pcrindex.erase(pcr->id);
                delete pcr;
            }
            else
            {
                pcr->notified = false;
                memset(&(pcr->changed), 0, sizeof(pcr->changed));
            }
        }

        pcrnotify.clear();
    }

    // users are never deleted (except at account cancellation)
    if ((t = int(usernotify.size())))
    {
        if (!fetchingnodes)
        {
            app->users_updated(&usernotify[0], t);
        }

        for (i = 0; i < t; i++)
        {
            User *u = usernotify[i];

            u->notified = false;
            u->resetTag();
            memset(&(u->changed), 0, sizeof(u->changed));

            if (u->show == INACTIVE && u->userhandle != me)
            {
                // delete any remaining shares with this user
                for (handle_set::iterator it = u->sharing.begin(); it != u->sharing.end(); it++)
                {
                    Node *n = nodebyhandle(*it);
                    if (n && !n->changed.removed)
                    {
                        sendevent(99435, "Orphan incoming share", 0);
                    }
                }
                u->sharing.clear();

                discarduser(u->userhandle, false);
            }
        }

        usernotify.clear();
    }

    if ((t = int(useralerts.useralertnotify.size())))
    {
        LOG_debug << "Notifying " << t << " user alerts";
        app->useralerts_updated(&useralerts.useralertnotify[0], t);

        for (i = 0; i < t; i++)
        {
            UserAlert::Base *ua = useralerts.useralertnotify[i];
            ua->tag = -1;
        }

        useralerts.useralertnotify.clear();
    }

#ifdef ENABLE_CHAT
    if ((t = int(chatnotify.size())))
    {
        if (!fetchingnodes)
        {
            app->chats_updated(&chatnotify, t);
        }

        for (textchat_map::iterator it = chatnotify.begin(); it != chatnotify.end(); it++)
        {
            TextChat *chat = it->second;

            chat->notified = false;
            chat->resetTag();
            memset(&(chat->changed), 0, sizeof(chat->changed));
        }

        chatnotify.clear();
    }
#endif

    totalNodes = nodes.size();
}

// return node pointer derived from node handle
Node* MegaClient::nodebyhandle(handle h)
{
    node_map::iterator it;

    if ((it = nodes.find(h)) != nodes.end())
    {
        return it->second;
    }

    return NULL;
}

// server-client deletion
Node* MegaClient::sc_deltree()
{
    Node* n = NULL;

    for (;;)
    {
        switch (jsonsc.getnameid())
        {
            case 'n':
                handle h;

                if (!ISUNDEF((h = jsonsc.gethandle())))
                {
                    n = nodebyhandle(h);
                }
                break;

            case EOO:
                if (n)
                {
                    TreeProcDel td;
                    useralerts.beginNotingSharedNodes();

                    int creqtag = reqtag;
                    reqtag = 0;
                    proctree(n, &td);
                    reqtag = creqtag;
                    
                    useralerts.convertNotedSharedNodes(false);
                }
                return n;

            default:
                if (!jsonsc.storeobject())
                {
                    return NULL;
                }
        }
    }
}

// generate handle authentication token
void MegaClient::handleauth(handle h, byte* auth)
{
    Base64::btoa((byte*)&h, NODEHANDLE, (char*)auth);
    memcpy(auth + sizeof h, auth, sizeof h);
    key.ecb_encrypt(auth);
}

// make attribute string; add magic number prefix
void MegaClient::makeattr(SymmCipher* key, string* attrstring, const char* json, int l) const
{
    if (l < 0)
    {
        l = int(strlen(json));
    }
    int ll = (l + 6 + SymmCipher::KEYLENGTH - 1) & - SymmCipher::KEYLENGTH;
    byte* buf = new byte[ll];

    memcpy(buf, "MEGA{", 5); // check for the presence of the magic number "MEGA"
    memcpy(buf + 5, json, l);
    buf[l + 5] = '}';
    memset(buf + 6 + l, 0, ll - l - 6);

    key->cbc_encrypt(buf, ll);

    attrstring->assign((char*)buf, ll);

    delete[] buf;
}

// update node attributes
// (with speculative instant completion)
error MegaClient::setattr(Node* n, const char *prevattr)
{
    if (!checkaccess(n, FULL))
    {
        return API_EACCESS;
    }

    SymmCipher* cipher;

    if (!(cipher = n->nodecipher()))
    {
        return API_EKEY;
    }

    n->changed.attrs = true;
    n->tag = reqtag;
    notifynode(n);

    reqs.add(new CommandSetAttr(this, n, cipher, prevattr));

    return API_OK;
}

// send new nodes to API for processing
void MegaClient::putnodes(handle h, NewNode* newnodes, int numnodes, const char *cauth)
{
    reqs.add(new CommandPutNodes(this, h, NULL, newnodes, numnodes, reqtag, PUTNODES_APP, cauth));
}

// drop nodes into a user's inbox (must have RSA keypair)
void MegaClient::putnodes(const char* user, NewNode* newnodes, int numnodes)
{
    User* u;

    restag = reqtag;

    if (!(u = finduser(user, 0)) && !user)
    {
        return app->putnodes_result(API_EARGS, USER_HANDLE, newnodes);
    }

    queuepubkeyreq(user, new PubKeyActionPutNodes(newnodes, numnodes, reqtag));
}

// returns 1 if node has accesslevel a or better, 0 otherwise
int MegaClient::checkaccess(Node* n, accesslevel_t a)
{
    // folder link access is always read-only - ignore login status during
    // initial tree fetch
    if ((a < OWNERPRELOGIN) && !loggedin())
    {
        return a == RDONLY;
    }

    // trace back to root node (always full access) or share node
    while (n)
    {
        if (n->inshare)
        {
            return n->inshare->access >= a;
        }

        if (!n->parent)
        {
            return n->type > FOLDERNODE;
        }

        n = n->parent;
    }

    return 0;
}

// returns API_OK if a move operation is permitted, API_EACCESS or
// API_ECIRCULAR otherwise
error MegaClient::checkmove(Node* fn, Node* tn)
{
    // condition #1: cannot move top-level node, must have full access to fn's
    // parent
    if (!fn->parent || !checkaccess(fn->parent, FULL))
    {
        return API_EACCESS;
    }

    // condition #2: target must be folder
    if (tn->type == FILENODE)
    {
        return API_EACCESS;
    }

    // condition #3: must have write access to target
    if (!checkaccess(tn, RDWR))
    {
        return API_EACCESS;
    }

    // condition #4: source can't be a version
    if (fn->parent->type == FILENODE)
    {
        return API_EACCESS;
    }

    // condition #5: tn must not be below fn (would create circular linkage)
    for (;;)
    {
        if (tn == fn)
        {
            return API_ECIRCULAR;
        }

        if (tn->inshare || !tn->parent)
        {
            break;
        }

        tn = tn->parent;
    }

    // condition #6: fn and tn must be in the same tree (same ultimate parent
    // node or shared by the same user)
    for (;;)
    {
        if (fn->inshare || !fn->parent)
        {
            break;
        }

        fn = fn->parent;
    }

    // moves within the same tree or between the user's own trees are permitted
    if (fn == tn || (!fn->inshare && !tn->inshare))
    {
        return API_OK;
    }

    // moves between inbound shares from the same user are permitted
    if (fn->inshare && tn->inshare && fn->inshare->user == tn->inshare->user)
    {
        return API_OK;
    }

    return API_EACCESS;
}

// move node to new parent node (for changing the filename, use setattr and
// modify the 'n' attribute)
error MegaClient::rename(Node* n, Node* p, syncdel_t syncdel, handle prevparent)
{
    error e;

    if ((e = checkmove(n, p)))
    {
        return e;
    }

    Node *prevParent = NULL;
    if (!ISUNDEF(prevparent))
    {
        prevParent = nodebyhandle(prevparent);
    }
    else
    {
        prevParent = n->parent;
    }

    if (n->setparent(p))
    {
        bool setrr = false;
        if (prevParent)
        {
            Node *prevRoot = getrootnode(prevParent);
            Node *newRoot = getrootnode(p);
            handle rubbishHandle = rootnodes[RUBBISHNODE - ROOTNODE];
            nameid rrname = AttrMap::string2nameid("rr");

            if (prevRoot->nodehandle != rubbishHandle
                    && p->nodehandle == rubbishHandle)
            {
                // deleted node
                char base64Handle[12];
                Base64::btoa((byte*)&prevParent->nodehandle, MegaClient::NODEHANDLE, base64Handle);
                if (strcmp(base64Handle, n->attrs.map[rrname].c_str()))
                {
                    LOG_debug << "Adding rr attribute";
                    n->attrs.map[rrname] = base64Handle;
                    setrr = true;
                }
            }
            else if (prevRoot->nodehandle == rubbishHandle
                     && newRoot->nodehandle != rubbishHandle)
            {
                // undeleted node
                attr_map::iterator it = n->attrs.map.find(rrname);
                if (it != n->attrs.map.end())
                {
                    LOG_debug << "Removing rr attribute";
                    n->attrs.map.erase(it);
                    setattr(n);
                }
            }
        }

        n->changed.parent = true;
        n->tag = reqtag;
        notifynode(n);

        // rewrite keys of foreign nodes that are moved out of an outbound share
        rewriteforeignkeys(n);

        reqs.add(new CommandMoveNode(this, n, p, syncdel, prevparent));
        if (setrr)
        {
            setattr(n);
        }
    }

    return API_OK;
}

// delete node tree
error MegaClient::unlink(Node* n, bool keepversions)
{
    if (!n->inshare && !checkaccess(n, FULL))
    {
        return API_EACCESS;
    }

    bool kv = (keepversions && n->type == FILENODE);
    reqs.add(new CommandDelNode(this, n->nodehandle, kv));

    mergenewshares(1);

    if (kv)
    {
        Node *newerversion = n->parent;
        if (n->children.size())
        {
            Node *olderversion = n->children.back();
            olderversion->setparent(newerversion);
            olderversion->changed.parent = true;
            olderversion->tag = reqtag;
            notifynode(olderversion);
        }
    }

    TreeProcDel td;
    proctree(n, &td);

    return API_OK;
}

void MegaClient::unlinkversions()
{
    reqs.add(new CommandDelVersions(this));
}

// emulates the semantics of its JavaScript counterpart
// (returns NULL if the input is invalid UTF-8)
// unfortunately, discards bits 8-31 of multibyte characters for backwards compatibility
char* MegaClient::str_to_a32(const char* str, int* len)
{
    if (!str)
    {
        return NULL;
    }

    int t = int(strlen(str));
    int t2 = 4 * ((t + 3) >> 2);
    char* result = new char[t2]();
    uint32_t* a32 = (uint32_t*)result;
    uint32_t unicode;

    int i = 0;
    int j = 0;

    while (i < t)
    {
        char c = str[i++] & 0xff;

        if (!(c & 0x80))
        {
            unicode = c & 0xff;
        }
        else if ((c & 0xe0) == 0xc0)
        {
            if (i >= t || (str[i] & 0xc0) != 0x80)
            {
                delete[] result;
                return NULL;
            }

            unicode = (c & 0x1f) << 6;
            unicode |= str[i++] & 0x3f;
        }
        else if ((c & 0xf0) == 0xe0)
        {
            if (i + 2 > t || (str[i] & 0xc0) != 0x80 || (str[i + 1] & 0xc0) != 0x80)
            {
                delete[] result;
                return NULL;
            }

            unicode = (c & 0x0f) << 12;
            unicode |= (str[i++] & 0x3f) << 6;
            unicode |= str[i++] & 0x3f;
        }
        else if ((c & 0xf8) == 0xf0)
        {
            if (i + 3 > t
            || (str[i] & 0xc0) != 0x80
            || (str[i + 1] & 0xc0) != 0x80
            || (str[i + 2] & 0xc0) != 0x80)
            {
                delete[] result;
                return NULL;
            }

            unicode = (c & 0x07) << 18;
            unicode |= (str[i++] & 0x3f) << 12;
            unicode |= (str[i++] & 0x3f) << 6;
            unicode |= str[i++] & 0x3f;

            // management of surrogate pairs like the JavaScript code
            uint32_t hi = 0xd800 | ((unicode >> 10) & 0x3F) | (((unicode >> 16) - 1) << 6);
            uint32_t low = 0xdc00 | (unicode & 0x3ff);

            a32[j >> 2] |= htonl(hi << (24 - (j & 3) * 8));
            j++;

            unicode = low;
        }
        else
        {
            delete[] result;
            return NULL;
        }

        a32[j >> 2] |= htonl(unicode << (24 - (j & 3) * 8));
        j++;
    }

    *len = j;
    return result;
}

// compute UTF-8 password hash
error MegaClient::pw_key(const char* utf8pw, byte* key) const
{
    int t;
    char* pw;

    if (!(pw = str_to_a32(utf8pw, &t)))
    {
        return API_EARGS;
    }

    int n = (t + 15) / 16;
    SymmCipher* keys = new SymmCipher[n];

    for (int i = 0; i < n; i++)
    {
        int valid = (i != (n - 1)) ? SymmCipher::BLOCKSIZE : (t - SymmCipher::BLOCKSIZE * i);
        memcpy(key, pw + i * SymmCipher::BLOCKSIZE, valid);
        memset(key + valid, 0, SymmCipher::BLOCKSIZE - valid);
        keys[i].setkey(key);
    }

    memcpy(key, "\x93\xC4\x67\xE3\x7D\xB0\xC7\xA4\xD1\xBE\x3F\x81\x01\x52\xCB\x56", SymmCipher::BLOCKSIZE);

    for (int r = 65536; r--; )
    {
        for (int i = 0; i < n; i++)
        {
            keys[i].ecb_encrypt(key);
        }
    }

    delete[] keys;
    delete[] pw;

    return API_OK;
}

// compute generic string hash
void MegaClient::stringhash(const char* s, byte* hash, SymmCipher* cipher)
{
    int t;

    t = strlen(s) & - SymmCipher::BLOCKSIZE;

    strncpy((char*)hash, s + t, SymmCipher::BLOCKSIZE);

    while (t)
    {
        t -= SymmCipher::BLOCKSIZE;
        SymmCipher::xorblock((byte*)s + t, hash);
    }

    for (t = 16384; t--; )
    {
        cipher->ecb_encrypt(hash);
    }

    memcpy(hash + 4, hash + 8, 4);
}

// (transforms s to lowercase)
uint64_t MegaClient::stringhash64(string* s, SymmCipher* c)
{
    byte hash[SymmCipher::KEYLENGTH];

    transform(s->begin(), s->end(), s->begin(), ::tolower);
    stringhash(s->c_str(), hash, c);

    return MemAccess::get<uint64_t>((const char*)hash);
}

// read and add/verify node array
int MegaClient::readnodes(JSON* j, int notify, putsource_t source, NewNode* nn, int nnsize, int tag)
{
    if (!j->enterarray())
    {
        return 0;
    }

    node_vector dp;
    Node* n;

    while (j->enterobject())
    {
        handle h = UNDEF, ph = UNDEF;
        handle u = 0, su = UNDEF;
        nodetype_t t = TYPE_UNKNOWN;
        const char* a = NULL;
        const char* k = NULL;
        const char* fa = NULL;
        const char *sk = NULL;
        accesslevel_t rl = ACCESS_UNKNOWN;
        m_off_t s = NEVER;
        m_time_t ts = -1, sts = -1;
        nameid name;
        int nni = -1;

        while ((name = j->getnameid()) != EOO)
        {
            switch (name)
            {
                case 'h':   // new node: handle
                    h = j->gethandle();
                    break;

                case 'p':   // parent node
                    ph = j->gethandle();
                    break;

                case 'u':   // owner user
                    u = j->gethandle(USERHANDLE);
                    break;

                case 't':   // type
                    t = (nodetype_t)j->getint();
                    break;

                case 'a':   // attributes
                    a = j->getvalue();
                    break;

                case 'k':   // key(s)
                    k = j->getvalue();
                    break;

                case 's':   // file size
                    s = j->getint();
                    break;

                case 'i':   // related source NewNode index
                    nni = int(j->getint());
                    break;

                case MAKENAMEID2('t', 's'):  // actual creation timestamp
                    ts = j->getint();
                    break;

                case MAKENAMEID2('f', 'a'):  // file attributes
                    fa = j->getvalue();
                    break;

                    // inbound share attributes
                case 'r':   // share access level
                    rl = (accesslevel_t)j->getint();
                    break;

                case MAKENAMEID2('s', 'k'):  // share key
                    sk = j->getvalue();
                    break;

                case MAKENAMEID2('s', 'u'):  // sharing user
                    su = j->gethandle(USERHANDLE);
                    break;

                case MAKENAMEID3('s', 't', 's'):  // share timestamp
                    sts = j->getint();
                    break;

                default:
                    if (!j->storeobject())
                    {
                        return 0;
                    }
            }
        }

        if (ISUNDEF(h))
        {
            warn("Missing node handle");
        }
        else
        {
            if (t == TYPE_UNKNOWN)
            {
                warn("Unknown node type");
            }
            else if (t == FILENODE || t == FOLDERNODE)
            {
                if (ISUNDEF(ph))
                {
                    warn("Missing parent");
                }
                else if (!a)
                {
                    warn("Missing node attributes");
                }
                else if (!k)
                {
                    warn("Missing node key");
                }

                if (t == FILENODE && ISUNDEF(s))
                {
                    warn("File node without file size");
                }
            }
        }

        if (fa && t != FILENODE)
        {
            warn("Spurious file attributes");
        }

        if (!warnlevel())
        {
            if ((n = nodebyhandle(h)))
            {
                Node* p = NULL;
                if (!ISUNDEF(ph))
                {
                    p = nodebyhandle(ph);
                }

                if (n->changed.removed)
                {
                    // node marked for deletion is being resurrected, possibly
                    // with a new parent (server-client move operation)
                    n->changed.removed = false;
                }
                else
                {
                    // node already present - check for race condition
                    if ((n->parent && ph != n->parent->nodehandle && p &&  p->type != FILENODE) || n->type != t)
                    {
                        app->reload("Node inconsistency");

                        static bool reloadnotified = false;
                        if (!reloadnotified)
                        {
                            sendevent(99437, "Node inconsistency", 0);
                            reloadnotified = true;
                        }
                    }
                }

                if (!ISUNDEF(ph))
                {
                    if (p)
                    {
                        n->setparent(p);
                        n->changed.parent = true;
                    }
                    else
                    {
                        n->setparent(NULL);
                        n->parenthandle = ph;
                        dp.push_back(n);
                    }
                }

                if (a && k && n->attrstring)
                {
                    LOG_warn << "Updating the key of a NO_KEY node";
                    Node::copystring(n->attrstring, a);
                    Node::copystring(&n->nodekey, k);
                }
            }
            else
            {
                byte buf[SymmCipher::KEYLENGTH];

                if (!ISUNDEF(su))
                {
                    if (t != FOLDERNODE)
                    {
                        warn("Invalid share node type");
                    }

                    if (rl == ACCESS_UNKNOWN)
                    {
                        warn("Missing access level");
                    }

                    if (!sk)
                    {
                        LOG_warn << "Missing share key for inbound share";
                    }

                    if (warnlevel())
                    {
                        su = UNDEF;
                    }
                    else
                    {
                        if (sk)
                        {
                            decryptkey(sk, buf, sizeof buf, &key, 1, h);
                        }
                    }
                }

                string fas;

                Node::copystring(&fas, fa);

                // fallback timestamps
                if (!(ts + 1))
                {
                    ts = m_time();
                }

                if (!(sts + 1))
                {
                    sts = ts;
                }

                n = new Node(this, &dp, h, ph, t, s, u, fas.c_str(), ts);

                n->tag = tag;

                n->attrstring = new string;
                Node::copystring(n->attrstring, a);
                Node::copystring(&n->nodekey, k);

                if (!ISUNDEF(su))
                {
                    newshares.push_back(new NewShare(h, 0, su, rl, sts, sk ? buf : NULL));
                }

                if (u != me && !ISUNDEF(u) && !fetchingnodes)
                {
                    useralerts.noteSharedNode(u, t, ts, n);
                }

                if (nn && nni >= 0 && nni < nnsize)
                {
                    nn[nni].added = true;

#ifdef ENABLE_SYNC
                    if (source == PUTNODES_SYNC)
                    {
                        if (nn[nni].localnode)
                        {
                            // overwrites/updates: associate LocalNode with newly created Node
                            nn[nni].localnode->setnode(n);
                            nn[nni].localnode->newnode = NULL;
                            nn[nni].localnode->treestate(TREESTATE_SYNCED);

                            // updates cache with the new node associated
                            nn[nni].localnode->sync->statecacheadd(nn[nni].localnode);
                        }
                    }
#endif

                    if (nn[nni].source == NEW_UPLOAD)
                    {
                        handle uh = nn[nni].uploadhandle;

                        // do we have pending file attributes for this upload? set them.
                        for (fa_map::iterator it = pendingfa.lower_bound(pair<handle, fatype>(uh, 0));
                             it != pendingfa.end() && it->first.first == uh; )
                        {
                            reqs.add(new CommandAttachFA(this, h, it->first.second, it->second.first, it->second.second));
                            pendingfa.erase(it++);
                        }

                        // FIXME: only do this for in-flight FA writes
                        uhnh.insert(pair<handle, handle>(uh, h));
                    }
                }
            }

            if (notify)
            {
                notifynode(n);
            }
        }
    }

    // any child nodes that arrived before their parents?
    for (size_t i = dp.size(); i--; )
    {
        if ((n = nodebyhandle(dp[i]->parenthandle)))
        {
            dp[i]->setparent(n);
        }
    }

    return j->leavearray();
}

// decrypt and set encrypted sharekey
void MegaClient::setkey(SymmCipher* c, const char* k)
{
    byte newkey[SymmCipher::KEYLENGTH];

    if (Base64::atob(k, newkey, sizeof newkey) == sizeof newkey)
    {
        key.ecb_decrypt(newkey);
        c->setkey(newkey);
    }
}

// read outbound share keys
void MegaClient::readok(JSON* j)
{
    if (j->enterarray())
    {
        while (j->enterobject())
        {
            readokelement(j);
        }

        j->leavearray();

        mergenewshares(0);
    }
}

// - h/ha/k (outbound sharekeys, always symmetric)
void MegaClient::readokelement(JSON* j)
{
    handle h = UNDEF;
    byte ha[SymmCipher::BLOCKSIZE];
    byte buf[SymmCipher::BLOCKSIZE];
    int have_ha = 0;
    const char* k = NULL;

    for (;;)
    {
        switch (j->getnameid())
        {
            case 'h':
                h = j->gethandle();
                break;

            case MAKENAMEID2('h', 'a'):      // share authentication tag
                have_ha = Base64::atob(j->getvalue(), ha, sizeof ha) == sizeof ha;
                break;

            case 'k':           // share key(s)
                k = j->getvalue();
                break;

            case EOO:
                if (ISUNDEF(h))
                {
                    LOG_warn << "Missing outgoing share handle in ok element";
                    return;
                }

                if (!k)
                {
                    LOG_warn << "Missing outgoing share key in ok element";
                    return;
                }

                if (!have_ha)
                {
                    LOG_warn << "Missing outbound share signature";
                    return;
                }

                if (decryptkey(k, buf, SymmCipher::KEYLENGTH, &key, 1, h))
                {
                    newshares.push_back(new NewShare(h, 1, UNDEF, ACCESS_UNKNOWN, 0, buf, ha));
                }
                return;

            default:
                if (!j->storeobject())
                {
                    return;
                }
        }
    }
}

// read outbound shares and pending shares
void MegaClient::readoutshares(JSON* j)
{
    if (j->enterarray())
    {
        while (j->enterobject())
        {
            readoutshareelement(j);
        }

        j->leavearray();

        mergenewshares(0);
    }
}

// - h/u/r/ts/p (outbound share or pending share)
void MegaClient::readoutshareelement(JSON* j)
{
    handle h = UNDEF;
    handle uh = UNDEF;
    handle p = UNDEF;
    accesslevel_t r = ACCESS_UNKNOWN;
    m_time_t ts = 0;

    for (;;)
    {
        switch (j->getnameid())
        {
            case 'h':
                h = j->gethandle();
                break;

            case 'p':
                p = j->gethandle(PCRHANDLE);
                break;

            case 'u':           // share target user
                uh = j->is(EXPORTEDLINK) ? 0 : j->gethandle(USERHANDLE);
                break;

            case 'r':           // access
                r = (accesslevel_t)j->getint();
                break;

            case MAKENAMEID2('t', 's'):      // timestamp
                ts = j->getint();
                break;

            case EOO:
                if (ISUNDEF(h))
                {
                    LOG_warn << "Missing outgoing share node";
                    return;
                }

                if (ISUNDEF(uh) && ISUNDEF(p))
                {
                    LOG_warn << "Missing outgoing share user";
                    return;
                }

                if (r == ACCESS_UNKNOWN)
                {
                    LOG_warn << "Missing outgoing share access";
                    return;
                }

                newshares.push_back(new NewShare(h, 1, uh, r, ts, NULL, NULL, p));
                return;

            default:
                if (!j->storeobject())
                {
                    return;
                }
        }
    }
}

void MegaClient::readipc(JSON *j)
{
    // fields: ps, m, ts, uts, msg, p
    if (j->enterarray())
    {
        while (j->enterobject())
        {
            m_time_t ts = 0;
            m_time_t uts = 0;
            const char *m = NULL;
            const char *msg = NULL;
            handle p = UNDEF;

            bool done = false;
            while (!done)
            {
                switch (j->getnameid()) {
                    case 'm':
                        m = j->getvalue();
                        break;
                    case MAKENAMEID2('t', 's'):
                        ts = j->getint();
                        break;
                    case MAKENAMEID3('u', 't', 's'):
                        uts = j->getint();
                        break;
                    case MAKENAMEID3('m', 's', 'g'):
                        msg = j->getvalue();
                        break;
                    case 'p':
                        p = j->gethandle(MegaClient::PCRHANDLE);
                        break;
                    case EOO:
                        done = true;
                        if (ISUNDEF(p))
                        {
                            LOG_err << "p element not provided";
                            break;
                        }
                        if (!m)
                        {
                            LOG_err << "m element not provided";
                            break;
                        }
                        if (ts == 0)
                        {
                            LOG_err << "ts element not provided";
                            break;
                        }
                        if (uts == 0)
                        {
                            LOG_err << "uts element not provided";
                            break;
                        }

                        if (pcrindex[p] != NULL)
                        {
                            pcrindex[p]->update(m, NULL, ts, uts, msg, false);                        
                        } 
                        else
                        {
                            pcrindex[p] = new PendingContactRequest(p, m, NULL, ts, uts, msg, false);
                        }                       

                        break;
                    default:
                       if (!j->storeobject())
                       {
                            return;
                       }
                }
            }
        }

        j->leavearray();
    }
}

void MegaClient::readopc(JSON *j)
{
    // fields: e, m, ts, uts, rts, msg, p
    if (j->enterarray())
    {
        while (j->enterobject())
        {
            m_time_t ts = 0;
            m_time_t uts = 0;
            const char *e = NULL;
            const char *m = NULL;
            const char *msg = NULL;
            handle p = UNDEF;

            bool done = false;
            while (!done)
            {
                switch (j->getnameid())
                {
                    case 'e':
                        e = j->getvalue();
                        break;
                    case 'm':
                        m = j->getvalue();
                        break;
                    case MAKENAMEID2('t', 's'):
                        ts = j->getint();
                        break;
                    case MAKENAMEID3('u', 't', 's'):
                        uts = j->getint();
                        break;
                    case MAKENAMEID3('m', 's', 'g'):
                        msg = j->getvalue();
                        break;
                    case 'p':
                        p = j->gethandle(MegaClient::PCRHANDLE);
                        break;
                    case EOO:
                        done = true;
                        if (!e)
                        {
                            LOG_err << "e element not provided";
                            break;
                        }
                        if (!m)
                        {
                            LOG_err << "m element not provided";
                            break;
                        }
                        if (ts == 0)
                        {
                            LOG_err << "ts element not provided";
                            break;
                        }
                        if (uts == 0)
                        {
                            LOG_err << "uts element not provided";
                            break;
                        }

                        if (pcrindex[p] != NULL)
                        {
                            pcrindex[p]->update(e, m, ts, uts, msg, true);                        
                        } 
                        else
                        {
                            pcrindex[p] = new PendingContactRequest(p, e, m, ts, uts, msg, true);
                        }

                        break;
                    default:
                       if (!j->storeobject())
                       {
                            return;
                       }
                }
            }
        }

        j->leavearray();
    }
}

void MegaClient::procph(JSON *j)
{
    // fields: h, ph, ets
    if (j->enterarray())
    {
        while (j->enterobject())
        {
            handle h = UNDEF;
            handle ph = UNDEF;
            m_time_t ets = 0;
            Node *n = NULL;
            bool takendown = false;

            bool done = false;
            while (!done)
            {
                switch (j->getnameid())
                {
                    case 'h':
                        h = j->gethandle(MegaClient::NODEHANDLE);
                        break;
                    case MAKENAMEID2('p','h'):
                        ph = j->gethandle(MegaClient::NODEHANDLE);
                        break;
                    case MAKENAMEID3('e', 't', 's'):
                        ets = j->getint();
                        break;
                    case MAKENAMEID4('d','o','w','n'):
                        takendown = (j->getint() == 1);
                        break;
                    case EOO:
                        done = true;
                        if (ISUNDEF(h))
                        {
                            LOG_err << "h element not provided";
                            break;
                        }
                        if (ISUNDEF(ph))
                        {
                            LOG_err << "ph element not provided";
                            break;
                        }

                        n = nodebyhandle(h);
                        if (n)
                        {
                            n->setpubliclink(ph, ets, takendown);
                        }
                        else
                        {
                            LOG_warn << "node for public link not found";
                        }

                        break;
                    default:
                       if (!j->storeobject())
                       {
                            return;
                       }
                }
            }
        }

        j->leavearray();
    }
}

int MegaClient::applykeys()
{
    int t = 0;

    // FIXME: rather than iterating through the whole node set, maintain subset
    // with missing keys
    for (node_map::iterator it = nodes.begin(); it != nodes.end(); it++)
    {
        if (it->second->applykey())
        {
            t++;
        }
    }

    if (sharekeyrewrite.size())
    {
        reqs.add(new CommandShareKeyUpdate(this, &sharekeyrewrite));
        sharekeyrewrite.clear();
    }

    if (nodekeyrewrite.size())
    {
        reqs.add(new CommandNodeKeyUpdate(this, &nodekeyrewrite));
        nodekeyrewrite.clear();
    }

    return t;
}

// user/contact list
bool MegaClient::readusers(JSON* j, bool actionpackets)
{
    if (!j->enterarray())
    {
        return 0;
    }

    while (j->enterobject())
    {
        handle uh = 0;
        visibility_t v = VISIBILITY_UNKNOWN;    // new share objects do not override existing visibility
        m_time_t ts = 0;
        const char* m = NULL;
        nameid name;

        while ((name = j->getnameid()) != EOO)
        {
            switch (name)
            {
                case 'u':   // new node: handle
                    uh = j->gethandle(USERHANDLE);
                    break;

                case 'c':   // visibility
                    v = (visibility_t)j->getint();
                    break;

                case 'm':   // attributes
                    m = j->getvalue();
                    break;

                case MAKENAMEID2('t', 's'):
                    ts = j->getint();
                    break;

                default:
                    if (!j->storeobject())
                    {
                        return false;
                    }
            }
        }

        if (ISUNDEF(uh))
        {
            warn("Missing contact user handle");
        }

        if (!m)
        {
            warn("Unknown contact user e-mail address");
        }

        if (!warnlevel())
        {
            if (actionpackets && v >= 0 && v < 4 && statecurrent)
            {
                string email;
                Node::copystring(&email, m);
                useralerts.add(new UserAlert::ContactChange(v, uh, email, ts, useralerts.nextId()));
            }
            User* u = finduser(uh, 0);
            bool notify = !u;
            if (u || (u = finduser(uh, 1)))
            {
                mapuser(uh, m);

                if (v != VISIBILITY_UNKNOWN)
                {
                    if (u->show != v || u->ctime != ts)
                    {
                        u->set(v, ts);
                        notify = true;
                    }
                }

                if (notify)
                {
                    notifyuser(u);
                }
            }
        }
    }

    return j->leavearray();
}

error MegaClient::folderaccess(const char *folderlink)
{
    // structure of public folder links: https://mega.nz/#F!<handle>!<key>

    const char* ptr;
    if (!((ptr = strstr(folderlink, "#F!")) && (strlen(ptr)>=11)))
    {
        return API_EARGS;
    }

    const char *f = ptr + 3;
    ptr += 11;

    if (*ptr == '\0')    // no key provided, link is incomplete
    {
        return API_EINCOMPLETE;
    }
    else if (*ptr != '!')
    {
        return API_EARGS;
    }

    const char *k = ptr + 1;

    handle h = 0;
    byte folderkey[SymmCipher::KEYLENGTH];

    if (Base64::atob(f, (byte*)&h, NODEHANDLE) != NODEHANDLE)
    {
        return API_EARGS;
    }

    if (Base64::atob(k, folderkey, sizeof folderkey) != sizeof folderkey)
    {
        return API_EARGS;
    }

    setrootnode(h);
    key.setkey(folderkey);

    return API_OK;
}

void MegaClient::prelogin(const char *email)
{
    reqs.add(new CommandPrelogin(this, email));
}

// create new session
void MegaClient::login(const char* email, const byte* pwkey, const char* pin)
{
    string lcemail(email);

    key.setkey((byte*)pwkey);

    uint64_t emailhash = stringhash64(&lcemail, &key);

    byte sek[SymmCipher::KEYLENGTH];
    rng.genblock(sek, sizeof sek);

    reqs.add(new CommandLogin(this, email, (byte*)&emailhash, sizeof(emailhash), sek, 0, pin));
}

// create new session (v2)
void MegaClient::login2(const char *email, const char *password, string *salt, const char *pin)
{
    string bsalt;
    Base64::atob(*salt, bsalt);

    byte derivedKey[2 * SymmCipher::KEYLENGTH];
    CryptoPP::PKCS5_PBKDF2_HMAC<CryptoPP::SHA512> pbkdf2;
    pbkdf2.DeriveKey(derivedKey, sizeof(derivedKey), 0, (byte *)password, strlen(password),
                     (const byte *)bsalt.data(), bsalt.size(), 100000);

    login2(email, derivedKey, pin);
}

void MegaClient::login2(const char *email, const byte *derivedKey, const char* pin)
{
    key.setkey((byte*)derivedKey);
    const byte *authKey = derivedKey + SymmCipher::KEYLENGTH;

    byte sek[SymmCipher::KEYLENGTH];
    rng.genblock(sek, sizeof sek);

    reqs.add(new CommandLogin(this, email, authKey, SymmCipher::KEYLENGTH, sek, 0, pin));
}

void MegaClient::fastlogin(const char* email, const byte* pwkey, uint64_t emailhash)
{
    key.setkey((byte*)pwkey);

    byte sek[SymmCipher::KEYLENGTH];
    rng.genblock(sek, sizeof sek);

    reqs.add(new CommandLogin(this, email, (byte*)&emailhash, sizeof(emailhash), sek));
}

void MegaClient::getuserdata()
{
    cachedug = false;
    reqs.add(new CommandGetUserData(this));
}

void MegaClient::getpubkey(const char *user)
{
    queuepubkeyreq(user, new PubKeyActionNotifyApp(reqtag));
}

// resume session - load state from local cache, if available
void MegaClient::login(const byte* session, int size)
{   
    int sessionversion = 0;
    if (size == sizeof key.key + SIDLEN + 1)
    {
        sessionversion = session[0];

        if (sessionversion != 1)
        {
            restag = reqtag;
            app->login_result(API_EARGS);
            return;
        }

        session++;
        size--;
    }

    if (size == sizeof key.key + SIDLEN)
    {
        string t;

        key.setkey(session);
        setsid(session + sizeof key.key, size - sizeof key.key);

        opensctable();

        if (sctable && sctable->get(CACHEDSCSN, &t) && t.size() == sizeof cachedscsn)
        {
            cachedscsn = MemAccess::get<handle>(t.data());
        }

        byte sek[SymmCipher::KEYLENGTH];
        rng.genblock(sek, sizeof sek);

        reqs.add(new CommandLogin(this, NULL, NULL, 0, sek, sessionversion));
        getuserdata();
    }
    else
    {
        restag = reqtag;
        app->login_result(API_EARGS);
    }
}

// check password's integrity
error MegaClient::validatepwd(const byte *pwkey)
{
    User *u = finduser(me);
    if (!u)
    {
        return API_EACCESS;
    }

    SymmCipher pwcipher(pwkey);
    pwcipher.setkey((byte*)pwkey);

    string lcemail(u->email.c_str());
    uint64_t emailhash = stringhash64(&lcemail, &pwcipher);

    reqs.add(new CommandValidatePassword(this, lcemail.c_str(), emailhash));

    return API_OK;
}

int MegaClient::dumpsession(byte* session, size_t size)
{
    if (loggedin() == NOTLOGGEDIN)
    {
        return 0;
    }

    if (size < sid.size() + sizeof key.key)
    {
        return API_ERANGE;
    }

    if (sessionkey.size())
    {
        if (size < sid.size() + sizeof key.key + 1)
        {
            return API_ERANGE;
        }

        size = sid.size() + sizeof key.key + 1;

        session[0] = 1;
        session++;

        byte k[SymmCipher::KEYLENGTH];
        SymmCipher cipher;
        cipher.setkey((const byte *)sessionkey.data(), int(sessionkey.size()));
        cipher.ecb_encrypt(key.key, k);
        memcpy(session, k, sizeof k);
    }
    else
    {
        size = sid.size() + sizeof key.key;
        memcpy(session, key.key, sizeof key.key);
    }

    memcpy(session + sizeof key.key, sid.data(), sid.size());
    
    return int(size);
}

void MegaClient::copysession()
{
    reqs.add(new CommandCopySession(this));
}

string *MegaClient::sessiontransferdata(const char *url, string *session)
{
    if (loggedin() != FULLACCOUNT)
    {
        return NULL;
    }

    std::stringstream ss;

    // open array
    ss << "[";

    // add AES key
    string aeskey;
    key.serializekeyforjs(&aeskey);
    ss << aeskey << ",\"";

    // add session ID
    if (session)
    {
        ss << *session;
    }
    else
    {
        string sids;
        sids.resize(sid.size() * 4 / 3 + 4);
        sids.resize(Base64::btoa((byte *)sid.data(), int(sid.size()), (char *)sids.data()));
        ss << sids;
    }
    ss << "\",\"";

    // add URL
    if (url)
    {
        ss << url;
    }
    ss << "\",false]";

    // standard Base64 encoding
    string json = ss.str();
    string *base64 = new string;
    base64->resize(json.size() * 4 / 3 + 4);
    base64->resize(Base64::btoa((byte *)json.data(), int(json.size()), (char *)base64->data()));
    std::replace(base64->begin(), base64->end(), '-', '+');
    std::replace(base64->begin(), base64->end(), '_', '/');
    return base64;
}

void MegaClient::killsession(handle session)
{
    reqs.add(new CommandKillSessions(this, session));
}

// Kill all sessions (except current)
void MegaClient::killallsessions()
{
    reqs.add(new CommandKillSessions(this));
}

void MegaClient::opensctable()
{
    if (dbaccess && !sctable)
    {
        string dbname;

        if (sid.size() >= SIDLEN)
        {
            dbname.resize((SIDLEN - sizeof key.key) * 4 / 3 + 3);
            dbname.resize(Base64::btoa((const byte*)sid.data() + sizeof key.key, SIDLEN - sizeof key.key, (char*)dbname.c_str()));
        }
        else if (publichandle != UNDEF)
        {
            dbname.resize(NODEHANDLE * 4 / 3 + 3);
            dbname.resize(Base64::btoa((const byte*)&publichandle, NODEHANDLE, (char*)dbname.c_str()));
        }

        if (dbname.size())
        {
            sctable = dbaccess->open(rng, fsaccess, &dbname);
            pendingsccommit = false;
        }
    }
}

// verify a static symmetric password challenge
int MegaClient::checktsid(byte* sidbuf, unsigned len)
{
    if (len != SIDLEN)
    {
        return 0;
    }

    key.ecb_encrypt(sidbuf);

    return !memcmp(sidbuf, sidbuf + SIDLEN - SymmCipher::KEYLENGTH, SymmCipher::KEYLENGTH);
}

// locate user by e-mail address or ASCII handle
User* MegaClient::finduser(const char* uid, int add)
{
    // null user for folder links?
    if (!uid || !*uid)
    {
        return NULL;
    }

    if (!strchr(uid, '@'))
    {
        // not an e-mail address: must be ASCII handle
        handle uh;

        if (Base64::atob(uid, (byte*)&uh, sizeof uh) == sizeof uh)
        {
            return finduser(uh, add);
        }

        return NULL;
    }

    string nuid;
    User* u;

    // convert e-mail address to lowercase (ASCII only)
    Node::copystring(&nuid, uid);
    transform(nuid.begin(), nuid.end(), nuid.begin(), ::tolower);

    um_map::iterator it = umindex.find(nuid);

    if (it == umindex.end())
    {
        if (!add)
        {
            return NULL;
        }

        // add user by lowercase e-mail address
        u = &users[++userid];
        u->uid = nuid;
        Node::copystring(&u->email, nuid.c_str());
        umindex[nuid] = userid;

        return u;
    }
    else
    {
        return &users[it->second];
    }
}

// locate user by binary handle
User* MegaClient::finduser(handle uh, int add)
{
    if (!uh)
    {
        return NULL;
    }

    User* u;
    uh_map::iterator it = uhindex.find(uh);

    if (it == uhindex.end())
    {
        if (!add)
        {
            return NULL;
        }

        // add user by binary handle
        u = &users[++userid];

        char uid[12];
        Base64::btoa((byte*)&uh, MegaClient::USERHANDLE, uid);
        u->uid.assign(uid, 11);

        uhindex[uh] = userid;
        u->userhandle = uh;

        return u;
    }
    else
    {
        return &users[it->second];
    }
}

User *MegaClient::ownuser()
{
    return finduser(me);
}

// add missing mapping (handle or email)
// reduce uid to ASCII uh if only known by email
void MegaClient::mapuser(handle uh, const char* email)
{
    if (!email || !*email)
    {
        return;
    }

    User* u;
    string nuid;

    Node::copystring(&nuid, email);
    transform(nuid.begin(), nuid.end(), nuid.begin(), ::tolower);

    // does user uh exist?
    uh_map::iterator hit = uhindex.find(uh);

    if (hit != uhindex.end())
    {
        // yes: add email reference
        u = &users[hit->second];

        um_map::iterator mit = umindex.find(nuid);
        if (mit != umindex.end() && mit->second != hit->second && (users[mit->second].show != INACTIVE || users[mit->second].userhandle == me))
        {
            // duplicated user: one by email, one by handle
            discardnotifieduser(&users[mit->second]);
            assert(!users[mit->second].sharing.size());
            users.erase(mit->second);
        }

        // if mapping a different email, remove old index
        if (strcmp(u->email.c_str(), nuid.c_str()))
        {
            if (u->email.size())
            {
                umindex.erase(u->email);
            }

            Node::copystring(&u->email, nuid.c_str());
        }

        umindex[nuid] = hit->second;

        return;
    }

    // does user email exist?
    um_map::iterator mit = umindex.find(nuid);

    if (mit != umindex.end())
    {
        // yes: add uh reference
        u = &users[mit->second];

        uhindex[uh] = mit->second;
        u->userhandle = uh;

        char uid[12];
        Base64::btoa((byte*)&uh, MegaClient::USERHANDLE, uid);
        u->uid.assign(uid, 11);
    }
}

void MegaClient::discarduser(handle uh, bool discardnotified)
{
    User *u = finduser(uh);
    if (!u)
    {
        return;
    }

    while (u->pkrs.size())  // protect any pending pubKey request
    {
        PubKeyAction *pka = u->pkrs[0];
        if(pka->cmd)
        {
            pka->cmd->invalidateUser();
        }
        pka->proc(this, u);
        delete pka;
        u->pkrs.pop_front();
    }

    if (discardnotified)
    {
        discardnotifieduser(u);
    }

    umindex.erase(u->email);
    users.erase(uhindex[uh]);
    uhindex.erase(uh);
}

void MegaClient::discarduser(const char *email)
{
    User *u = finduser(email);
    if (!u)
    {
        return;
    }

    while (u->pkrs.size())  // protect any pending pubKey request
    {
        PubKeyAction *pka = u->pkrs[0];
        if(pka->cmd)
        {
            pka->cmd->invalidateUser();
        }
        pka->proc(this, u);
        delete pka;
        u->pkrs.pop_front();
    }

    discardnotifieduser(u);

    uhindex.erase(u->userhandle);
    users.erase(umindex[email]);
    umindex.erase(email);
}

PendingContactRequest* MegaClient::findpcr(handle p)
{
    if (ISUNDEF(p))
    {
        return NULL;
    }

    PendingContactRequest* pcr = pcrindex[p];
    if (!pcr)
    {
        pcr = new PendingContactRequest(p);
        pcrindex[p] = pcr;
        assert(fetchingnodes);
        // while fetchingnodes, outgoing shares reference an "empty" PCR that is completed when `opc` is parsed
    }

    return pcrindex[p];
}

void MegaClient::mappcr(handle id, PendingContactRequest *pcr)
{
    delete pcrindex[id];
    pcrindex[id] = pcr;
}

bool MegaClient::discardnotifieduser(User *u)
{
    for (user_vector::iterator it = usernotify.begin(); it != usernotify.end(); it++)
    {
        if (*it == u)
        {
            usernotify.erase(it);
            return true;  // no duplicated users in the notify vector
        }
    }
    return false;
}

// sharekey distribution request - walk array consisting of {node,user+}+ handle tuples
// and submit public key requests
void MegaClient::procsr(JSON* j)
{
    User* u;
    handle sh, uh;

    if (!j->enterarray())
    {
        return;
    }

    while (j->ishandle() && (sh = j->gethandle()))
    {
        if (nodebyhandle(sh))
        {
            // process pending requests
            while (j->ishandle(USERHANDLE) && (uh = j->gethandle(USERHANDLE)))
            {
                if ((u = finduser(uh)))
                {
                    queuepubkeyreq(u, new PubKeyActionSendShareKey(sh));
                }
            }
        }
        else
        {
            // unknown node: skip
            while (j->ishandle(USERHANDLE) && (uh = j->gethandle(USERHANDLE)));
        }
    }

    j->leavearray();
}

#ifdef ENABLE_CHAT
void MegaClient::clearKeys()
{
    User *u = finduser(me);

    u->invalidateattr(ATTR_KEYRING);
    u->invalidateattr(ATTR_ED25519_PUBK);
    u->invalidateattr(ATTR_CU25519_PUBK);
    u->invalidateattr(ATTR_SIG_RSA_PUBK);
    u->invalidateattr(ATTR_SIG_CU255_PUBK);

    fetchingkeys = false;
}

void MegaClient::resetKeyring()
{
    delete signkey;
    signkey = NULL;

    delete chatkey;
    chatkey = NULL;
}
#endif

// process node tree (bottom up)
void MegaClient::proctree(Node* n, TreeProc* tp, bool skipinshares, bool skipversions)
{
    if (!skipversions || n->type != FILENODE)
    {
        for (node_list::iterator it = n->children.begin(); it != n->children.end(); )
        {
            Node *child = *it++;
            if (!(skipinshares && child->inshare))
            {
                proctree(child, tp, skipinshares);
            }
        }
    }

    tp->proc(this, n);
}

// queue PubKeyAction request to be triggered upon availability of the user's
// public key
void MegaClient::queuepubkeyreq(User* u, PubKeyAction* pka)
{
    if (!u || u->pubk.isvalid())
    {
        restag = pka->tag;
        pka->proc(this, u);
        delete pka;
    }
    else
    {
        u->pkrs.push_back(pka);

        if (!u->pubkrequested)
        {
            pka->cmd = new CommandPubKeyRequest(this, u);
            reqs.add(pka->cmd);
            u->pubkrequested = true;
        }
    }
}

void MegaClient::queuepubkeyreq(const char *uid, PubKeyAction *pka)
{
    User *u = finduser(uid, 0);
    if (!u && uid)
    {
        if (strchr(uid, '@'))   // uid is an e-mail address
        {
            string nuid;
            Node::copystring(&nuid, uid);
            transform(nuid.begin(), nuid.end(), nuid.begin(), ::tolower);

            u = new User(nuid.c_str());
            u->uid = nuid;
            u->isTemporary = true;
        }
        else    // not an e-mail address: must be ASCII handle
        {
            handle uh;
            if (Base64::atob(uid, (byte*)&uh, sizeof uh) == sizeof uh)
            {
                u = new User(NULL);
                u->userhandle = uh;
                u->uid = uid;
                u->isTemporary = true;
            }
        }
    }

    queuepubkeyreq(u, pka);
}

// rewrite keys of foreign nodes due to loss of underlying shareufskey
void MegaClient::rewriteforeignkeys(Node* n)
{
    TreeProcForeignKeys rewrite;
    proctree(n, &rewrite);

    if (nodekeyrewrite.size())
    {
        reqs.add(new CommandNodeKeyUpdate(this, &nodekeyrewrite));
        nodekeyrewrite.clear();
    }
}

// if user has a known public key, complete instantly
// otherwise, queue and request public key if not already pending
void MegaClient::setshare(Node* n, const char* user, accesslevel_t a, const char* personal_representation)
{
    size_t total = n->outshares ? n->outshares->size() : 0;
    total += n->pendingshares ? n->pendingshares->size() : 0;
    if (a == ACCESS_UNKNOWN && total == 1)
    {
        // rewrite keys of foreign nodes located in the outbound share that is getting canceled
        // FIXME: verify that it is really getting canceled to prevent benign premature rewrite
        rewriteforeignkeys(n);
    }

    queuepubkeyreq(user, new PubKeyActionCreateShare(n->nodehandle, a, reqtag, personal_representation));
}

// Add/delete/remind outgoing pending contact request
void MegaClient::setpcr(const char* temail, opcactions_t action, const char* msg, const char* oemail, handle contactLink)
{
    reqs.add(new CommandSetPendingContact(this, temail, action, msg, oemail, contactLink));
}

void MegaClient::updatepcr(handle p, ipcactions_t action)
{
    reqs.add(new CommandUpdatePendingContact(this, p, action));
}

// enumerate Pro account purchase options (not fully implemented)
void MegaClient::purchase_enumeratequotaitems()
{
    reqs.add(new CommandEnumerateQuotaItems(this));
}

// begin a new purchase (FIXME: not fully implemented)
void MegaClient::purchase_begin()
{
    purchase_basket.clear();
}

// submit purchased product for payment
void MegaClient::purchase_additem(int itemclass, handle item, unsigned price,
                                  const char* currency, unsigned tax, const char* country,
                                  handle lastPublicHandle)
{
    reqs.add(new CommandPurchaseAddItem(this, itemclass, item, price, currency, tax, country, lastPublicHandle));
}

// obtain payment URL for given provider
void MegaClient::purchase_checkout(int gateway)
{
    reqs.add(new CommandPurchaseCheckout(this, gateway));
}

void MegaClient::submitpurchasereceipt(int type, const char *receipt, handle lph)
{
    reqs.add(new CommandSubmitPurchaseReceipt(this, type, receipt, lph));
}

error MegaClient::creditcardstore(const char *ccplain)
{
    if (!ccplain)
    {
        return API_EARGS;
    }

    string ccnumber, expm, expy, cv2, ccode;
    if (!JSON::extractstringvalue(ccplain, "card_number", &ccnumber)
        || (ccnumber.size() < 10)
        || !JSON::extractstringvalue(ccplain, "expiry_date_month", &expm)
        || (expm.size() != 2)
        || !JSON::extractstringvalue(ccplain, "expiry_date_year", &expy)
        || (expy.size() != 4)
        || !JSON::extractstringvalue(ccplain, "cv2", &cv2)
        || (cv2.size() != 3)
        || !JSON::extractstringvalue(ccplain, "country_code", &ccode)
        || (ccode.size() != 2))
    {
        return API_EARGS;
    }

    string::iterator it = find_if(ccnumber.begin(), ccnumber.end(), char_is_not_digit);
    if (it != ccnumber.end())
    {
        return API_EARGS;
    }

    it = find_if(expm.begin(), expm.end(), char_is_not_digit);
    if (it != expm.end() || atol(expm.c_str()) > 12)
    {
        return API_EARGS;
    }

    it = find_if(expy.begin(), expy.end(), char_is_not_digit);
    if (it != expy.end() || atol(expy.c_str()) < 2015)
    {
        return API_EARGS;
    }

    it = find_if(cv2.begin(), cv2.end(), char_is_not_digit);
    if (it != cv2.end())
    {
        return API_EARGS;
    }


    //Luhn algorithm
    int odd = 1, sum = 0;
    for (size_t i = ccnumber.size(); i--; odd = !odd)
    {
        int digit = ccnumber[i] - '0';
        sum += odd ? digit : ((digit < 5) ? 2 * digit : 2 * (digit - 5) + 1);
    }

    if (sum % 10)
    {
        return API_EARGS;
    }

    byte pubkdata[sizeof(PAYMENT_PUBKEY) * 3 / 4 + 3];
    int pubkdatalen = Base64::atob(PAYMENT_PUBKEY, (byte *)pubkdata, sizeof(pubkdata));

    string ccenc;
    string ccplain1 = ccplain;
    PayCrypter payCrypter(rng);
    if (!payCrypter.hybridEncrypt(&ccplain1, pubkdata, pubkdatalen, &ccenc))
    {
        return API_EARGS;
    }

    string last4 = ccnumber.substr(ccnumber.size() - 4);

    char hashstring[256];
    int ret = snprintf(hashstring, sizeof(hashstring), "{\"card_number\":\"%s\","
            "\"expiry_date_month\":\"%s\","
            "\"expiry_date_year\":\"%s\","
            "\"cv2\":\"%s\"}", ccnumber.c_str(), expm.c_str(), expy.c_str(), cv2.c_str());

    if (ret < 0 || ret >= (int)sizeof(hashstring))
    {
        return API_EARGS;
    }

    HashSHA256 hash;
    string binaryhash;
    hash.add((byte *)hashstring, int(strlen(hashstring)));
    hash.get(&binaryhash);

    static const char hexchars[] = "0123456789abcdef";
    ostringstream oss;
    string hexHash;
    for (size_t i=0;i<binaryhash.size();++i)
    {
        oss.put(hexchars[(binaryhash[i] >> 4) & 0x0F]);
        oss.put(hexchars[binaryhash[i] & 0x0F]);
    }
    hexHash = oss.str();

    string base64cc;
    base64cc.resize(ccenc.size()*4/3+4);
    base64cc.resize(Base64::btoa((byte *)ccenc.data(), int(ccenc.size()), (char *)base64cc.data()));
    std::replace( base64cc.begin(), base64cc.end(), '-', '+');
    std::replace( base64cc.begin(), base64cc.end(), '_', '/');

    reqs.add(new CommandCreditCardStore(this, base64cc.data(), last4.c_str(), expm.c_str(), expy.c_str(), hexHash.data()));
    return API_OK;
}

void MegaClient::creditcardquerysubscriptions()
{
    reqs.add(new CommandCreditCardQuerySubscriptions(this));
}

void MegaClient::creditcardcancelsubscriptions(const char* reason)
{
    reqs.add(new CommandCreditCardCancelSubscriptions(this, reason));
}

void MegaClient::getpaymentmethods()
{
    reqs.add(new CommandGetPaymentMethods(this));
}

// delete or block an existing contact
error MegaClient::removecontact(const char* email, visibility_t show)
{
    if (!strchr(email, '@') || (show != HIDDEN && show != BLOCKED))
    {
        return API_EARGS;
    }

    reqs.add(new CommandRemoveContact(this, email, show));

    return API_OK;
}

/**
 * @brief Attach/update/delete a user attribute.
 *
 * Attributes are stored as base64-encoded binary blobs. They use internal
 * attribute name prefixes:
 *
 * "*" - Private and encrypted. Use a TLV container (key-value)
 * "#" - Protected and plain text, accessible only by contacts.
 * "+" - Public and plain text, accessible by anyone knowing userhandle
 * "^" - Private and non-encrypted.
 *
 * @param at Attribute name.
 * @param av Attribute value.
 * @param avl Attribute value length.
 * @param ctag Tag to identify the request at intermediate layer

 */
void MegaClient::putua(attr_t at, const byte* av, unsigned avl, int ctag)
{
    string data;

    if (!av)
    {
        if (at == ATTR_AVATAR)  // remove avatar
        {
            data = "none";
        }

        av = (const byte*) data.data();
        avl = unsigned(data.size());
    }

    int tag = (ctag != -1) ? ctag : reqtag;
    User *u = ownuser();
    assert(u);
    if (!u)
    {
        LOG_err << "Own user not found when attempting to set user attributes";
        restag = tag;
        app->putua_result(API_EACCESS);
        return;
    }
    int needversion = u->needversioning(at);
    if (needversion == -1)
    {
        restag = tag;
        app->putua_result(API_EARGS);   // attribute not recognized
        return;
    }

    if (!needversion)
    {
        reqs.add(new CommandPutUA(this, at, av, avl, tag));
    }
    else
    {
        // if the cached value is outdated, first need to fetch the latest version
        if (u->getattr(at) && !u->isattrvalid(at))
        {
            restag = tag;
            app->putua_result(API_EEXPIRED);
            return;
        }
        reqs.add(new CommandPutUAVer(this, at, av, avl, tag));
    }
}

void MegaClient::putua(userattr_map *attrs, int ctag)
{
    int tag = (ctag != -1) ? ctag : reqtag;
    User *u = ownuser();

    if (!u || !attrs || !attrs->size())
    {
        restag = tag;
        return app->putua_result(API_EARGS);
    }

    for (userattr_map::iterator it = attrs->begin(); it != attrs->end(); it++)
    {
        attr_t type = it->first;;

        if (User::needversioning(type) != 1)
        {
            restag = tag;
            return app->putua_result(API_EARGS);
        }

        // if the cached value is outdated, first need to fetch the latest version
        if (u->getattr(type) && !u->isattrvalid(type))
        {
            restag = tag;
            return app->putua_result(API_EEXPIRED);
        }
    }

    reqs.add(new CommandPutMultipleUAVer(this, attrs, tag));
}

/**
 * @brief Queue a user attribute retrieval.
 *
 * @param u User.
 * @param at Attribute name.
 * @param ctag Tag to identify the request at intermediate layer
 */
void MegaClient::getua(User* u, const attr_t at, int ctag)
{
    if (at != ATTR_UNKNOWN)
    {
        // if we can solve those requests locally (cached values)...
        const string *cachedav = u->getattr(at);
        int tag = (ctag != -1) ? ctag : reqtag;

#ifdef ENABLE_CHAT
        if (!fetchingkeys && cachedav && u->isattrvalid(at))
#else
        if (cachedav && u->isattrvalid(at))
#endif
        {
            if (User::scope(at) == '*') // private attribute, TLV encoding
            {
                TLVstore *tlv = TLVstore::containerToTLVrecords(cachedav, &key);
                restag = tag;
                app->getua_result(tlv);
                delete tlv;
                return;
            }
            else
            {
                restag = tag;
                app->getua_result((byte*) cachedav->data(), unsigned(cachedav->size()));
                return;
            }
        }
        else
        {
            reqs.add(new CommandGetUA(this, u->uid.c_str(), at, NULL, tag));
        }
    }
}

void MegaClient::getua(const char *email_handle, const attr_t at, const char *ph, int ctag)
{
    if (email_handle && at != ATTR_UNKNOWN)
    {
        reqs.add(new CommandGetUA(this, email_handle, at, ph,(ctag != -1) ? ctag : reqtag));
    }
}

void MegaClient::getUserEmail(const char *uid)
{
    reqs.add(new CommandGetUserEmail(this, uid));
}

#ifdef DEBUG
void MegaClient::delua(const char *an)
{
    if (an)
    {
        reqs.add(new CommandDelUA(this, an));
    }
}
#endif

// queue node for notification
void MegaClient::notifynode(Node* n)
{
    n->applykey();

    if (!fetchingnodes)
    {
        if (n->tag && !n->changed.removed && n->attrstring)
        {
            // report a "NO_KEY" event

            char* buf = new char[n->nodekey.size() * 4 / 3 + 4];
            Base64::btoa((byte *)n->nodekey.data(), int(n->nodekey.size()), buf);

            int changed = 0;
            changed |= (int)n->changed.removed;
            changed |= n->changed.attrs << 1;
            changed |= n->changed.owner << 2;
            changed |= n->changed.ctime << 3;
            changed |= n->changed.fileattrstring << 4;
            changed |= n->changed.inshare << 5;
            changed |= n->changed.outshares << 6;
            changed |= n->changed.pendingshares << 7;
            changed |= n->changed.parent << 8;
            changed |= n->changed.publiclink << 9;
            changed |= n->changed.newnode << 10;

            int attrlen = int(n->attrstring->size());
            string base64attrstring;
            base64attrstring.resize(attrlen * 4 / 3 + 4);
            base64attrstring.resize(Base64::btoa((byte *)n->attrstring->data(), int(n->attrstring->size()), (char *)base64attrstring.data()));

            char report[512];
            Base64::btoa((const byte *)&n->nodehandle, MegaClient::NODEHANDLE, report);
            sprintf(report + 8, " %d %" PRIu64 " %d %X %.200s %.200s", n->type, n->size, attrlen, changed, buf, base64attrstring.c_str());

            reportevent("NK", report, 0);
            sendevent(99400, report, 0);

            delete [] buf;
        }

#ifdef ENABLE_SYNC
        // is this a synced node that was moved to a non-synced location? queue for
        // deletion from LocalNodes.
        if (n->localnode && n->localnode->parent && n->parent && !n->parent->localnode)
        {
            if (n->changed.removed || n->changed.parent)
            {
                if (n->type == FOLDERNODE)
                {
                    app->syncupdate_remote_folder_deletion(n->localnode->sync, n);
                }
                else
                {
                    app->syncupdate_remote_file_deletion(n->localnode->sync, n);
                }
            }

            n->localnode->deleted = true;
            n->localnode->node = NULL;
            n->localnode = NULL;
        }
        else
        {
            // is this a synced node that is not a sync root, or a new node in a
            // synced folder?
            // FIXME: aggregate subtrees!
            if (n->localnode && n->localnode->parent)
            {
                n->localnode->deleted = n->changed.removed;
            }

            if (n->parent && n->parent->localnode && (!n->localnode || (n->localnode->parent != n->parent->localnode)))
            {
                if (n->localnode)
                {
                    n->localnode->deleted = n->changed.removed;
                }

                if (!n->changed.removed && n->changed.parent)
                {
                    if (!n->localnode)
                    {
                        if (n->type == FOLDERNODE)
                        {
                            app->syncupdate_remote_folder_addition(n->parent->localnode->sync, n);
                        }
                        else
                        {
                            app->syncupdate_remote_file_addition(n->parent->localnode->sync, n);
                        }
                    }
                    else
                    {
                        app->syncupdate_remote_move(n->localnode->sync, n,
                            n->localnode->parent ? n->localnode->parent->node : NULL);
                    }
                }
            }
            else if (!n->changed.removed && n->changed.attrs && n->localnode && n->localnode->name.compare(n->displayname()))
            {
                app->syncupdate_remote_rename(n->localnode->sync, n, n->localnode->name.c_str());
            }
        }
#endif
    }

    if (!n->notified)
    {
        n->notified = true;
        nodenotify.push_back(n);
    }
}

void MegaClient::transfercacheadd(Transfer *transfer)
{
    if (tctable && !transfer->skipserialization)
    {
        LOG_debug << "Caching transfer";
        tctable->put(MegaClient::CACHEDTRANSFER, transfer, &tckey);
    }
}

void MegaClient::transfercachedel(Transfer *transfer)
{
    if (tctable && transfer->dbid)
    {
        LOG_debug << "Removing cached transfer";
        tctable->del(transfer->dbid);
    }
}

void MegaClient::filecacheadd(File *file)
{
    if (tctable && !file->syncxfer)
    {
        LOG_debug << "Caching file";
        tctable->put(MegaClient::CACHEDFILE, file, &tckey);
    }
}

void MegaClient::filecachedel(File *file)
{
    if (tctable && !file->syncxfer)
    {
        LOG_debug << "Removing cached file";
        tctable->del(file->dbid);
    }

    if (file->temporaryfile)
    {
        LOG_debug << "Removing temporary file";
        fsaccess->unlinklocal(&file->localname);
    }
}

// queue user for notification
void MegaClient::notifyuser(User* u)
{
    if (!u->notified)
    {
        u->notified = true;
        usernotify.push_back(u);
    }
}

// queue pcr for notification
void MegaClient::notifypcr(PendingContactRequest* pcr)
{
    if (pcr && !pcr->notified)
    {
        pcr->notified = true;
        pcrnotify.push_back(pcr);
    }
}

#ifdef ENABLE_CHAT
void MegaClient::notifychat(TextChat *chat)
{
    if (!chat->notified)
    {
        chat->notified = true;
        chatnotify[chat->id] = chat;
    }
}
#endif

// process request for share node keys
// builds & emits k/cr command
// returns 1 in case of a valid response, 0 otherwise
void MegaClient::proccr(JSON* j)
{
    node_vector shares, nodes;
    handle h;

    if (j->enterobject())
    {
        for (;;)
        {
            switch (j->getnameid())
            {
                case MAKENAMEID3('s', 'n', 'k'):
                    procsnk(j);
                    break;

                case MAKENAMEID3('s', 'u', 'k'):
                    procsuk(j);
                    break;

                case EOO:
                    j->leaveobject();
                    return;

                default:
                    if (!j->storeobject())
                    {
                        return;
                    }
            }
        }

        return;
    }

    if (!j->enterarray())
    {
        LOG_err << "Malformed CR - outer array";
        return;
    }

    if (j->enterarray())
    {
        while (!ISUNDEF(h = j->gethandle()))
        {
            shares.push_back(nodebyhandle(h));
        }

        j->leavearray();

        if (j->enterarray())
        {
            while (!ISUNDEF(h = j->gethandle()))
            {
                nodes.push_back(nodebyhandle(h));
            }

            j->leavearray();
        }
        else
        {
            LOG_err << "Malformed SNK CR - nodes part";
            return;
        }

        if (j->enterarray())
        {
            cr_response(&shares, &nodes, j);
            j->leavearray();
        }
        else
        {
            LOG_err << "Malformed CR - linkage part";
            return;
        }
    }

    j->leavearray();
}

// share nodekey delivery
void MegaClient::procsnk(JSON* j)
{
    if (j->enterarray())
    {
        handle sh, nh;

        while (j->enterarray())
        {
            if (ISUNDEF((sh = j->gethandle())))
            {
                return;
            }

            if (ISUNDEF((nh = j->gethandle())))
            {
                return;
            }

            Node* sn = nodebyhandle(sh);

            if (sn && sn->sharekey && checkaccess(sn, OWNER))
            {
                Node* n = nodebyhandle(nh);

                if (n && n->isbelow(sn))
                {
                    byte keybuf[FILENODEKEYLENGTH];

                    sn->sharekey->ecb_encrypt((byte*)n->nodekey.data(), keybuf, unsigned(n->nodekey.size()));

                    reqs.add(new CommandSingleKeyCR(sh, nh, keybuf, unsigned(n->nodekey.size())));
                }
            }

            j->leavearray();
        }

        j->leavearray();
    }
}

// share userkey delivery
void MegaClient::procsuk(JSON* j)
{
    if (j->enterarray())
    {
        while (j->enterarray())
        {
            handle sh, uh;

            sh = j->gethandle();

            if (!ISUNDEF(sh))
            {
                uh = j->gethandle();

                if (!ISUNDEF(uh))
                {
                    // FIXME: add support for share user key delivery
                }
            }

            j->leavearray();
        }

        j->leavearray();
    }
}

#ifdef ENABLE_CHAT
void MegaClient::procmcf(JSON *j)
{
    if (j->enterobject())
    {
        bool done = false;
        while (!done)
        {
            bool readingPublicChats = false;
            switch(j->getnameid())
            {
                case MAKENAMEID2('p', 'c'):   // list of public and/or formerly public chatrooms
                {
                    readingPublicChats = true;
                }   // fall-through
                case 'c':   // list of chatrooms
                {
                    j->enterarray();

                    while(j->enterobject())   // while there are more chats to read...
                    {
                        handle chatid = UNDEF;
                        privilege_t priv = PRIV_UNKNOWN;
                        int shard = -1;
                        userpriv_vector *userpriv = NULL;
                        bool group = false;
                        string title;
                        string unifiedKey;
                        m_time_t ts = -1;
                        bool publicchat = false;

                        bool readingChat = true;
                        while(readingChat) // read the chat information
                        {
                            switch (j->getnameid())
                            {
                            case MAKENAMEID2('i','d'):
                                chatid = j->gethandle(MegaClient::CHATHANDLE);
                                break;

                            case 'p':
                                priv = (privilege_t) j->getint();
                                break;

                            case MAKENAMEID2('c','s'):
                                shard = int(j->getint());
                                break;

                            case 'u':   // list of users participating in the chat (+privileges)
                                userpriv = readuserpriv(j);
                                break;

                            case 'g':
                                group = j->getint();
                                break;

                            case MAKENAMEID2('c','t'):
                                j->storeobject(&title);
                                break;

                            case MAKENAMEID2('c', 'k'):  // store unified key for public chats
                                assert(readingPublicChats);
                                j->storeobject(&unifiedKey);
                                break;

                            case MAKENAMEID2('t', 's'):  // actual creation timestamp
                                ts = j->getint();
                                break;

                            case 'm':   // operation mode: 1 -> public chat; 0 -> private chat
                                assert(readingPublicChats);
                                publicchat = j->getint();
                                break;

                            case EOO:
                                if (chatid != UNDEF && priv != PRIV_UNKNOWN && shard != -1)
                                {
                                    if (chats.find(chatid) == chats.end())
                                    {
                                        chats[chatid] = new TextChat();
                                    }

                                    TextChat *chat = chats[chatid];
                                    chat->id = chatid;
                                    chat->priv = priv;
                                    chat->shard = shard;
                                    chat->group = group;
                                    chat->title = title;
                                    chat->ts = (ts != -1) ? ts : 0;

                                    if (readingPublicChats)
                                    {
                                        chat->publicchat = publicchat;  // true or false (formerly public, now private)
                                        chat->unifiedKey = unifiedKey;

                                        if (unifiedKey.empty())
                                        {
                                            LOG_err << "Received public (or formerly public) chat without unified key";
                                        }
                                    }

                                    // remove yourself from the list of users (only peers matter)
                                    if (userpriv)
                                    {
                                        if (chat->priv == PRIV_RM)
                                        {
                                            // clear the list of peers because API still includes peers in the
                                            // actionpacket, but not in a fresh fetchnodes
                                            delete userpriv;
                                            userpriv = NULL;
                                        }
                                        else
                                        {
                                            userpriv_vector::iterator upvit;
                                            for (upvit = userpriv->begin(); upvit != userpriv->end(); upvit++)
                                            {
                                                if (upvit->first == me)
                                                {
                                                    userpriv->erase(upvit);
                                                    if (userpriv->empty())
                                                    {
                                                        delete userpriv;
                                                        userpriv = NULL;
                                                    }
                                                    break;
                                                }
                                            }
                                        }
                                    }
                                    delete chat->userpriv;  // discard any existing `userpriv`
                                    chat->userpriv = userpriv;
                                }
                                else
                                {
                                    LOG_err << "Failed to parse chat information";
                                }
                                readingChat = false;
                                break;

                            default:
                                if (!j->storeobject())
                                {
                                    LOG_err << "Failed to parse chat information";
                                    readingChat = false;
                                    delete userpriv;
                                    userpriv = NULL;
                                }
                                break;
                            }
                        }
                        j->leaveobject();
                    }

                    j->leavearray();
                    break;
                }

                case MAKENAMEID3('p', 'c', 'f'):    // list of flags for public and/or formerly public chatrooms
                {
                    readingPublicChats = true;
                }   // fall-through
                case MAKENAMEID2('c', 'f'):
                {
                    j->enterarray();

                    while(j->enterobject()) // while there are more chatid/flag tuples to read...
                    {
                        handle chatid = UNDEF;
                        byte flags = 0xFF;

                        bool readingFlags = true;
                        while (readingFlags)
                        {
                            switch (j->getnameid())
                            {

                            case MAKENAMEID2('i','d'):
                                chatid = j->gethandle(MegaClient::CHATHANDLE);
                                break;

                            case 'f':
                                flags = byte(j->getint());
                                break;

                            case EOO:
                                if (chatid != UNDEF && flags != 0xFF)
                                {
                                    textchat_map::iterator it = chats.find(chatid);
                                    if (it == chats.end())
                                    {
                                        string chatidB64;
                                        string tmp((const char*)&chatid, sizeof(chatid));
                                        Base64::btoa(tmp, chatidB64);
                                        LOG_err << "Received flags for unknown chatid: " << chatidB64.c_str();
                                    }
                                    else
                                    {
                                        it->second->setFlags(flags);
                                        assert(!readingPublicChats || !it->second->unifiedKey.empty());
                                    }
                                }
                                else
                                {
                                    LOG_err << "Failed to parse chat flags";
                                }
                                readingFlags = false;
                                break;

                            default:
                                if (!j->storeobject())
                                {
                                    LOG_err << "Failed to parse chat flags";
                                    readingFlags = false;
                                }
                                break;
                            }
                        }

                        j->leaveobject();
                    }

                    j->leavearray();
                    break;
                }

                case EOO:
                    done = true;
                    j->leaveobject();
                    break;

                default:
                    if (!j->storeobject())
                    {
                        return;
                    }
            }
        }
    }
}

void MegaClient::procmcna(JSON *j)
{
    if (j->enterarray())
    {
        while(j->enterobject())   // while there are more nodes to read...
        {
            handle chatid = UNDEF;
            handle h = UNDEF;
            handle uh = UNDEF;

            bool readingNode = true;
            while(readingNode) // read the attached node information
            {
                switch (j->getnameid())
                {
                case MAKENAMEID2('i','d'):
                    chatid = j->gethandle(MegaClient::CHATHANDLE);
                    break;

                case 'n':
                    h = j->gethandle(MegaClient::NODEHANDLE);
                    break;

                case 'u':
                    uh = j->gethandle(MegaClient::USERHANDLE);
                    break;

                case EOO:
                    if (chatid != UNDEF && h != UNDEF && uh != UNDEF)
                    {
                        textchat_map::iterator it = chats.find(chatid);
                        if (it == chats.end())
                        {
                            LOG_err << "Unknown chat for user/node access to attachment";
                        }
                        else
                        {
                            it->second->setNodeUserAccess(h, uh);
                        }
                    }
                    else
                    {
                        LOG_err << "Failed to parse attached node information";
                    }
                    readingNode = false;
                    break;

                default:
                    if (!j->storeobject())
                    {
                        LOG_err << "Failed to parse attached node information";
                        readingNode = false;
                    }
                    break;
                }
            }
            j->leaveobject();
        }        
        j->leavearray();
    }
}
#endif

// add node to vector, return position, deduplicate
unsigned MegaClient::addnode(node_vector* v, Node* n) const
{
    // linear search not particularly scalable, but fine for the relatively
    // small real-world requests
    for (unsigned i = unsigned(v->size()); i--; )
    {
        if ((*v)[i] == n)
        {
            return i;
        }
    }

    v->push_back(n);
    return unsigned(v->size() - 1);
}

// generate crypto key response
// if !selector, generate all shares*nodes tuples
void MegaClient::cr_response(node_vector* shares, node_vector* nodes, JSON* selector)
{
    node_vector rshares, rnodes;
    unsigned si, ni;
    Node* sn;
    Node* n;
    string crkeys;
    byte keybuf[FILENODEKEYLENGTH];
    char buf[128];
    int setkey = -1;

    // for security reasons, we only respond to key requests affecting our own
    // shares
    for (si = unsigned(shares->size()); si--; )
    {
        if ((*shares)[si] && ((*shares)[si]->inshare || !(*shares)[si]->sharekey))
        {
            // security feature: we only distribute node keys for our own outgoing shares.  
            LOG_warn << "Attempt to obtain node key for invalid/third-party share foiled";
            (*shares)[si] = NULL;
            sendevent(99445, "Inshare key request rejected", 0);
        }
    }

    if (!selector)
    {
        si = 0;
        ni = -1;
        if (shares->empty() || nodes->empty())
        {
            return;
        }
    }

    // estimate required size for requested keys
    // for each node: ",<index>,<index>,"<nodekey>
    crkeys.reserve(nodes->size() * ((5 + 4 * 2) + (FILENODEKEYLENGTH * 4 / 3 + 4)) + 1);
    // we reserve for indexes up to 4 digits per index

    for (;;)
    {
        if (selector)
        {
            if (!selector->isnumeric())
            {
                break;
            }

            si = (unsigned)selector->getint();
            ni = (unsigned)selector->getint();

            if (si >= shares->size())
            {
                LOG_err << "Share index out of range";
                return;
            }

            if (ni >= nodes->size())
            {
                LOG_err << "Node index out of range";
                return;
            }

            if (selector->pos[1] == '"')
            {
                setkey = selector->storebinary(keybuf, sizeof keybuf);
            }
            else
            {
                setkey = -1;
            }
        }
        else
        {
            // no selector supplied
            ni++;

            if (ni >= nodes->size())
            {
                ni = 0;
                if (++si >= shares->size())
                {
                    break;
                }
            }
        }

        if ((sn = (*shares)[si]) && (n = (*nodes)[ni]))
        {
            if (n->isbelow(sn))
            {
                if (setkey >= 0)
                {
                    if (setkey == (int)n->nodekey.size())
                    {
                        sn->sharekey->ecb_decrypt(keybuf, unsigned(n->nodekey.size()));
                        n->setkey(keybuf);
                        setkey = -1;
                    }
                }
                else
                {
                    n->applykey();
                    if (sn->sharekey && n->nodekey.size() ==
                            (unsigned)((n->type == FILENODE) ? FILENODEKEYLENGTH : FOLDERNODEKEYLENGTH))
                    {
                        unsigned nsi, nni;

                        nsi = addnode(&rshares, sn);
                        nni = addnode(&rnodes, n);

                        sprintf(buf, "\",%u,%u,\"", nsi, nni);

                        // generate & queue share nodekey
                        sn->sharekey->ecb_encrypt((byte*)n->nodekey.data(), keybuf, unsigned(n->nodekey.size()));
                        Base64::btoa(keybuf, int(n->nodekey.size()), strchr(buf + 7, 0));
                        crkeys.append(buf);
                    }
                    else
                    {
                        LOG_warn << "Skipping node due to an unavailable key";
                    }
                }
            }
            else
            {
                LOG_warn << "Attempt to obtain key of node outside share foiled";
            }
        }
    }

    if (crkeys.size())
    {
        crkeys.append("\"");
        reqs.add(new CommandKeyCR(this, &rshares, &rnodes, crkeys.c_str() + 2));
    }
}

void MegaClient::getaccountdetails(AccountDetails* ad, bool storage,
                                   bool transfer, bool pro, bool transactions,
                                   bool purchases, bool sessions)
{
    reqs.add(new CommandGetUserQuota(this, ad, storage, transfer, pro));

    if (transactions)
    {
        reqs.add(new CommandGetUserTransactions(this, ad));
    }

    if (purchases)
    {
        reqs.add(new CommandGetUserPurchases(this, ad));
    }

    if (sessions)
    {
        reqs.add(new CommandGetUserSessions(this, ad));
    }
}

void MegaClient::querytransferquota(m_off_t size)
{
    reqs.add(new CommandQueryTransferQuota(this, size));
}

// export node link
error MegaClient::exportnode(Node* n, int del, m_time_t ets)
{
    if (n->plink && !del && !n->plink->takendown
            && (ets == n->plink->ets) && !n->plink->isExpired())
    {
        restag = reqtag;
        app->exportnode_result(n->nodehandle, n->plink->ph);
        return API_OK;
    }

    if (!checkaccess(n, OWNER))
    {
        return API_EACCESS;
    }

    // export node
    switch (n->type)
    {
    case FILENODE:
        getpubliclink(n, del, ets);
        break;

    case FOLDERNODE:
        if (del)
        {
            // deletion of outgoing share also deletes the link automatically
            // need to first remove the link and then the share
            getpubliclink(n, del, ets);
            setshare(n, NULL, ACCESS_UNKNOWN);
        }
        else
        {
            // exporting folder - need to create share first
            setshare(n, NULL, RDONLY);
            // getpubliclink() is called as _result() of the share
        }

        break;

    default:
        return API_EACCESS;
    }

    return API_OK;
}

void MegaClient::getpubliclink(Node* n, int del, m_time_t ets)
{
    reqs.add(new CommandSetPH(this, n, del, ets));
}

// open exported file link
// formats supported: ...#!publichandle!key or publichandle!key
error MegaClient::openfilelink(const char* link, int op)
{
    const char* ptr = NULL;
    handle ph = 0;
    byte key[FILENODEKEYLENGTH];

    if ((ptr = strstr(link, "#!")))
    {
        ptr += 2;
    }
    else    // legacy format without '#'
    {
        ptr = link;
    }

    if (Base64::atob(ptr, (byte*)&ph, NODEHANDLE) == NODEHANDLE)
    {
        ptr += 8;

        if (*ptr == '!')
        {
            ptr++;

            if (Base64::atob(ptr, key, sizeof key) == sizeof key)
            {
                if (op)
                {
                    reqs.add(new CommandGetPH(this, ph, key, op));
                }
                else
                {
                    reqs.add(new CommandGetFile(this, NULL, key, ph, false));
                }

                return API_OK;
            }
        }
        else if (*ptr == '\0')    // no key provided, check only the existence of the node
        {
            if (op)
            {
                reqs.add(new CommandGetPH(this, ph, NULL, op));
                return API_OK;
            }
        }
    }

    return API_EARGS;
}

/* Format of password-protected links
 *
 * algorithm        = 1 byte - A byte to identify which algorithm was used (for future upgradability), initially is set to 0
 * file/folder      = 1 byte - A byte to identify if the link is a file or folder link (0 = folder, 1 = file)
 * public handle    = 6 bytes - The public folder/file handle
 * salt             = 32 bytes - A 256 bit randomly generated salt
 * encrypted key    = 16 or 32 bytes - The encrypted actual folder or file key
 * MAC tag          = 32 bytes - The MAC of all the previous data to ensure integrity of the link i.e. calculated as:
 *                      HMAC-SHA256(MAC key, (algorithm || file/folder || public handle || salt || encrypted key))
 */
error MegaClient::decryptlink(const char *link, const char *pwd, string* decryptedLink)
{
    if (!pwd || !link)
    {
        LOG_err << "Empty link or empty password to decrypt link";
        return API_EARGS;
    }

    const char* ptr = NULL;
    const char* end = NULL;
    if (!(ptr = strstr(link, "#P!")))
    {
        LOG_err << "This link is not password protected";
        return API_EARGS;
    }
    ptr += 3;

    // Decode the link
    int linkLen = 1 + 1 + 6 + 32 + 32 + 32;   // maximum size in binary, for file links
    string linkBin;
    linkBin.resize(linkLen);
    linkLen = Base64::atob(ptr, (byte*)linkBin.data(), linkLen);

    ptr = (char *)linkBin.data();
    end = ptr + linkLen;

    if ((ptr + 2) >= end)
    {
        LOG_err << "This link is too short";
        return API_EINCOMPLETE;
    }

    int algorithm = *ptr++;
    if (algorithm != 1 && algorithm != 2)
    {
        LOG_err << "The algorithm used to encrypt this link is not supported";
        return API_EINTERNAL;
    }

    int isFolder = !(*ptr++);
    if (isFolder > 1)
    {
        LOG_err << "This link doesn't reference any folder or file";
        return API_EARGS;
    }

    size_t encKeyLen = isFolder ? FOLDERNODEKEYLENGTH : FILENODEKEYLENGTH;
    if ((ptr + 38 + encKeyLen + 32) > end)
    {
        LOG_err << "This link is too short";
        return API_EINCOMPLETE;
    }

    handle ph = MemAccess::get<handle>(ptr);
    ptr += 6;

    byte salt[32];
    memcpy((char*)salt, ptr, 32);
    ptr += sizeof salt;

    string encKey;
    encKey.resize(encKeyLen);
    memcpy((byte *)encKey.data(), ptr, encKeyLen);
    ptr += encKeyLen;

    byte hmac[32];
    memcpy((char*)&hmac, ptr, 32);
    ptr += 32;

    // Derive MAC key with salt+pwd
    byte derivedKey[64];
    unsigned int iterations = 100000;
    PBKDF2_HMAC_SHA512 pbkdf2;
    pbkdf2.deriveKey(derivedKey, sizeof derivedKey,
                     (byte*) pwd, strlen(pwd),
                     salt, sizeof salt,
                     iterations);

    byte hmacComputed[32];
    if (algorithm == 1)
    {
        // verify HMAC with macKey(alg, f/F, ph, salt, encKey)
        HMACSHA256 hmacsha256((byte *)linkBin.data(), 40 + encKeyLen);
        hmacsha256.add(derivedKey + 32, 32);
        hmacsha256.get(hmacComputed);
    }
    else // algorithm == 2 (fix legacy Webclient bug: swap data and key)
    {
        // verify HMAC with macKey(alg, f/F, ph, salt, encKey)
        HMACSHA256 hmacsha256(derivedKey + 32, 32);
        hmacsha256.add((byte *)linkBin.data(), unsigned(40 + encKeyLen));
        hmacsha256.get(hmacComputed);
    }
    if (memcmp(hmac, hmacComputed, 32))
    {
        LOG_err << "HMAC verification failed. Possible tampered or corrupted link";
        return API_EKEY;
    }

    if (decryptedLink)
    {
        // Decrypt encKey using X-OR with first 16/32 bytes of derivedKey
        byte key[FILENODEKEYLENGTH];
        for (unsigned int i = 0; i < encKeyLen; i++)
        {
            key[i] = encKey[i] ^ derivedKey[i];
        }

        // generate plain link
        char phStr[9];
        char keyStr[FILENODEKEYLENGTH*4/3+3];

        Base64::btoa((byte*) &ph, MegaClient::NODEHANDLE, phStr);
        Base64::btoa(key, int(encKeyLen), keyStr);

        decryptedLink->clear();
        decryptedLink->append("https://mega.nz/#");
        decryptedLink->append(isFolder ? "F!" : "!");
        decryptedLink->append(phStr);
        decryptedLink->append("!");
        decryptedLink->append(keyStr);
    }

    return API_OK;
}

error MegaClient::encryptlink(const char *link, const char *pwd, string *encryptedLink)
{
    if (!pwd || !link)
    {
        LOG_err << "Empty link or empty password to encrypt link";
        return API_EARGS;
    }

    const char* ptr = NULL;
    const char* end = link + strlen(link);

    if (!(ptr = strstr(link, "#")) || ptr >= end)
    {
        LOG_err << "Invalid format of public link or incomplete";
        return API_EARGS;
    }
    ptr++;  // skip '#'

    int isFolder;
    if (*ptr == 'F')
    {
        isFolder = true;
        ptr++;  // skip 'F'
    }
    else if (*ptr == '!')
    {
        isFolder = false;
    }
    else
    {
        LOG_err << "Invalid format of public link";
        return API_EARGS;
    }
    ptr++;  // skip '!' separator

    if (ptr + 8 >= end)
    {
        LOG_err << "Incomplete public link";
        return API_EINCOMPLETE;
    }

    handle ph;
    if (Base64::atob(ptr, (byte*)&ph, NODEHANDLE) != NODEHANDLE)
    {
        LOG_err << "Invalid format of public link";
        return API_EARGS;
    }
    ptr += 8;   // skip public handle

    if (ptr + 1 >= end || *ptr != '!')
    {
        LOG_err << "Invalid format of public link";
        return API_EARGS;
    }
    ptr++;  // skip '!' separator

    size_t linkKeySize = isFolder ? FOLDERNODEKEYLENGTH : FILENODEKEYLENGTH;
    string linkKey;
    linkKey.resize(linkKeySize);
    if ((size_t) Base64::atob(ptr, (byte *)linkKey.data(), int(linkKey.size())) != linkKeySize)
    {
        LOG_err << "Invalid encryption key in the public link";
        return API_EKEY;
    }

    if (encryptedLink)
    {
        // Derive MAC key with salt+pwd
        byte derivedKey[64];
        byte salt[32];
        rng.genblock(salt, 32);
        unsigned int iterations = 100000;
        PBKDF2_HMAC_SHA512 pbkdf2;
        pbkdf2.deriveKey(derivedKey, sizeof derivedKey,
                         (byte*) pwd, strlen(pwd),
                         salt, sizeof salt,
                         iterations);

        // Prepare encryption key
        string encKey;
        encKey.resize(linkKeySize);
        for (unsigned int i = 0; i < linkKeySize; i++)
        {
            encKey[i] = derivedKey[i] ^ linkKey[i];
        }

        // Preapare payload to derive encryption key
        byte algorithm = 2;
        byte type = isFolder ? 0 : 1;
        string payload;
        payload.append((char*) &algorithm, sizeof algorithm);
        payload.append((char*) &type, sizeof type);
        payload.append((char*) &ph, NODEHANDLE);
        payload.append((char*) salt, sizeof salt);
        payload.append(encKey);


        // Prepare HMAC
        byte hmac[32];
        if (algorithm == 1)
        {
            HMACSHA256 hmacsha256((byte *)payload.data(), payload.size());
            hmacsha256.add(derivedKey + 32, 32);
            hmacsha256.get(hmac);
        }
        else if (algorithm == 2) // fix legacy Webclient bug: swap data and key
        {
            HMACSHA256 hmacsha256(derivedKey + 32, 32);
            hmacsha256.add((byte *)payload.data(), unsigned(payload.size()));
            hmacsha256.get(hmac);
        }
        else
        {
            LOG_err << "Invalid algorithm to encrypt link";
            return API_EINTERNAL;
        }

        // Prepare encrypted link
        string encLinkBytes;
        encLinkBytes.append((char*) &algorithm, sizeof algorithm);
        encLinkBytes.append((char*) &type, sizeof type);
        encLinkBytes.append((char*) &ph, NODEHANDLE);
        encLinkBytes.append((char*) salt, sizeof salt);
        encLinkBytes.append(encKey);
        encLinkBytes.append((char*) hmac, sizeof hmac);

        string encLink;
        Base64::btoa(encLinkBytes, encLink);

        encryptedLink->clear();
        encryptedLink->append("https://mega.nz/#P!");
        encryptedLink->append(encLink);
    }

    return API_OK;
}

sessiontype_t MegaClient::loggedin()
{
    if (ISUNDEF(me))
    {
        return NOTLOGGEDIN;
    }

    User* u = finduser(me);

    if (u && !u->email.size())
    {
        return EPHEMERALACCOUNT;
    }

    if (!asymkey.isvalid())
    {
        return CONFIRMEDACCOUNT;
    }

    return FULLACCOUNT;
}

void MegaClient::whyamiblocked()
{
    // make sure the smsve flag is up to date when we get the response
    reqs.add(new CommandGetMiscFlags(this));

    // queue the actual request
    reqs.add(new CommandWhyAmIblocked(this));
}

error MegaClient::changepw(const char* password, const char *pin)
{
    User* u;

    if (!loggedin() || !(u = finduser(me)))
    {
        return API_EACCESS;
    }

    if (accountversion == 1)
    {
        error e;
        byte newpwkey[SymmCipher::KEYLENGTH];
        if ((e = pw_key(password, newpwkey)))
        {
            return e;
        }

        byte newkey[SymmCipher::KEYLENGTH];
        SymmCipher pwcipher;
        memcpy(newkey, key.key,  sizeof newkey);
        pwcipher.setkey(newpwkey);
        pwcipher.ecb_encrypt(newkey);

        string email = u->email;
        uint64_t stringhash = stringhash64(&email, &pwcipher);
        reqs.add(new CommandSetMasterKey(this, newkey, (const byte *)&stringhash, sizeof(stringhash), NULL, pin));
        return API_OK;
    }

    byte clientRandomValue[SymmCipher::KEYLENGTH];
    rng.genblock(clientRandomValue, sizeof(clientRandomValue));

    string salt;
    HashSHA256 hasher;
    string buffer = "mega.nz";
    buffer.resize(200, 'P');
    buffer.append((char *)clientRandomValue, sizeof(clientRandomValue));
    hasher.add((const byte*)buffer.data(), unsigned(buffer.size()));
    hasher.get(&salt);

    byte derivedKey[2 * SymmCipher::KEYLENGTH];
    CryptoPP::PKCS5_PBKDF2_HMAC<CryptoPP::SHA512> pbkdf2;
    pbkdf2.DeriveKey(derivedKey, sizeof(derivedKey), 0, (byte *)password, strlen(password),
                     (const byte *)salt.data(), salt.size(), 100000);

    byte encmasterkey[SymmCipher::KEYLENGTH];
    SymmCipher cipher;
    cipher.setkey(derivedKey);
    cipher.ecb_encrypt(key.key, encmasterkey);

    string hashedauthkey;
    byte *authkey = derivedKey + SymmCipher::KEYLENGTH;
    hasher.add(authkey, SymmCipher::KEYLENGTH);
    hasher.get(&hashedauthkey);
    hashedauthkey.resize(SymmCipher::KEYLENGTH);

    // Pass the salt and apply to this->accountsalt if the command succeed to allow posterior checks of the password without getting it from the server
    reqs.add(new CommandSetMasterKey(this, encmasterkey, (byte*)hashedauthkey.data(), SymmCipher::KEYLENGTH, clientRandomValue, pin, &salt));
    return API_OK;
}

// create ephemeral session
void MegaClient::createephemeral()
{
    byte keybuf[SymmCipher::KEYLENGTH];
    byte pwbuf[SymmCipher::KEYLENGTH];
    byte sscbuf[2 * SymmCipher::KEYLENGTH];

    rng.genblock(keybuf, sizeof keybuf);
    rng.genblock(pwbuf, sizeof pwbuf);
    rng.genblock(sscbuf, sizeof sscbuf);

    key.setkey(keybuf);
    key.ecb_encrypt(sscbuf, sscbuf + SymmCipher::KEYLENGTH, SymmCipher::KEYLENGTH);

    key.setkey(pwbuf);
    key.ecb_encrypt(keybuf);

    reqs.add(new CommandCreateEphemeralSession(this, keybuf, pwbuf, sscbuf));
}

void MegaClient::resumeephemeral(handle uh, const byte* pw, int ctag)
{
    reqs.add(new CommandResumeEphemeralSession(this, uh, pw, ctag ? ctag : reqtag));
}

void MegaClient::sendsignuplink(const char* email, const char* name, const byte* pwhash)
{
    SymmCipher pwcipher(pwhash);
    byte c[2 * SymmCipher::KEYLENGTH];

    memcpy(c, key.key, sizeof key.key);
    rng.genblock(c + SymmCipher::KEYLENGTH, SymmCipher::KEYLENGTH / 4);
    memset(c + SymmCipher::KEYLENGTH + SymmCipher::KEYLENGTH / 4, 0, SymmCipher::KEYLENGTH / 2);
    rng.genblock(c + 2 * SymmCipher::KEYLENGTH - SymmCipher::KEYLENGTH / 4, SymmCipher::KEYLENGTH / 4);

    pwcipher.ecb_encrypt(c, c, sizeof c);

    reqs.add(new CommandSendSignupLink(this, email, name, c));
}

string MegaClient::sendsignuplink2(const char *email, const char *password, const char* name)
{
    byte clientrandomvalue[SymmCipher::KEYLENGTH];
    rng.genblock(clientrandomvalue, sizeof(clientrandomvalue));

    string salt;
    HashSHA256 hasher;
    string buffer = "mega.nz";
    buffer.resize(200, 'P');
    buffer.append((char *)clientrandomvalue, sizeof(clientrandomvalue));
    hasher.add((const byte*)buffer.data(), unsigned(buffer.size()));
    hasher.get(&salt);

    byte derivedKey[2 * SymmCipher::KEYLENGTH];
    CryptoPP::PKCS5_PBKDF2_HMAC<CryptoPP::SHA512> pbkdf2;
    pbkdf2.DeriveKey(derivedKey, sizeof(derivedKey), 0, (byte *)password, strlen(password),
                     (const byte *)salt.data(), salt.size(), 100000);

    byte encmasterkey[SymmCipher::KEYLENGTH];
    SymmCipher cipher;
    cipher.setkey(derivedKey);
    cipher.ecb_encrypt(key.key, encmasterkey);

    string hashedauthkey;
    byte *authkey = derivedKey + SymmCipher::KEYLENGTH;
    hasher.add(authkey, SymmCipher::KEYLENGTH);
    hasher.get(&hashedauthkey);
    hashedauthkey.resize(SymmCipher::KEYLENGTH);

    accountversion = 2;
    accountsalt = salt;
    reqs.add(new CommandSendSignupLink2(this, email, name, clientrandomvalue, encmasterkey, (byte*)hashedauthkey.data()));
    return string((const char*)derivedKey, 2 * SymmCipher::KEYLENGTH);
}

void MegaClient::resendsignuplink2(const char *email, const char *name)
{
    reqs.add(new CommandSendSignupLink2(this, email, name));
}

// if query is 0, actually confirm account; just decode/query signup link
// details otherwise
void MegaClient::querysignuplink(const byte* code, unsigned len)
{
    reqs.add(new CommandQuerySignupLink(this, code, len));
}

void MegaClient::confirmsignuplink(const byte* code, unsigned len, uint64_t emailhash)
{
    reqs.add(new CommandConfirmSignupLink(this, code, len, emailhash));
}

void MegaClient::confirmsignuplink2(const byte *code, unsigned len)
{
    reqs.add(new CommandConfirmSignupLink2(this, code, len));
}

// generate and configure encrypted private key, plaintext public key
void MegaClient::setkeypair()
{
    CryptoPP::Integer pubk[AsymmCipher::PUBKEY];

    string privks, pubks;

    asymkey.genkeypair(rng, asymkey.key, pubk, 2048);

    AsymmCipher::serializeintarray(pubk, AsymmCipher::PUBKEY, &pubks);
    AsymmCipher::serializeintarray(asymkey.key, AsymmCipher::PRIVKEY, &privks);

    // add random padding and ECB-encrypt with master key
    unsigned t = unsigned(privks.size());

    privks.resize((t + SymmCipher::BLOCKSIZE - 1) & - SymmCipher::BLOCKSIZE);
    rng.genblock((byte*)(privks.data() + t), int(privks.size() - t));

    key.ecb_encrypt((byte*)privks.data(), (byte*)privks.data(), (unsigned)privks.size());

    reqs.add(new CommandSetKeyPair(this,
                                      (const byte*)privks.data(),
                                      unsigned(privks.size()),
                                      (const byte*)pubks.data(),
                                      unsigned(pubks.size())));
}

bool MegaClient::fetchsc(DbTable* sctable)
{
    uint32_t id;
    string data;
    Node* n;
    User* u;
    PendingContactRequest* pcr;
    node_vector dp;

    LOG_info << "Loading session from local cache";

    sctable->rewind();

    bool hasNext = sctable->next(&id, &data, &key);
    WAIT_CLASS::bumpds();
    fnstats.timeToFirstByte = Waiter::ds - fnstats.startTime;

    while (hasNext)
    {
        switch (id & 15)
        {
            case CACHEDSCSN:
                if (data.size() != sizeof cachedscsn)
                {
                    return false;
                }
                break;

            case CACHEDNODE:
                if ((n = Node::unserialize(this, &data, &dp)))
                {
                    n->dbid = id;
                }
                else
                {
                    LOG_err << "Failed - node record read error";
                    return false;
                }
                break;

            case CACHEDPCR:
                if ((pcr = PendingContactRequest::unserialize(this, &data)))
                {
                    pcr->dbid = id;
                }
                else
                {
                    LOG_err << "Failed - pcr record read error";
                    return false;
                }
                break;

            case CACHEDUSER:
                if ((u = User::unserialize(this, &data)))
                {
                    u->dbid = id;
                }
                else
                {
                    LOG_err << "Failed - user record read error";
                    return false;
                }
                break;

            case CACHEDCHAT:
#ifdef ENABLE_CHAT
                {
                    TextChat *chat;
                    if ((chat = TextChat::unserialize(this, &data)))
                    {
                        chat->dbid = id;
                    }
                    else
                    {
                        LOG_err << "Failed - chat record read error";
                        return false;
                    }
                }
#endif
                break;
        }
        hasNext = sctable->next(&id, &data, &key);
    }

    WAIT_CLASS::bumpds();
    fnstats.timeToLastByte = Waiter::ds - fnstats.startTime;

    // any child nodes arrived before their parents?
    for (size_t i = dp.size(); i--; )
    {
        if ((n = nodebyhandle(dp[i]->parenthandle)))
        {
            dp[i]->setparent(n);
        }
    }

    mergenewshares(0);

    return true;
}

void MegaClient::closetc(bool remove)
{
    bool purgeOrphanTransfers = statecurrent;

#ifdef ENABLE_SYNC
    if (purgeOrphanTransfers && !remove)
    {
        if (!syncsup)
        {
            purgeOrphanTransfers = false;
        }
        else
        {
            for (sync_list::iterator it = syncs.begin(); it != syncs.end(); it++)
            {
                if ((*it)->state != SYNC_ACTIVE)
                {
                    purgeOrphanTransfers = false;
                    break;
                }
            }
        }
    }
#endif

    for (int d = GET; d == GET || d == PUT; d += PUT - GET)
    {
        while (cachedtransfers[d].size())
        {
            transfer_map::iterator it = cachedtransfers[d].begin();
            Transfer *transfer = it->second;
            if (remove || (purgeOrphanTransfers && (m_time() - transfer->lastaccesstime) >= 172500))
            {
                LOG_warn << "Purging orphan transfer";
                transfer->finished = true;
            }

            delete transfer;
            cachedtransfers[d].erase(it);
        }
    }

    pendingtcids.clear();
    cachedfiles.clear();
    cachedfilesdbids.clear();

    if (remove && tctable)
    {
        tctable->remove();
    }
    delete tctable;
    tctable = NULL;
}

void MegaClient::enabletransferresumption(const char *loggedoutid)
{
    if (!dbaccess || tctable)
    {
        return;
    }

    string dbname;
    if (sid.size() >= SIDLEN)
    {
        dbname.resize((SIDLEN - sizeof key.key) * 4 / 3 + 3);
        dbname.resize(Base64::btoa((const byte*)sid.data() + sizeof key.key, SIDLEN - sizeof key.key, (char*)dbname.c_str()));
        tckey = key;
    }
    else if (publichandle != UNDEF)
    {
        dbname.resize(NODEHANDLE * 4 / 3 + 3);
        dbname.resize(Base64::btoa((const byte*)&publichandle, NODEHANDLE, (char*)dbname.c_str()));
        tckey = key;
    }
    else
    {
        dbname = loggedoutid ? loggedoutid : "default";

        string lok;
        Hash hash;
        hash.add((const byte *)dbname.c_str(), unsigned(dbname.size() + 1));
        hash.get(&lok);
        tckey.setkey((const byte*)lok.data());
    }

    dbname.insert(0, "transfers_");

    tctable = dbaccess->open(rng, fsaccess, &dbname, true);
    if (!tctable)
    {
        return;
    }

    uint32_t id;
    string data;
    Transfer* t;

    LOG_info << "Loading transfers from local cache";
    tctable->rewind();
    while (tctable->next(&id, &data, &tckey))
    {
        switch (id & 15)
        {
            case CACHEDTRANSFER:
                if ((t = Transfer::unserialize(this, &data, cachedtransfers)))
                {
                    t->dbid = id;
                    if (t->priority > transferlist.currentpriority)
                    {
                        transferlist.currentpriority = t->priority;
                    }
                    LOG_debug << "Cached transfer loaded";
                }
                else
                {
                    tctable->del(id);
                    LOG_err << "Failed - transfer record read error";
                }
                break;
            case CACHEDFILE:
                cachedfiles.push_back(data);
                cachedfilesdbids.push_back(id);
                LOG_debug << "Cached file loaded";
                break;
        }
    }

    // if we are logged in but the filesystem is not current yet
    // postpone the resumption until the filesystem is updated
    if ((!sid.size() && publichandle == UNDEF) || statecurrent)
    {
        tctable->begin();
        for (unsigned int i = 0; i < cachedfiles.size(); i++)
        {
            direction_t type = NONE;
            File *file = app->file_resume(&cachedfiles.at(i), &type);
            if (!file || (type != GET && type != PUT))
            {
                tctable->del(cachedfilesdbids.at(i));
                continue;
            }
            nextreqtag();
            file->dbid = cachedfilesdbids.at(i);
            if (!startxfer(type, file))
            {
                tctable->del(cachedfilesdbids.at(i));
                continue;
            }
        }
        cachedfiles.clear();
        cachedfilesdbids.clear();
        tctable->commit();
    }
}

void MegaClient::disabletransferresumption(const char *loggedoutid)
{
    if (!dbaccess)
    {
        return;
    }
    closetc(true);

    string dbname;
    if (sid.size() >= SIDLEN)
    {
        dbname.resize((SIDLEN - sizeof key.key) * 4 / 3 + 3);
        dbname.resize(Base64::btoa((const byte*)sid.data() + sizeof key.key, SIDLEN - sizeof key.key, (char*)dbname.c_str()));

    }
    else if (publichandle != UNDEF)
    {
        dbname.resize(NODEHANDLE * 4 / 3 + 3);
        dbname.resize(Base64::btoa((const byte*)&publichandle, NODEHANDLE, (char*)dbname.c_str()));
    }
    else
    {
        dbname = loggedoutid ? loggedoutid : "default";
    }
    dbname.insert(0, "transfers_");

    tctable = dbaccess->open(rng, fsaccess, &dbname, true);
    if (!tctable)
    {
        return;
    }

    closetc(true);
}

void MegaClient::fetchnodes(bool nocache)
{
    if (fetchingnodes)
    {
        return;
    }

    WAIT_CLASS::bumpds();
    fnstats.init();
    if (sid.size() >= SIDLEN)
    {
        fnstats.type = FetchNodesStats::TYPE_ACCOUNT;
    }
    else if (publichandle != UNDEF)
    {
        fnstats.type = FetchNodesStats::TYPE_FOLDER;
    }

    opensctable();

    if (sctable && cachedscsn == UNDEF)
    {
        sctable->truncate();
    }

    // only initial load from local cache
    if (loggedin() == FULLACCOUNT && !nodes.size() && sctable && !ISUNDEF(cachedscsn) && fetchsc(sctable))
    {
        WAIT_CLASS::bumpds();
        fnstats.mode = FetchNodesStats::MODE_DB;
        fnstats.cache = FetchNodesStats::API_NO_CACHE;
        fnstats.nodesCached = nodes.size();
        fnstats.timeToCached = Waiter::ds - fnstats.startTime;
        fnstats.timeToResult = fnstats.timeToCached;

        restag = reqtag;
        statecurrent = false;

        sctable->begin();
        pendingsccommit = false;

        Base64::btoa((byte*)&cachedscsn, sizeof cachedscsn, scsn);
        LOG_info << "Session loaded from local cache. SCSN: " << scsn;

        app->fetchnodes_result(API_OK);

        // if don't know fileversioning is enabled or disabled...
        // (it can happen after AP invalidates the attribute, but app is closed before current value is retrieved and cached)
        User *ownUser = finduser(me);
        const string *av = ownUser->getattr(ATTR_DISABLE_VERSIONS);
        if (av)
        {
            if (ownUser->isattrvalid((ATTR_DISABLE_VERSIONS)))
            {
                versions_disabled = !strcmp(av->c_str(), "1");
                if (versions_disabled)
                {
                    LOG_info << "File versioning is disabled";
                }
                else
                {
                    LOG_info << "File versioning is enabled";
                }
            }
            else
            {
                getua(ownUser, ATTR_DISABLE_VERSIONS, 0);
                LOG_info << "File versioning option exist but is unknown. Fetching...";
            }
        }
        else    // attribute does not exists
        {
            LOG_info << "File versioning is enabled";
            versions_disabled = false;
        }

        WAIT_CLASS::bumpds();
        fnstats.timeToSyncsResumed = Waiter::ds - fnstats.startTime;
    }
    else if (!fetchingnodes)
    {
        fnstats.mode = FetchNodesStats::MODE_API;
        fnstats.cache = nocache ? FetchNodesStats::API_NO_CACHE : FetchNodesStats::API_CACHE;
        fetchingnodes = true;
        pendingsccommit = false;

        // prevent the processing of previous sc requests
        delete pendingsc;
        pendingsc = NULL;
        jsonsc.pos = NULL;
        scnotifyurl.clear();
        insca = false;
        btsc.reset();

        // don't allow to start new sc requests yet
        *scsn = 0;

#ifdef ENABLE_SYNC
        for (sync_list::iterator it = syncs.begin(); it != syncs.end(); it++)
        {
            (*it)->changestate(SYNC_CANCELED);
        }
#endif
#ifdef ENABLE_CHAT
        if (loggedin() == FULLACCOUNT)
        {
            fetchkeys();
        }
#endif
        if (!k.size())
        {
            getuserdata();
        }
        reqs.add(new CommandFetchNodes(this, nocache));

        char me64[12];
        Base64::btoa((const byte*)&me, MegaClient::USERHANDLE, me64);
        reqs.add(new CommandGetUA(this, me64, ATTR_DISABLE_VERSIONS, NULL, 0));
    }
}

#ifdef ENABLE_CHAT
void MegaClient::fetchkeys()
{
    fetchingkeys = true;

    resetKeyring();
    discarduser(me);
    User *u = finduser(me, 1);

    int creqtag = reqtag;
    reqtag = 0;
    reqs.add(new CommandPubKeyRequest(this, u));    // public RSA
    reqtag = creqtag;

    getua(u, ATTR_KEYRING, 0);        // private Cu25519 & private Ed25519
    getua(u, ATTR_ED25519_PUBK, 0);
    getua(u, ATTR_CU25519_PUBK, 0);
    getua(u, ATTR_SIG_CU255_PUBK, 0);
    getua(u, ATTR_SIG_RSA_PUBK, 0);   // it triggers MegaClient::initializekeys() --> must be the latest
}

void MegaClient::initializekeys()
{
    User *u = finduser(me);

    // Initialize private keys
    const string *av = (u->isattrvalid(ATTR_KEYRING)) ? u->getattr(ATTR_KEYRING) : NULL;
    if (av)
    {
        TLVstore *tlvRecords = TLVstore::containerToTLVrecords(av, &key);
        if (tlvRecords)
        {

            if (tlvRecords->find(EdDSA::TLV_KEY))
            {
                string prEd255 = tlvRecords->get(EdDSA::TLV_KEY);
                if (prEd255.size() == EdDSA::SEED_KEY_LENGTH)
                {
                    signkey = new EdDSA(rng, (unsigned char *) prEd255.data());
                    if (!signkey->initializationOK)
                    {
                        delete signkey;
                        signkey = NULL;
                        clearKeys();
                        return;
                    }
                }
            }

            if (tlvRecords->find(ECDH::TLV_KEY))
            {
                string prCu255 = tlvRecords->get(ECDH::TLV_KEY);
                if (prCu255.size() == ECDH::PRIVATE_KEY_LENGTH)
                {
                    chatkey = new ECDH((unsigned char *) prCu255.data());
                    if (!chatkey->initializationOK)
                    {
                        delete chatkey;
                        chatkey = NULL;
                        clearKeys();
                        return;
                    }
                }
            }
            delete tlvRecords;
        }
        else
        {
            LOG_warn << "Failed to decrypt keyring while initialization";
        }
    }

    string puEd255 = (u->isattrvalid(ATTR_ED25519_PUBK)) ? *u->getattr(ATTR_ED25519_PUBK) : "";
    string puCu255 = (u->isattrvalid(ATTR_CU25519_PUBK)) ? *u->getattr(ATTR_CU25519_PUBK) : "";
    string sigCu255 = (u->isattrvalid(ATTR_SIG_CU255_PUBK)) ? *u->getattr(ATTR_SIG_CU255_PUBK) : "";
    string sigPubk = (u->isattrvalid(ATTR_SIG_RSA_PUBK)) ? *u->getattr(ATTR_SIG_RSA_PUBK) : "";

    if (chatkey && signkey)    // THERE ARE KEYS
    {
        // Check Ed25519 public key against derived version
        if ((puEd255.size() != EdDSA::PUBLIC_KEY_LENGTH) || memcmp(puEd255.data(), signkey->pubKey, EdDSA::PUBLIC_KEY_LENGTH))
        {
            LOG_warn << "Public key for Ed25519 mismatch.";

            sendevent(99417, "Ed25519 public key mismatch", 0);

            clearKeys();
            resetKeyring();
            return;
        }

        // Check Cu25519 public key against derive version
        if ((puCu255.size() != ECDH::PUBLIC_KEY_LENGTH) || memcmp(puCu255.data(), chatkey->pubKey, ECDH::PUBLIC_KEY_LENGTH))
        {
            LOG_warn << "Public key for Cu25519 mismatch.";

            sendevent(99412, "Cu25519 public key mismatch", 0);

            clearKeys();
            resetKeyring();
            return;
        }

        // Verify signatures for Cu25519
        if (!sigCu255.size() ||
                !signkey->verifyKey((unsigned char*) puCu255.data(),
                                    puCu255.size(),
                                    &sigCu255,
                                    (unsigned char*) puEd255.data()))
        {
            LOG_warn << "Signature of public key for Cu25519 not found or mismatch";

            sendevent(99413, "Signature of Cu25519 public key mismatch", 0);

            clearKeys();
            resetKeyring();
            return;
        }

        // Verify signature for RSA public key
        string sigPubk = (u->isattrvalid(ATTR_SIG_RSA_PUBK)) ? *u->getattr(ATTR_SIG_RSA_PUBK) : "";
        string pubkstr;
        if (pubk.isvalid())
        {
            pubk.serializekeyforjs(pubkstr);
        }
        if (!pubkstr.size() || !sigPubk.size())
        {
            if (!pubkstr.size())
            {
                LOG_warn << "Error serializing RSA public key";
                sendevent(99421, "Error serializing RSA public key", 0);
            }
            if (!sigPubk.size())
            {
                LOG_warn << "Signature of public key for RSA not found";
                sendevent(99422, "Signature of public key for RSA not found", 0);
            }

            clearKeys();
            resetKeyring();
            return;
        }
        if (!signkey->verifyKey((unsigned char*) pubkstr.data(),
                                    pubkstr.size(),
                                    &sigPubk,
                                    (unsigned char*) puEd255.data()))
        {
            LOG_warn << "Verification of signature of public key for RSA failed";

            sendevent(99414, "Verification of signature of public key for RSA failed", 0);

            clearKeys();
            resetKeyring();
            return;
        }

        // if we reached this point, everything is OK
        LOG_info << "Keypairs and signatures loaded successfully";
        fetchingkeys = false;
        return;
    }
    else if (!signkey && !chatkey)       // THERE ARE NO KEYS
    {
        // Check completeness of keypairs
        if (!pubk.isvalid() || puEd255.size() || puCu255.size() || sigCu255.size() || sigPubk.size())
        {
            LOG_warn << "Public keys and/or signatures found without their respective private key.";

            sendevent(99415, "Incomplete keypair detected", 0);

            clearKeys();
            return;
        }
        else    // No keys were set --> generate keypairs and related attributes
        {
            // generate keypairs
            EdDSA *signkey = new EdDSA(rng);
            ECDH *chatkey = new ECDH();

            if (!chatkey->initializationOK || !signkey->initializationOK)
            {
                LOG_err << "Initialization of keys Cu25519 and/or Ed25519 failed";
                clearKeys();
                delete signkey;
                delete chatkey;
                return;
            }

            // prepare the TLV for private keys
            TLVstore tlvRecords;
            tlvRecords.set(EdDSA::TLV_KEY, string((const char*)signkey->keySeed, EdDSA::SEED_KEY_LENGTH));
            tlvRecords.set(ECDH::TLV_KEY, string((const char*)chatkey->privKey, ECDH::PRIVATE_KEY_LENGTH));
            string *tlvContainer = tlvRecords.tlvRecordsToContainer(rng, &key);

            // prepare signatures
            string pubkStr;
            pubk.serializekeyforjs(pubkStr);
            signkey->signKey((unsigned char*)pubkStr.data(), pubkStr.size(), &sigPubk);
            signkey->signKey(chatkey->pubKey, ECDH::PUBLIC_KEY_LENGTH, &sigCu255);

            // store keys into user attributes (skipping the procresult() <-- reqtag=0)
            userattr_map attrs;
            string buf;

            buf.assign(tlvContainer->data(), tlvContainer->size());
            attrs[ATTR_KEYRING] = buf;

            buf.assign((const char *) signkey->pubKey, EdDSA::PUBLIC_KEY_LENGTH);
            attrs[ATTR_ED25519_PUBK] = buf;

            buf.assign((const char *) chatkey->pubKey, ECDH::PUBLIC_KEY_LENGTH);
            attrs[ATTR_CU25519_PUBK] = buf;

            buf.assign(sigPubk.data(), sigPubk.size());
            attrs[ATTR_SIG_RSA_PUBK] = buf;

            buf.assign(sigCu255.data(), sigCu255.size());
            attrs[ATTR_SIG_CU255_PUBK] = buf;

            putua(&attrs, 0);

            delete tlvContainer;
            delete chatkey;
            delete signkey; // MegaClient::signkey & chatkey are created on putua::procresult()

            LOG_info << "Creating new keypairs and signatures";
            fetchingkeys = false;
            return;
        }
    }
    else    // there is chatkey but no signing key, or viceversa
    {
        LOG_warn << "Keyring exists, but it's incomplete.";

        if (!chatkey)
        {
            sendevent(99416, "Incomplete keyring detected: private key for Cu25519 not found.", 0);
        }
        else // !signkey
        {
            sendevent(99423, "Incomplete keyring detected: private key for Ed25519 not found.", 0);
        }

        resetKeyring();
        clearKeys();
        return;
    }
}
#endif  // ENABLE_CHAT

void MegaClient::purgenodesusersabortsc()
{
    app->clearing();

    while (!hdrns.empty())
    {
        delete hdrns.begin()->second;
    }

#ifdef ENABLE_SYNC
    for (sync_list::iterator it = syncs.begin(); it != syncs.end(); )
    {
        (*it)->changestate(SYNC_CANCELED);
        delete *(it++);
    }

    syncs.clear();
#endif

    for (node_map::iterator it = nodes.begin(); it != nodes.end(); it++)
    {
        delete it->second;
    }

    nodes.clear();

#ifdef ENABLE_SYNC
    todebris.clear();
    tounlink.clear();
    fingerprints.clear();
#endif

    for (fafc_map::iterator cit = fafcs.begin(); cit != fafcs.end(); cit++)
    {
        for (int i = 2; i--; )
        {
            for (faf_map::iterator it = cit->second->fafs[i].begin(); it != cit->second->fafs[i].end(); it++)
            {
                delete it->second;
            }

            cit->second->fafs[i].clear();
        }
    }

    for (newshare_list::iterator it = newshares.begin(); it != newshares.end(); it++)
    {
        delete *it;
    }

    newshares.clear();

    nodenotify.clear();
    usernotify.clear();
    pcrnotify.clear();
    useralerts.clear();

#ifndef ENABLE_CHAT
    users.clear();
    uhindex.clear();
    umindex.clear();
#else
    for (textchat_map::iterator it = chats.begin(); it != chats.end();)
    {
        delete it->second;
        chats.erase(it++);
    }
    chatnotify.clear();

    for (user_map::iterator it = users.begin(); it != users.end(); )
    {
        User *u = &(it->second);
        if (u->userhandle != me || u->userhandle == UNDEF)
        {
            umindex.erase(u->email);
            uhindex.erase(u->userhandle);
            users.erase(it++);
        }
        else
        {
            u->dbid = 0;
            u->notified = false;
            it++;
        }
    }

    assert(users.size() <= 1 && uhindex.size() <= 1 && umindex.size() <= 1);
#endif

    for (handlepcr_map::iterator it = pcrindex.begin(); it != pcrindex.end(); it++)
    {
        delete it->second;
    }

    pcrindex.clear();

    *scsn = 0;

    if (pendingsc)
    {
        app->request_response_progress(-1, -1);
        pendingsc->disconnect();
    }

    init();
}

// request direct read by node pointer
void MegaClient::pread(Node* n, m_off_t count, m_off_t offset, void* appdata)
{
    queueread(n->nodehandle, true, n->nodecipher(), MemAccess::get<int64_t>((const char*)n->nodekey.data() + SymmCipher::KEYLENGTH), count, offset, appdata);
}

// request direct read by exported handle / key
void MegaClient::pread(handle ph, SymmCipher* key, int64_t ctriv, m_off_t count, m_off_t offset, void* appdata, bool isforeign, const char *privauth, const char *pubauth, const char *cauth)
{
    queueread(ph, isforeign, key, ctriv, count, offset, appdata, privauth, pubauth, cauth);
}

// since only the first six bytes of a handle are in use, we use the seventh to encode its type
void MegaClient::encodehandletype(handle* hp, bool p)
{
    if (p)
    {
        ((char*)hp)[NODEHANDLE] = 1;
    }
}

bool MegaClient::isprivatehandle(handle* hp)
{
    return ((char*)hp)[NODEHANDLE] != 0;
}

void MegaClient::queueread(handle h, bool p, SymmCipher* key, int64_t ctriv, m_off_t offset, m_off_t count, void* appdata, const char* privauth, const char *pubauth, const char *cauth)
{
    handledrn_map::iterator it;

    encodehandletype(&h, p);

    it = hdrns.find(h);

    if (it == hdrns.end())
    {
        // this handle is not being accessed yet: insert
        it = hdrns.insert(hdrns.end(), pair<handle, DirectReadNode*>(h, new DirectReadNode(this, h, p, key, ctriv, privauth, pubauth, cauth)));
        it->second->hdrn_it = it;
        it->second->enqueue(offset, count, reqtag, appdata);

        if (overquotauntil && overquotauntil > Waiter::ds)
        {
            dstime timeleft = dstime(overquotauntil - Waiter::ds);
            app->pread_failure(API_EOVERQUOTA, 0, appdata, timeleft);
            it->second->schedule(timeleft);
        }
        else
        {
            it->second->dispatch();
        }
    }
    else
    {
        it->second->enqueue(offset, count, reqtag, appdata);
        if (overquotauntil && overquotauntil > Waiter::ds)
        {
            dstime timeleft = dstime(overquotauntil - Waiter::ds);
            app->pread_failure(API_EOVERQUOTA, 0, appdata, timeleft);
            it->second->schedule(timeleft);
        }
    }
}

// cancel direct read by node pointer / count / count
void MegaClient::preadabort(Node* n, m_off_t offset, m_off_t count)
{
    abortreads(n->nodehandle, true, offset, count);
}

// cancel direct read by exported handle / offset / count
void MegaClient::preadabort(handle ph, m_off_t offset, m_off_t count)
{
    abortreads(ph, false, offset, count);
}

void MegaClient::abortreads(handle h, bool p, m_off_t offset, m_off_t count)
{
    handledrn_map::iterator it;
    DirectReadNode* drn;

    encodehandletype(&h, p);
    
    if ((it = hdrns.find(h)) != hdrns.end())
    {
        drn = it->second;

        for (dr_list::iterator it = drn->reads.begin(); it != drn->reads.end(); )
        {
            if ((offset < 0 || offset == (*it)->offset) && (count < 0 || count == (*it)->count))
            {
                app->pread_failure(API_EINCOMPLETE, (*it)->drn->retries, (*it)->appdata, 0);

                delete *(it++);
            }
            else it++;
        }
    }
}

// execute pending directreads
bool MegaClient::execdirectreads()
{
    bool r = false;
    DirectReadSlot* drs;

    if (drq.size() < MAXDRSLOTS)
    {
        // fill slots
        for (dr_list::iterator it = drq.begin(); it != drq.end(); it++)
        {
            if (!(*it)->drs)
            {
                drs = new DirectReadSlot(*it);
                (*it)->drs = drs;
                r = true;

                if (drq.size() >= MAXDRSLOTS) break;
            }
        }
    }

    // perform slot I/O
    for (drs_list::iterator it = drss.begin(); it != drss.end(); )
    {
        if ((*(it++))->doio())
        {
            r = true;
            break;
        }
    }

    while (!dsdrns.empty() && dsdrns.begin()->first <= Waiter::ds)
    {
        if (dsdrns.begin()->second->reads.size() && (dsdrns.begin()->second->tempurls.size() || dsdrns.begin()->second->pendingcmd))
        {
            LOG_warn << "DirectRead scheduled retry";
            dsdrns.begin()->second->retry(API_EAGAIN);
        }
        else
        {
            LOG_debug << "Dispatching scheduled streaming";
            dsdrns.begin()->second->dispatch();
        }
    }

    return r;
}

// recreate filenames of active PUT transfers
void MegaClient::updateputs()
{
    for (transferslot_list::iterator it = tslots.begin(); it != tslots.end(); it++)
    {
        if ((*it)->transfer->type == PUT && (*it)->transfer->files.size())
        {
            (*it)->transfer->files.front()->prepare();
        }
    }
}

error MegaClient::isnodesyncable(Node *remotenode, bool *isinshare)
{
#ifdef ENABLE_SYNC
    // cannot sync files, rubbish bins or inboxes
    if (remotenode->type != FOLDERNODE && remotenode->type != ROOTNODE)
    {
        return API_EACCESS;
    }

    Node* n;
    bool inshare;

    // any active syncs below?
    for (sync_list::iterator it = syncs.begin(); it != syncs.end(); it++)
    {
        if ((*it)->state == SYNC_ACTIVE || (*it)->state == SYNC_INITIALSCAN)
        {
            n = (*it)->localroot.node;

            do {
                if (n == remotenode)
                {
                    return API_EEXIST;
                }
            } while ((n = n->parent));
        }
    }

    // any active syncs above?
    n = remotenode;
    inshare = false;

    do {
        for (sync_list::iterator it = syncs.begin(); it != syncs.end(); it++)
        {
            if (((*it)->state == SYNC_ACTIVE || (*it)->state == SYNC_INITIALSCAN)
             && n == (*it)->localroot.node)
            {
                return API_EEXIST;
            }
        }

        if (n->inshare && !inshare)
        {
            // we need FULL access to sync
            // FIXME: allow downsyncing from RDONLY and limited syncing to RDWR shares
            if (n->inshare->access != FULL) return API_EACCESS;

            inshare = true;
        }
    } while ((n = n->parent));

    if (inshare)
    {
        // this sync is located in an inbound share - make sure that there
        // are no access restrictions in place anywhere in the sync's tree
        for (user_map::iterator uit = users.begin(); uit != users.end(); uit++)
        {
            User* u = &uit->second;

            if (u->sharing.size())
            {
                for (handle_set::iterator sit = u->sharing.begin(); sit != u->sharing.end(); sit++)
                {
                    if ((n = nodebyhandle(*sit)) && n->inshare && n->inshare->access != FULL)
                    {
                        do {
                            if (n == remotenode)
                            {
                                return API_EACCESS;
                            }
                        } while ((n = n->parent));
                    }
                }
            }
        }
    }

    if (isinshare)
    {
        *isinshare = inshare;
    }
    return API_OK;
#else
    return API_EINCOMPLETE;
#endif
}

error MegaClient::addtimer(TimerWithBackoff *twb)
{
    bttimers.push_back(twb);
    return API_OK;
}

// check sync path, add sync if folder
// disallow nested syncs (there is only one LocalNode pointer per node)
// (FIXME: perform the same check for local paths!)
error MegaClient::addsync(string* rootpath, const char* debris, string* localdebris, Node* remotenode, fsfp_t fsfp, int tag, void *appData)
{
#ifdef ENABLE_SYNC
    bool inshare = false;
    error e = isnodesyncable(remotenode, &inshare);
    if (e)
    {
        return e;
    }

    if (rootpath->size() >= fsaccess->localseparator.size()
     && !memcmp(rootpath->data() + (int(rootpath->size()) & -int(fsaccess->localseparator.size())) - fsaccess->localseparator.size(),
                fsaccess->localseparator.data(),
                fsaccess->localseparator.size()))
    {
        rootpath->resize((int(rootpath->size()) & -int(fsaccess->localseparator.size())) - fsaccess->localseparator.size());
    }
    
    bool isnetwork = false;
    if (!fsaccess->issyncsupported(rootpath, &isnetwork))
    {
        LOG_warn << "Unsupported filesystem";
        return API_EFAILED;
    }

    FileAccess* fa = fsaccess->newfileaccess();
    if (fa->fopen(rootpath, true, false))
    {
        if (fa->type == FOLDERNODE)
        {
            string utf8path;
            fsaccess->local2path(rootpath, &utf8path);
            LOG_debug << "Adding sync: " << utf8path;

            Sync* sync = new Sync(this, rootpath, debris, localdebris, remotenode, fsfp, inshare, tag, appData);
            sync->isnetwork = isnetwork;

            if (sync->scan(rootpath, fa))
            {
                syncsup = false;
                e = API_OK;
                sync->initializing = false;
                LOG_debug << "Initial scan finished. New / modified files: " << sync->dirnotify->notifyq[DirNotify::DIREVENTS].size();
            }
            else
            {
                LOG_err << "Initial scan failed";
                sync->changestate(SYNC_FAILED);
                delete sync;
                e = API_EFAILED;
            }

            syncactivity = true;
        }
        else
        {
            e = API_EACCESS;    // cannot sync individual files
        }
    }
    else
    {
        e = fa->retry ? API_ETEMPUNAVAIL : API_ENOENT;
    }

    delete fa;

    return e;
#else
    return API_EINCOMPLETE;
#endif
}

#ifdef ENABLE_SYNC
// syncids are usable to indicate putnodes()-local parent linkage
handle MegaClient::nextsyncid()
{
    byte* ptr = (byte*)&currsyncid;

    while (!++*ptr && ptr < (byte*)&currsyncid + NODEHANDLE)
    {
        ptr++;
    }

    return currsyncid;
}

// recursively stop all transfers
void MegaClient::stopxfers(LocalNode* l)
{
    if (l->type != FILENODE)
    {
        for (localnode_map::iterator it = l->children.begin(); it != l->children.end(); it++)
        {
            stopxfers(it->second);
        }
    }
  
    stopxfer(l);
}

// add child to nchildren hash (deterministically prefer newer/larger versions
// of identical names to avoid flapping)
// apply standard unescaping, if necessary (use *strings as ephemeral storage
// space)
void MegaClient::addchild(remotenode_map* nchildren, string* name, Node* n, list<string>* strings) const
{
    Node** npp;

    if (name->find('%') + 1)
    {
        string tmplocalname;

        // perform one round of unescaping to ensure that the resulting local
        // filename matches
        fsaccess->path2local(name, &tmplocalname);
        fsaccess->local2name(&tmplocalname);

        strings->push_back(tmplocalname);
        name = &strings->back();
    }

    npp = &(*nchildren)[name];

    if (!*npp
     || n->mtime > (*npp)->mtime
     || (n->mtime == (*npp)->mtime && n->size > (*npp)->size)
     || (n->mtime == (*npp)->mtime && n->size == (*npp)->size && memcmp(n->crc, (*npp)->crc, sizeof n->crc) > 0))
    {
        *npp = n;
    }
}

// downward sync - recursively scan for tree differences and execute them locally
// this is first called after the local node tree is complete
// actions taken:
// * create missing local folders
// * initiate GET transfers to missing local files (but only if the target
// folder was created successfully)
// * attempt to execute renames, moves and deletions (deletions require the
// rubbish flag to be set)
// returns false if any local fs op failed transiently
bool MegaClient::syncdown(LocalNode* l, string* localpath, bool rubbish)
{
    // only use for LocalNodes with a corresponding and properly linked Node
    if (l->type != FOLDERNODE || !l->node || (l->parent && l->node->parent->localnode != l->parent))
    {
        return true;
    }

    list<string> strings;
    remotenode_map nchildren;
    remotenode_map::iterator rit;

    bool success = true;

    // build array of sync-relevant (in case of clashes, the newest alias wins)
    // remote children by name
    string localname;

    // build child hash - nameclash resolution: use newest/largest version
    for (node_list::iterator it = l->node->children.begin(); it != l->node->children.end(); it++)
    {
        attr_map::iterator ait;        

        // node must be syncable, alive, decrypted and have its name defined to
        // be considered - also, prevent clashes with the local debris folder
        if (((*it)->syncdeleted == SYNCDEL_NONE
             && !(*it)->attrstring
             && (ait = (*it)->attrs.map.find('n')) != (*it)->attrs.map.end()
             && ait->second.size())
         && (l->parent || l->sync->debris != ait->second))
        {
            size_t t = localpath->size();
            string localname = ait->second;
            fsaccess->name2local(&localname);
            localpath->append(fsaccess->localseparator);
            localpath->append(localname);
            if (app->sync_syncable(l->sync, ait->second.c_str(), localpath, *it))
            {
                addchild(&nchildren, &ait->second, *it, &strings);
            }
            else
            {
                LOG_debug << "Node excluded " << LOG_NODEHANDLE((*it)->nodehandle) << "  Name: " << (*it)->displayname();
            }
            localpath->resize(t);
        }
        else
        {
            LOG_debug << "Node skipped " << LOG_NODEHANDLE((*it)->nodehandle) << "  Name: " << (*it)->displayname();
        }
    }

    // remove remote items that exist locally from hash, recurse into existing folders
    for (localnode_map::iterator lit = l->children.begin(); lit != l->children.end(); )
    {
        LocalNode* ll = lit->second;

        rit = nchildren.find(&ll->name);

        size_t t = localpath->size();

        localpath->append(fsaccess->localseparator);
        localpath->append(ll->localname);

        // do we have a corresponding remote child?
        if (rit != nchildren.end())
        {
            // corresponding remote node exists
            // local: folder, remote: file - ignore
            // local: file, remote: folder - ignore
            // local: folder, remote: folder - recurse
            // local: file, remote: file - overwrite if newer
            if (ll->type != rit->second->type)
            {
                // folder/file clash: do nothing (rather than attempting to
                // second-guess the user)
                LOG_warn << "Type changed: " << ll->name << " LNtype: " << ll->type << " Ntype: " << rit->second->type;
                nchildren.erase(rit);
            }
            else if (ll->type == FILENODE)
            {
                if (ll->node != rit->second)
                {
                    ll->sync->statecacheadd(ll);
                }

                ll->setnode(rit->second);

                if (*ll == *(FileFingerprint*)rit->second)
                {
                    // both files are identical
                    nchildren.erase(rit);
                }
                // file exists on both sides - do not overwrite if local version newer or same
                else if (ll->mtime > rit->second->mtime)
                {
                    // local version is newer
                    LOG_debug << "LocalNode is newer: " << ll->name << " LNmtime: " << ll->mtime << " Nmtime: " << rit->second->mtime;
                    nchildren.erase(rit);
                }
                else if (ll->mtime == rit->second->mtime
                         && (ll->size > rit->second->size
                             || (ll->size == rit->second->size && memcmp(ll->crc, rit->second->crc, sizeof ll->crc) > 0)))

                {
                    if (ll->size < rit->second->size)
                    {
                        LOG_warn << "Syncdown. Same mtime but lower size: " << ll->name
                                 << " mtime: " << ll->mtime << " LNsize: " << ll->size << " Nsize: " << rit->second->size
                                 << " Nhandle: " << LOG_NODEHANDLE(rit->second->nodehandle);
                    }
                    else
                    {
                        LOG_warn << "Syncdown. Same mtime and size, but bigger CRC: " << ll->name
                                 << " mtime: " << ll->mtime << " size: " << ll->size << " Nhandle: " << LOG_NODEHANDLE(rit->second->nodehandle);
                    }

                    nchildren.erase(rit);
                }
                else
                {
                    // means that the localnode is going to be overwritten
                    if (rit->second->localnode && rit->second->localnode->transfer)
                    {
                        LOG_debug << "Stopping an unneeded upload";
                        stopxfer(rit->second->localnode);
                    }

                    rit->second->localnode = (LocalNode*)~0;
                }
            }
            else
            {
                if (ll->node != rit->second)
                {
                    ll->setnode(rit->second);
                    ll->sync->statecacheadd(ll);
                }

                // recurse into directories of equal name
                if (!syncdown(ll, localpath, rubbish) && success)
                {
                    success = false;
                }

                nchildren.erase(rit);
            }

            lit++;
        }
        else if (rubbish && ll->deleted)    // no corresponding remote node: delete local item
        {
            if (ll->type == FILENODE)
            {
                // only delete the file if it is unchanged
                string tmplocalpath;

                ll->getlocalpath(&tmplocalpath);

                FileAccess* fa = fsaccess->newfileaccess();

                if (fa->fopen(&tmplocalpath, true, false))
                {
                    FileFingerprint fp;
                    fp.genfingerprint(fa);

                    if (!(fp == *(FileFingerprint*)ll))
                    {
                        ll->deleted = false;
                    }
                }

                delete fa;
            }

            if (ll->deleted)
            {
                // attempt deletion and re-queue for retry in case of a transient failure
                ll->treestate(TREESTATE_SYNCING);

                if (l->sync->movetolocaldebris(localpath) || !fsaccess->transient_error)
                {
                    delete lit++->second;
                }
                else
                {
                    fsaccess->local2path(localpath, &blockedfile);
                    LOG_warn << "Transient error deleting " << blockedfile;
                    success = false;
                    lit++;
                }
            }
        }
        else
        {
            lit++;
        }

        localpath->resize(t);
    }

    // create/move missing local folders / FolderNodes, initiate downloads of
    // missing local files
    for (rit = nchildren.begin(); rit != nchildren.end(); rit++)
    {
        size_t t = localpath->size();

        localname = rit->second->attrs.map.find('n')->second;

        fsaccess->name2local(&localname);
        localpath->append(fsaccess->localseparator);
        localpath->append(localname);

        string utf8path;
        fsaccess->local2path(localpath, &utf8path);
        LOG_debug << "Unsynced remote node in syncdown: " << utf8path << " Nsize: " << rit->second->size
                  << " Nmtime: " << rit->second->mtime << " Nhandle: " << LOG_NODEHANDLE(rit->second->nodehandle);

        // does this node already have a corresponding LocalNode under
        // a different name or elsewhere in the filesystem?
        if (rit->second->localnode && rit->second->localnode != (LocalNode*)~0)
        {
            LOG_debug << "has a previous localnode: " << rit->second->localnode->name;
            if (rit->second->localnode->parent)
            {
                LOG_debug << "with a previous parent: " << rit->second->localnode->parent->name;
                string curpath;

                rit->second->localnode->getlocalpath(&curpath);
                rit->second->localnode->treestate(TREESTATE_SYNCING);

                LOG_debug << "Renaming/moving from the previous location to the new one";
                if (fsaccess->renamelocal(&curpath, localpath))
                {
                    fsaccess->local2path(localpath, &localname);
                    app->syncupdate_local_move(rit->second->localnode->sync,
                                               rit->second->localnode, localname.c_str());

                    // update LocalNode tree to reflect the move/rename
                    rit->second->localnode->setnameparent(l, localpath);

                    rit->second->localnode->sync->statecacheadd(rit->second->localnode);

                    // update filenames so that PUT transfers can continue seamlessly
                    updateputs();
                    syncactivity = true;

                    rit->second->localnode->treestate(TREESTATE_SYNCED);
                }
                else if (success && fsaccess->transient_error)
                {
                    // schedule retry
                    fsaccess->local2path(&curpath, &blockedfile);
                    LOG_debug << "Transient error moving localnode " << blockedfile;
                    success = false;
                }
            }
            else
            {
                LOG_debug << "without a previous parent. Skipping";
            }
        }
        else
        {
            LOG_debug << "doesn't have a previous localnode";
            // missing node is not associated with an existing LocalNode
            if (rit->second->type == FILENODE)
            {
                bool download = true;
                FileAccess *f = fsaccess->newfileaccess();
                if (rit->second->localnode != (LocalNode*)~0
                        && (f->fopen(localpath) || f->type == FOLDERNODE))
                {
                    LOG_debug << "Skipping download over an unscanned file/folder, or the file/folder is not to be synced (special attributes)";
                    download = false;
                }
                delete f;
                rit->second->localnode = NULL;

                // start fetching this node, unless fetch is already in progress
                // FIXME: to cover renames that occur during the
                // download, reconstruct localname in complete()
                if (download && !rit->second->syncget)
                {
                    LOG_debug << "Start fetching file node";
                    fsaccess->local2path(localpath, &localname);
                    app->syncupdate_get(l->sync, rit->second, localname.c_str());

                    rit->second->syncget = new SyncFileGet(l->sync, rit->second, localpath);
                    nextreqtag();
                    startxfer(GET, rit->second->syncget);
                    syncactivity = true;
                }
            }
            else
            {
                LOG_debug << "Creating local folder";
                FileAccess *f = fsaccess->newfileaccess();
                if (f->fopen(localpath) || f->type == FOLDERNODE)
                {
                    LOG_debug << "Skipping folder creation over an unscanned file/folder, or the file/folder is not to be synced (special attributes)";
                }
                // create local path, add to LocalNodes and recurse
                else if (fsaccess->mkdirlocal(localpath))
                {
                    LocalNode* ll = l->sync->checkpath(l, localpath, &localname, NULL, true);

                    if (ll && ll != (LocalNode*)~0)
                    {
                        LOG_debug << "Local folder created, continuing syncdown";

                        ll->setnode(rit->second);
                        ll->sync->statecacheadd(ll);

                        if (!syncdown(ll, localpath, rubbish) && success)
                        {
                            LOG_debug << "Syncdown not finished";
                            success = false;
                        }
                    }
                    else
                    {
                        LOG_debug << "Checkpath() failed " << (ll == NULL);
                    }
                }
                else if (success && fsaccess->transient_error)
                {
                    fsaccess->local2path(localpath, &blockedfile);
                    LOG_debug << "Transient error creating folder " << blockedfile;
                    success = false;
                }
                else if (!fsaccess->transient_error)
                {
                    LOG_debug << "Non transient error creating folder";
                }
                delete f;
            }
        }

        localpath->resize(t);
    }

    return success;
}

// recursively traverse tree of LocalNodes and match with remote Nodes
// mark nodes to be rubbished in deleted. with their nodehandle
// mark additional nodes to to rubbished (those overwritten) by accumulating
// their nodehandles in rubbish.
// nodes to be added are stored in synccreate. - with nodehandle set to parent
// if attached to an existing node
// l and n are assumed to be folders and existing on both sides or scheduled
// for creation
bool MegaClient::syncup(LocalNode* l, dstime* nds)
{
    bool insync = true;

    list<string> strings;
    remotenode_map nchildren;
    remotenode_map::iterator rit;

    // build array of sync-relevant (newest alias wins) remote children by name
    attr_map::iterator ait;

    // UTF-8 converted local name
    string localname;

    if (l->node)
    {
        // corresponding remote node present: build child hash - nameclash
        // resolution: use newest version
        for (node_list::iterator it = l->node->children.begin(); it != l->node->children.end(); it++)
        {
            // node must be alive
            if ((*it)->syncdeleted == SYNCDEL_NONE)
            {
                // check if there is a crypto key missing...
                if ((*it)->attrstring)
                {
                    if (!l->reported)
                    {
                        char* buf = new char[(*it)->nodekey.size() * 4 / 3 + 4];
                        Base64::btoa((byte *)(*it)->nodekey.data(), int((*it)->nodekey.size()), buf);

                        LOG_warn << "Sync: Undecryptable child node. " << buf;

                        l->reported = true;

                        char report[256];

                        Base64::btoa((const byte *)&(*it)->nodehandle, MegaClient::NODEHANDLE, report);
                        
                        sprintf(report + 8, " %d %.200s", (*it)->type, buf);

                        // report an "undecrypted child" event
                        reportevent("CU", report, 0);

                        delete [] buf;
                    }

                    continue;
                }

                // ...or a node name attribute missing
                if ((ait = (*it)->attrs.map.find('n')) == (*it)->attrs.map.end())
                {
                    LOG_warn << "Node name missing, not syncing subtree: " << l->name.c_str();

                    if (!l->reported)
                    {
                        l->reported = true;

                        // report a "no-name child" event
                        reportevent("CN", NULL, 0);
                    }

                    continue;
                }

                addchild(&nchildren, &ait->second, *it, &strings);
            }
        }
    }

    // check for elements that need to be created, deleted or updated on the
    // remote side
    for (localnode_map::iterator lit = l->children.begin(); lit != l->children.end(); lit++)
    {
        LocalNode* ll = lit->second;

        if (ll->deleted)
        {
            LOG_debug << "LocalNode deleted " << ll->name;
            continue;
        }

        localname = *lit->first;
        fsaccess->local2name(&localname);
        if (!localname.size() || !ll->name.size())
        {
            if (!ll->reported)
            {
                ll->reported = true;

                char report[256];
                sprintf(report, "%d %d %d %d", (int)lit->first->size(), (int)localname.size(), (int)ll->name.size(), (int)ll->type);

                // report a "no-name localnode" event
                reportevent("LN", report, 0);
            }
            continue;
        }

        rit = nchildren.find(&localname);

        // do we have a corresponding remote child?
        if (rit != nchildren.end())
        {
            // corresponding remote node exists
            // local: folder, remote: file - overwrite
            // local: file, remote: folder - overwrite
            // local: folder, remote: folder - recurse
            // local: file, remote: file - overwrite if newer
            if (ll->type != rit->second->type)
            {
                insync = false;
                LOG_warn << "Type changed: " << localname << " LNtype: " << ll->type << " Ntype: " << rit->second->type;
                movetosyncdebris(rit->second, l->sync->inshare);
            }
            else
            {
                // file on both sides - do not overwrite if local version older or identical
                if (ll->type == FILENODE)
                {
                    if (ll->node != rit->second)
                    {
                        ll->sync->statecacheadd(ll);
                    }
                    ll->setnode(rit->second);

                    // check if file is likely to be identical
                    if (*ll == *(FileFingerprint*)rit->second)
                    {
                        // files have the same size and the same mtime (or the
                        // same fingerprint, if available): no action needed
                        if (!ll->checked)
                        {
                            if (!gfxdisabled && gfx && gfx->isgfx(&ll->localname))
                            {
                                int missingattr = 0;

                                // check for missing imagery
                                if (!ll->node->hasfileattribute(GfxProc::THUMBNAIL))
                                {
                                    missingattr |= 1 << GfxProc::THUMBNAIL;
                                }

                                if (!ll->node->hasfileattribute(GfxProc::PREVIEW))
                                {
                                    missingattr |= 1 << GfxProc::PREVIEW;
                                }

                                if (missingattr && checkaccess(ll->node, OWNER)
                                        && !gfx->isvideo(&ll->localname))
                                {
                                    char me64[12];
                                    Base64::btoa((const byte*)&me, MegaClient::USERHANDLE, me64);
                                    if (ll->node->attrs.map.find('f') == ll->node->attrs.map.end() || ll->node->attrs.map['f'] != me64)
                                    {
                                        LOG_debug << "Restoring missing attributes: " << ll->name;
                                        string localpath;
                                        ll->getlocalpath(&localpath);
                                        SymmCipher *symmcipher = ll->node->nodecipher();
                                        gfx->gendimensionsputfa(NULL, &localpath, ll->node->nodehandle, symmcipher, missingattr);
                                    }
                                }
                            }

                            ll->checked = true;
                        }

                        // if this node is being fetched, but it's already synced
                        if (rit->second->syncget)
                        {
                            LOG_debug << "Stopping unneeded download";
                            delete rit->second->syncget;
                            rit->second->syncget = NULL;
                        }

                        // if this localnode is being uploaded, but it's already synced
                        if (ll->transfer)
                        {
                            LOG_debug << "Stopping unneeded upload";
                            stopxfer(ll);
                        }

                        ll->treestate(TREESTATE_SYNCED);
                        continue;
                    }

                    // skip if remote file is newer
                    if (ll->mtime < rit->second->mtime)
                    {
                        LOG_debug << "LocalNode is older: " << ll->name << " LNmtime: " << ll->mtime << " Nmtime: " << rit->second->mtime;
                        continue;
                    }                           

                    if (ll->mtime == rit->second->mtime)
                    {
                        if (ll->size < rit->second->size)
                        {
                            LOG_warn << "Syncup. Same mtime but lower size: " << ll->name
                                     << " LNmtime: " << ll->mtime << " LNsize: " << ll->size << " Nsize: " << rit->second->size
                                     << " Nhandle: " << LOG_NODEHANDLE(rit->second->nodehandle) ;

                            continue;
                        }

                        if (ll->size == rit->second->size && memcmp(ll->crc, rit->second->crc, sizeof ll->crc) < 0)
                        {
                            LOG_warn << "Syncup. Same mtime and size, but lower CRC: " << ll->name
                                     << " mtime: " << ll->mtime << " size: " << ll->size << " Nhandle: " << LOG_NODEHANDLE(rit->second->nodehandle);

                            continue;
                        }
                    }

                    LOG_debug << "LocalNode change detected on syncupload: " << ll->name << " LNsize: " << ll->size << " LNmtime: " << ll->mtime
                              << " NSize: " << rit->second->size << " Nmtime: " << rit->second->mtime << " Nhandle: " << LOG_NODEHANDLE(rit->second->nodehandle);

#ifdef WIN32
                    if(ll->size == ll->node->size && !memcmp(ll->crc, ll->node->crc, sizeof(ll->crc)))
                    {
                        LOG_debug << "Modification time changed only";
                        FileAccess *f = fsaccess->newfileaccess();
                        string lpath;
                        ll->getlocalpath(&lpath);
                        string stream = lpath;
                        stream.append((const char *)(const wchar_t*)L":$CmdTcID:$DATA", 30);
                        if (f->fopen(&stream))
                        {
                            LOG_warn << "COMODO detected";
                            HKEY hKey;
                            if (RegOpenKeyEx(HKEY_LOCAL_MACHINE,
                                            L"SYSTEM\\CurrentControlSet\\Services\\CmdAgent\\CisConfigs\\0\\HIPS\\SBSettings",
                                            0,
                                            KEY_QUERY_VALUE,
                                            &hKey ) == ERROR_SUCCESS)
                            {
                                DWORD value = 0;
                                DWORD size = sizeof(value);
                                if (RegQueryValueEx(hKey, L"EnableSourceTracking", NULL, NULL, (LPBYTE)&value, &size) == ERROR_SUCCESS)
                                {
                                    if (value == 1 && fsaccess->setmtimelocal(&lpath, ll->node->mtime))
                                    {
                                        LOG_warn << "Fixed modification time probably changed by COMODO";
                                        ll->mtime = ll->node->mtime;
                                        ll->treestate(TREESTATE_SYNCED);
                                        RegCloseKey(hKey);
                                        delete f;
                                        continue;
                                    }
                                }
                                RegCloseKey(hKey);
                            }
                        }

                        lpath.append((const char *)(const wchar_t*)L":OECustomProperty", 34);
                        if (f->fopen(&lpath))
                        {
                            LOG_warn << "Windows Search detected";
                            delete f;
                            continue;
                        }

                        delete f;
                    }
#endif

                    // if this node is being fetched, but has to be upsynced
                    if (rit->second->syncget)
                    {
                        LOG_debug << "Stopping unneeded download";
                        delete rit->second->syncget;
                        rit->second->syncget = NULL;
                    }
                }
                else
                {
                    insync = false;

                    if (ll->node != rit->second)
                    {
                        ll->setnode(rit->second);
                        ll->sync->statecacheadd(ll);
                    }

                    // recurse into directories of equal name
                    if (!syncup(ll, nds))
                    {
                        return false;
                    }
                    continue;
                }
            }
        }

        if (ll->type == FILENODE)
        {
            // do not begin transfer until the file size / mtime has stabilized
            insync = false;

            if (ll->transfer)
            {
                continue;
            }

            LOG_verbose << "Unsynced LocalNode (file): " << ll->name << " " << ll << " " << (ll->transfer != 0);
            ll->treestate(TREESTATE_PENDING);

            if (Waiter::ds < ll->nagleds)
            {
                LOG_debug << "Waiting for the upload delay: " << ll->name << " " << ll->nagleds;
                if (ll->nagleds < *nds)
                {
                    *nds = ll->nagleds;
                }

                continue;
            }
            else
            {
                Node *currentVersion = ll->node;
                if (currentVersion)
                {
                    m_time_t delay = 0;
                    m_time_t currentTime = m_time();
                    if (currentVersion->ctime > currentTime + 30)
                    {
                        // with more than 30 seconds of detected clock drift,
                        // we don't apply any version rate control for now
                        LOG_err << "Incorrect local time detected";
                    }
                    else
                    {
                        int recentVersions = 0;
                        m_time_t startInterval = currentTime - Sync::RECENT_VERSION_INTERVAL_SECS;
                        Node *version = currentVersion;
                        while (true)
                        {
                            if (version->ctime < startInterval)
                            {
                                break;
                            }

                            recentVersions++;
                            if (!version->children.size())
                            {
                                break;
                            }

                            version = version->children.back();
                        }

                        if (recentVersions > 10)
                        {
                            // version rate control starts with more than 10 recent versions
                            delay = 7 * (recentVersions / 10) * (recentVersions - 10);
                        }

                        LOG_debug << "Number of recent versions: " << recentVersions << " delay: " << delay
                                  << " prev: " << currentVersion->ctime << " current: " << currentTime;
                    }

                    if (delay)
                    {
                        m_time_t next = currentVersion->ctime + delay;
                        if (next > currentTime)
                        {
                            dstime backoffds = dstime((next - currentTime) * 10);
                            ll->nagleds = waiter->ds + backoffds;
                            LOG_debug << "Waiting for the version rate limit delay during " << backoffds << " ds";

                            if (ll->nagleds < *nds)
                            {
                                *nds = ll->nagleds;
                            }
                            continue;
                        }
                        else
                        {
                            LOG_debug << "Version rate limit delay already expired";
                        }
                    }
                }

                string localpath;
                bool t;
                FileAccess* fa = fsaccess->newfileaccess();

                ll->getlocalpath(&localpath);

                if (!(t = fa->fopen(&localpath, true, false))
                 || fa->size != ll->size
                 || fa->mtime != ll->mtime)
                {
                    if (t)
                    {
                        ll->sync->localbytes -= ll->size;
                        ll->genfingerprint(fa);
                        ll->sync->localbytes += ll->size;                        

                        ll->sync->statecacheadd(ll);
                    }

                    ll->bumpnagleds();

                    LOG_debug << "Localnode not stable yet: " << ll->name << " " << t << " " << fa->size << " " << ll->size
                              << " " << fa->mtime << " " << ll->mtime << " " << ll->nagleds;

                    delete fa;

                    if (ll->nagleds < *nds)
                    {
                        *nds = ll->nagleds;
                    }

                    continue;
                }

                delete fa;
                
                ll->created = false;
            }
        }
        else
        {
            LOG_verbose << "Unsynced LocalNode (folder): " << ll->name;
        }

        if (ll->created)
        {
            if (!ll->reported)
            {
                ll->reported = true;

                // FIXME: remove created flag and associated safeguards after
                // positively verifying the absence of a related repetitive node creation bug
                LOG_err << "Internal error: Duplicate node creation: " << ll->name.c_str();

                char report[256];

                // always report LocalNode's type, name length, mtime, file size
                sprintf(report, "[%u %u %d %d %d] %d %d %d %d %d %" PRIi64,
                    (int)nchildren.size(),
                    (int)l->children.size(),
                    l->node ? (int)l->node->children.size() : -1,
                    (int)synccreate.size(),
                    syncadding,
                    ll->type,
                    (int)ll->name.size(),
                    (int)ll->mtime,
                    (int)ll->sync->state,
                    (int)ll->sync->inshare,
                    ll->size);

                if (ll->node)
                {
                    int namelen;

                    if ((ait = ll->node->attrs.map.find('n')) != ll->node->attrs.map.end())
                    {
                        namelen = int(ait->second.size());
                    }
                    else
                    {
                        namelen = -1;
                    }

                    // additionally, report corresponding Node's type, name length, mtime, file size and handle
                    sprintf(strchr(report, 0), " %d %d %d %" PRIi64 " %d ", ll->node->type, namelen, (int)ll->node->mtime, ll->node->size, ll->node->syncdeleted);
                    Base64::btoa((const byte *)&ll->node->nodehandle, MegaClient::NODEHANDLE, strchr(report, 0));
                }

                // report a "dupe" event
                reportevent("D2", report, 0);
            }
            else
            {
                LOG_err << "LocalNode created and reported " << ll->name;
            }
        }
        else
        {
            ll->created = true;

            // create remote folder or send file
            LOG_debug << "Adding local file to synccreate: " << ll->name << " " << synccreate.size();
            synccreate.push_back(ll);
            syncactivity = true;

            if (synccreate.size() >= MAX_NEWNODES)
            {
                LOG_warn << "Stopping syncup due to MAX_NEWNODES";
                return false;
            }
        }

        if (ll->type == FOLDERNODE)
        {
            if (!syncup(ll, nds))
            {
                return false;
            }
        }
    }

    if (insync && l->node)
    {
        l->treestate(TREESTATE_SYNCED);
    }

    return true;
}

// execute updates stored in synccreate[]
// must not be invoked while the previous creation operation is still in progress
void MegaClient::syncupdate()
{
    // split synccreate[] in separate subtrees and send off to putnodes() for
    // creation on the server
    unsigned i, start, end;
    SymmCipher tkey;
    string tattrstring;
    AttrMap tattrs;
    Node* n;
    NewNode* nn;
    NewNode* nnp;
    LocalNode* l;

    for (start = 0; start < synccreate.size(); start = end)
    {
        // determine length of distinct subtree beneath existing node
        for (end = start; end < synccreate.size(); end++)
        {
            if ((end > start) && synccreate[end]->parent->node)
            {
                break;
            }
        }

        // add nodes that can be created immediately: folders & existing files;
        // start uploads of new files
        nn = nnp = new NewNode[end - start];

        for (i = start; i < end; i++)
        {
            n = NULL;
            l = synccreate[i];

            if (l->type == FOLDERNODE || (n = nodebyfingerprint(l)))
            {
                // create remote folder or copy file if it already exists
                nnp->source = NEW_NODE;
                nnp->type = l->type;
                nnp->syncid = l->syncid;
                nnp->localnode = l;
                l->newnode = nnp;
                nnp->nodehandle = n ? n->nodehandle : l->syncid;
                nnp->parenthandle = i > start ? l->parent->syncid : UNDEF;

                if (n)
                {
                    // overwriting an existing remote node? tag it as the previous version or move to SyncDebris
                    if (l->node && l->node->parent && l->node->parent->localnode)
                    {
                        if (versions_disabled)
                        {
                            movetosyncdebris(l->node, l->sync->inshare);
                        }
                        else
                        {
                            nnp->ovhandle = l->node->nodehandle;
                        }
                    }

                    // this is a file - copy, use original key & attributes
                    // FIXME: move instead of creating a copy if it is in
                    // rubbish to reduce node creation load
                    nnp->nodekey = n->nodekey;
                    tattrs.map = n->attrs.map;

                    nameid rrname = AttrMap::string2nameid("rr");
                    attr_map::iterator it = tattrs.map.find(rrname);
                    if (it != tattrs.map.end())
                    {
                        LOG_debug << "Removing rr attribute";
                        tattrs.map.erase(it);
                    }

                    app->syncupdate_remote_copy(l->sync, l->name.c_str());
                }
                else
                {
                    // this is a folder - create, use fresh key & attributes
                    nnp->nodekey.resize(FOLDERNODEKEYLENGTH);
                    rng.genblock((byte*)nnp->nodekey.data(), FOLDERNODEKEYLENGTH);
                    tattrs.map.clear();
                }

                // set new name, encrypt and attach attributes
                tattrs.map['n'] = l->name;
                tattrs.getjson(&tattrstring);
                tkey.setkey((const byte*)nnp->nodekey.data(), nnp->type);
                nnp->attrstring = new string;
                makeattr(&tkey, nnp->attrstring, tattrstring.c_str());

                l->treestate(TREESTATE_SYNCING);
                nnp++;
            }
            else if (l->type == FILENODE)
            {
                l->treestate(TREESTATE_PENDING);

                // the overwrite will happen upon PUT completion
                string tmppath, tmplocalpath;

                nextreqtag();
                startxfer(PUT, l);

                l->getlocalpath(&tmplocalpath, true);
                fsaccess->local2path(&tmplocalpath, &tmppath);
                app->syncupdate_put(l->sync, l, tmppath.c_str());
            }
        }

        if (nnp == nn)
        {
            delete[] nn;
        }
        else
        {
            // add nodes unless parent node has been deleted
            if (synccreate[start]->parent->node)
            {
                syncadding++;

                reqs.add(new CommandPutNodes(this,
                                                synccreate[start]->parent->node->nodehandle,
                                                NULL, nn, int(nnp - nn),
                                                synccreate[start]->sync->tag,
                                                PUTNODES_SYNC));

                syncactivity = true;
            }
        }
    }

    synccreate.clear();
}

void MegaClient::putnodes_sync_result(error e, NewNode* nn, int nni)
{
    // check for file nodes that failed to copy and remove them from fingerprints
    // FIXME: retrigger sync decision upload them immediately
    while (nni--)
    {
        Node* n;
        if (nn[nni].type == FILENODE && !nn[nni].added)
        {
            if ((n = nodebyhandle(nn[nni].nodehandle)))
            {
                if (n->fingerprint_it != fingerprints.end())
                {
                    fingerprints.erase(n->fingerprint_it);
                    n->fingerprint_it = fingerprints.end();
                }
            }
        }
        else if (nn[nni].localnode && (n = nn[nni].localnode->node))
        {
            if (n->type == FOLDERNODE)
            {
                app->syncupdate_remote_folder_addition(nn[nni].localnode->sync, n);
            }
            else
            {
                app->syncupdate_remote_file_addition(nn[nni].localnode->sync, n);
            }
        }

        if (e && e != API_EEXPIRED && nn[nni].localnode && nn[nni].localnode->sync)
        {
            nn[nni].localnode->sync->errorcode = e;
            nn[nni].localnode->sync->changestate(SYNC_FAILED);
        }
    }

    delete[] nn;

    syncadding--;
    syncactivity = true;
}

// move node to //bin, then on to the SyncDebris folder of the day (to prevent
// dupes)
void MegaClient::movetosyncdebris(Node* dn, bool unlink)
{
    dn->syncdeleted = SYNCDEL_DELETED;

    // detach node from LocalNode
    if (dn->localnode)
    {
        dn->tag = dn->localnode->sync->tag;
        dn->localnode->node = NULL;
        dn->localnode = NULL;
    }

    Node* n = dn;

    // at least one parent node already on the way to SyncDebris?
    while ((n = n->parent) && n->syncdeleted == SYNCDEL_NONE);

    // no: enqueue this one
    if (!n)
    {
        if (unlink)
        {
            dn->tounlink_it = tounlink.insert(dn).first;
        }
        else
        {
            dn->todebris_it = todebris.insert(dn).first;        
        }
    }
}

void MegaClient::execsyncdeletions()
{                
    if (todebris.size())
    {
        execmovetosyncdebris();
    }

    if (tounlink.size())
    {
        execsyncunlink();
    }
}

void MegaClient::proclocaltree(LocalNode* n, LocalTreeProc* tp)
{
    if (n->type != FILENODE)
    {
        for (localnode_map::iterator it = n->children.begin(); it != n->children.end(); )
        {
            LocalNode *child = it->second;
            it++;
            proclocaltree(child, tp);
        }
    }

    tp->proc(this, n);
}

void MegaClient::unlinkifexists(LocalNode *l, FileAccess *fa, std::string *path)
{
    l->getlocalpath(path);
    if (fa->fopen(path) || fa->type == FOLDERNODE)
    {
        LOG_warn << "Deletion of existing file avoided";
        static bool reported99446 = false;
        if (!reported99446)
        {
            sendevent(99446, "Deletion of existing file avoided", 0);
            reported99446 = true;
        }

        // The local file or folder seems to be still there, but invisible
        // for the sync engine, so we just stop syncing it
        LocalTreeProcUnlinkNodes tpunlink;
        proclocaltree(l, &tpunlink);
    }
#ifdef _WIN32
    else if (fa->errorcode != ERROR_FILE_NOT_FOUND && fa->errorcode != ERROR_PATH_NOT_FOUND)
    {
        LOG_warn << "Unexpected error code for deleted file: " << fa->errorcode;
        static bool reported99447 = false;
        if (!reported99447)
        {
            ostringstream oss;
            oss << fa->errorcode;
            string message = oss.str();
            sendevent(99447, message.c_str(), 0);
            reported99447 = true;
        }
    }
#endif
}

void MegaClient::execsyncunlink()
{
    Node* n;
    Node* tn;
    node_set::iterator it;

    // delete tounlink nodes
    do {
        n = tn = *tounlink.begin();

        while ((n = n->parent) && n->syncdeleted == SYNCDEL_NONE);

        if (!n)
        {
            int creqtag = reqtag;
            reqtag = tn->tag;
            unlink(tn);
            reqtag = creqtag;
        }

        tn->tounlink_it = tounlink.end();
        tounlink.erase(tounlink.begin());
    } while (tounlink.size());
}

// immediately moves pending todebris items to //bin
// also deletes tounlink items directly
void MegaClient::execmovetosyncdebris()
{
    Node* n;
    Node* tn;
    node_set::iterator it;

    m_time_t ts;
    struct tm tms;
    char buf[32];
    syncdel_t target;

    // attempt to move the nodes in node_set todebris to the following
    // locations (in falling order):
    // - //bin/SyncDebris/yyyy-mm-dd
    // - //bin/SyncDebris
    // - //bin

    // (if no rubbish bin is found, we should probably reload...)
    if (!(tn = nodebyhandle(rootnodes[RUBBISHNODE - ROOTNODE])))
    {
        return;
    }

    target = SYNCDEL_BIN;

    ts = m_time();
    struct tm* ptm = m_localtime(ts, &tms);
    sprintf(buf, "%04d-%02d-%02d", ptm->tm_year + 1900, ptm->tm_mon + 1, ptm->tm_mday);
    m_time_t currentminute = ts / 60;

    // locate //bin/SyncDebris
    if ((n = childnodebyname(tn, SYNCDEBRISFOLDERNAME)) && n->type == FOLDERNODE)
    {
        tn = n;
        target = SYNCDEL_DEBRIS;

        // locate //bin/SyncDebris/yyyy-mm-dd
        if ((n = childnodebyname(tn, buf)) && n->type == FOLDERNODE)
        {
            tn = n;
            target = SYNCDEL_DEBRISDAY;
        }
    }

    // in order to reduce the API load, we move
    // - SYNCDEL_DELETED nodes to any available target
    // - SYNCDEL_BIN/SYNCDEL_DEBRIS nodes to SYNCDEL_DEBRISDAY
    // (move top-level nodes only)
    for (it = todebris.begin(); it != todebris.end(); )
    {
        n = *it;

        if (n->syncdeleted == SYNCDEL_DELETED
         || n->syncdeleted == SYNCDEL_BIN
         || n->syncdeleted == SYNCDEL_DEBRIS)
        {
            while ((n = n->parent) && n->syncdeleted == SYNCDEL_NONE);

            if (!n)
            {
                n = *it;

                if (n->syncdeleted == SYNCDEL_DELETED
                 || ((n->syncdeleted == SYNCDEL_BIN
                   || n->syncdeleted == SYNCDEL_DEBRIS)
                      && target == SYNCDEL_DEBRISDAY))
                {
                    n->syncdeleted = SYNCDEL_INFLIGHT;
                    int creqtag = reqtag;
                    reqtag = n->tag;
                    LOG_debug << "Moving to Syncdebris: " << n->displayname() << " in " << tn->displayname() << " Nhandle: " << LOG_NODEHANDLE(n->nodehandle);
                    rename(n, tn, target, n->parent ? n->parent->nodehandle : UNDEF);
                    reqtag = creqtag;
                    it++;
                }
                else
                {
                    LOG_debug << "SyncDebris daily folder not created. Final target: " << n->syncdeleted;
                    n->syncdeleted = SYNCDEL_NONE;
                    n->todebris_it = todebris.end();
                    todebris.erase(it++);
                }
            }
            else
            {
                it++;
            }
        }
        else if (n->syncdeleted == SYNCDEL_DEBRISDAY
                 || n->syncdeleted == SYNCDEL_FAILED)
        {
            LOG_debug << "Move to SyncDebris finished. Final target: " << n->syncdeleted;
            n->syncdeleted = SYNCDEL_NONE;
            n->todebris_it = todebris.end();
            todebris.erase(it++);
        }
        else
        {
            it++;
        }
    }

    if (target != SYNCDEL_DEBRISDAY && todebris.size() && !syncdebrisadding
            && (target == SYNCDEL_BIN || syncdebrisminute != currentminute))
    {
        syncdebrisadding = true;
        syncdebrisminute = currentminute;
        LOG_debug << "Creating daily SyncDebris folder: " << buf << " Target: " << target;

        // create missing component(s) of the sync debris folder of the day
        NewNode* nn;
        SymmCipher tkey;
        string tattrstring;
        AttrMap tattrs;
        int i = (target == SYNCDEL_DEBRIS) ? 1 : 2;

        nn = new NewNode[i] + i;

        while (i--)
        {
            nn--;

            nn->source = NEW_NODE;
            nn->type = FOLDERNODE;
            nn->nodehandle = i;
            nn->parenthandle = i ? 0 : UNDEF;

            nn->nodekey.resize(FOLDERNODEKEYLENGTH);
            rng.genblock((byte*)nn->nodekey.data(), FOLDERNODEKEYLENGTH);

            // set new name, encrypt and attach attributes
            tattrs.map['n'] = (i || target == SYNCDEL_DEBRIS) ? buf : SYNCDEBRISFOLDERNAME;
            tattrs.getjson(&tattrstring);
            tkey.setkey((const byte*)nn->nodekey.data(), FOLDERNODE);
            nn->attrstring = new string;
            makeattr(&tkey, nn->attrstring, tattrstring.c_str());
        }

        reqs.add(new CommandPutNodes(this, tn->nodehandle, NULL, nn,
                                        (target == SYNCDEL_DEBRIS) ? 1 : 2, -reqtag,
                                        PUTNODES_SYNCDEBRIS));
    }
}

// we cannot delete the Sync object directly, as it might have pending
// operations on it
void MegaClient::delsync(Sync* sync, bool deletecache)
{
    sync->changestate(SYNC_CANCELED);

    if (deletecache && sync->statecachetable)
    {
        sync->statecachetable->remove();
        delete sync->statecachetable;
        sync->statecachetable = NULL;
    }

    syncactivity = true;
}

void MegaClient::putnodes_syncdebris_result(error, NewNode* nn)
{
    delete[] nn;

    syncdebrisadding = false;
}
#endif

// inject file into transfer subsystem
// if file's fingerprint is not valid, it will be obtained from the local file
// (PUT) or the file's key (GET)
bool MegaClient::startxfer(direction_t d, File* f, bool skipdupes, bool startfirst, bool donotpersist)
{
    if (!f->transfer)
    {
        if (d == PUT)
        {
            if (!f->isvalid)    // (sync LocalNodes always have this set)
            {
                // missing FileFingerprint for local file - generate
                FileAccess* fa = fsaccess->newfileaccess();

                if (fa->fopen(&f->localname, d == PUT, d == GET))
                {
                    f->genfingerprint(fa);
                }

                delete fa;
            }

            // if we are unable to obtain a valid file FileFingerprint, don't proceed
            if (!f->isvalid)
            {
                LOG_err << "Unable to get a fingerprint " << f->name;
                return false;
            }

            #ifdef USE_MEDIAINFO
            mediaFileInfo.requestCodecMappingsOneTime(this, &f->localname);  
            #endif
        }
        else
        {
            if (!f->isvalid)
            {
                // no valid fingerprint: use filekey as its replacement
                memcpy(f->crc, f->filekey, sizeof f->crc);
            }
        }

        Transfer* t = NULL;
        transfer_map::iterator it = transfers[d].find(f);

        if (it != transfers[d].end())
        {
            t = it->second;
            if (skipdupes)
            {
                for (file_list::iterator fi = t->files.begin(); fi != t->files.end(); fi++)
                {
                    if ((d == GET && f->localname == (*fi)->localname)
                            || (d == PUT && f->h != UNDEF
                                && f->h == (*fi)->h
                                && !f->targetuser.size()
                                && !(*fi)->targetuser.size()
                                && f->name == (*fi)->name))
                    {
                        LOG_warn << "Skipping duplicated transfer";
                        return false;
                    }
                }
            }
            f->file_it = t->files.insert(t->files.end(), f);
            f->transfer = t;
            f->tag = reqtag;
            if (!f->dbid && !donotpersist)
            {
                filecacheadd(f);
            }
            app->file_added(f);

            if (startfirst)
            {
                transferlist.movetofirst(t);
            }

            if (overquotauntil && overquotauntil > Waiter::ds)
            {
                dstime timeleft = dstime(overquotauntil - Waiter::ds);
                t->failed(API_EOVERQUOTA, timeleft);
            }
            else if (d == PUT && ststatus == STORAGE_RED)
            {
                t->failed(API_EOVERQUOTA);
            }
        }
        else
        {
            it = cachedtransfers[d].find(f);
            if (it != cachedtransfers[d].end())
            {
                LOG_debug << "Resumable transfer detected";
                t = it->second;
                bool hadAnyData = t->pos > 0;
                if ((d == GET && !t->pos) || ((m_time() - t->lastaccesstime) >= 172500))
                {
                    LOG_warn << "Discarding temporary URL (" << t->pos << ", " << t->lastaccesstime << ")";
                    t->tempurls.clear();

                    if (d == PUT)
                    {
                        t->chunkmacs.clear();
                        t->progresscompleted = 0;
                        delete [] t->ultoken;
                        t->ultoken = NULL;
                        t->pos = 0;
                    }
                }

                FileAccess* fa = fsaccess->newfileaccess();
                if (!fa->fopen(&t->localfilename))
                {
                    if (d == PUT)
                    {
                        LOG_warn << "Local file not found";
                        // the transfer will be retried to ensure that the file
                        // is not just just temporarily blocked
                    }
                    else
                    {
                        if (hadAnyData)
                        {
                            LOG_warn << "Temporary file not found";
                        }
                        t->localfilename.clear();
                        t->chunkmacs.clear();
                        t->progresscompleted = 0;
                        t->pos = 0;
                    }
                }
                else
                {
                    if (d == PUT)
                    {
                        if (f->genfingerprint(fa))
                        {
                            LOG_warn << "The local file has been modified";
                            t->tempurls.clear();
                            t->chunkmacs.clear();
                            t->progresscompleted = 0;
                            delete [] t->ultoken;
                            t->ultoken = NULL;
                            t->pos = 0;
                        }
                    }
                    else
                    {
                        if (t->progresscompleted > fa->size)
                        {
                            LOG_warn << "Truncated temporary file";
                            t->chunkmacs.clear();
                            t->progresscompleted = 0;
                            t->pos = 0;
                        }
                    }
                }
                delete fa;
                cachedtransfers[d].erase(it);
                LOG_debug << "Transfer resumed";
            }

            if (!t)
            {
                t = new Transfer(this, d);
                *(FileFingerprint*)t = *(FileFingerprint*)f;
            }

            t->skipserialization = donotpersist;

            t->lastaccesstime = m_time();
            t->tag = reqtag;
            f->tag = reqtag;
            t->transfers_it = transfers[d].insert(pair<FileFingerprint*, Transfer*>((FileFingerprint*)t, t)).first;

            f->file_it = t->files.insert(t->files.end(), f);
            f->transfer = t;
            if (!f->dbid && !donotpersist)
            {
                filecacheadd(f);
            }

            transferlist.addtransfer(t, startfirst);
            app->transfer_added(t);
            app->file_added(f);
            looprequested = true;

            if (overquotauntil && overquotauntil > Waiter::ds)
            {
                dstime timeleft = dstime(overquotauntil - Waiter::ds);
                t->failed(API_EOVERQUOTA, timeleft);
            }
            else if (d == PUT && ststatus == STORAGE_RED)
            {
                t->failed(API_EOVERQUOTA);
            }
        }
    }

    return true;
}

// remove file from transfer subsystem
void MegaClient::stopxfer(File* f)
{
    if (f->transfer)
    {
        LOG_debug << "Stopping transfer: " << f->name;

        Transfer *transfer = f->transfer;
        transfer->files.erase(f->file_it);
        filecachedel(f);
        app->file_removed(f, API_EINCOMPLETE);
        f->transfer = NULL;
        f->terminated();

        // last file for this transfer removed? shut down transfer.
        if (!transfer->files.size())
        {
            if (transfer->slot && transfer->slot->delayedchunk)
            {
                int creqtag = reqtag;
                reqtag = 0;
                sendevent(99444, "Upload with delayed chunks cancelled");
                reqtag = creqtag;
            }

            looprequested = true;
            transfer->finished = true;
            transfer->state = TRANSFERSTATE_CANCELLED;
            app->transfer_removed(transfer);
            delete transfer;
        }
        else
        {
            if (transfer->type == PUT && transfer->localfilename.size())
            {
                LOG_debug << "Updating transfer path";
                transfer->files.front()->prepare();
            }
        }
    }
}

// pause/unpause transfers
void MegaClient::pausexfers(direction_t d, bool pause, bool hard)
{
    xferpaused[d] = pause;

    if (!pause || hard)
    {
        WAIT_CLASS::bumpds();

        for (transferslot_list::iterator it = tslots.begin(); it != tslots.end(); )
        {
            if ((*it)->transfer->type == d)
            {
                if (pause)
                {
                    if (hard)
                    {
                        (*it++)->disconnect();
                    }
                }
                else
                {
                    (*it)->lastdata = Waiter::ds;
                    (*it++)->doio(this);
                }
            }
            else
            {
                it++;
            }
        }
    }
}

void MegaClient::setmaxconnections(direction_t d, int num)
{
    if (num > 0)
    {
         if ((unsigned int) num > MegaClient::MAX_NUM_CONNECTIONS)
        {
            num = MegaClient::MAX_NUM_CONNECTIONS;
        }

        if (connections[d] != num)
        {
            connections[d] = (unsigned char)num;
            for (transferslot_list::iterator it = tslots.begin(); it != tslots.end(); )
            {
                TransferSlot *slot = *it++;
                if (slot->transfer->type == d)
                {
                    slot->transfer->state = TRANSFERSTATE_QUEUED;
                    if (slot->transfer->client->ststatus != STORAGE_RED || slot->transfer->type == GET)
                    {
                        slot->transfer->bt.arm();
                    }
                    delete slot;
                }
            }
        }
    }
}

Node* MegaClient::nodebyfingerprint(FileFingerprint* fingerprint)
{
    fingerprint_set::iterator it;

    if ((it = fingerprints.find(fingerprint)) != fingerprints.end())
    {
        return (Node*)*it;
    }

    return NULL;
}

node_vector *MegaClient::nodesbyfingerprint(FileFingerprint* fingerprint)
{
    node_vector *nodes = new node_vector();
    pair<fingerprint_set::iterator, fingerprint_set::iterator> p = fingerprints.equal_range(fingerprint);
    for (fingerprint_set::iterator it = p.first; it != p.second; it++)
    {
        nodes->push_back((Node*)*it);
    }
    return nodes;
}

static bool nodes_ctime_less(const Node* a, const Node* b)
{
    // heaps return the largest element
    return a->ctime < b->ctime;
}

static bool nodes_ctime_greater(const Node* a, const Node* b)
{
    return a->ctime > b->ctime;
}

node_vector MegaClient::getRecentNodes(unsigned maxcount, m_time_t since, bool includerubbishbin)
{
    // 1. Get nodes added/modified not older than `since`
    node_vector v;
    v.reserve(nodes.size());
    for (node_map::iterator i = nodes.begin(); i != nodes.end(); ++i)
    {
        if (i->second->type == FILENODE && i->second->ctime >= since)
        {
            v.push_back(i->second);
        }
    }

    // heaps use a 'less' function, and pop_heap returns the largest item stored.
    std::make_heap(v.begin(), v.end(), nodes_ctime_less);

    // 2. Order them chronologically and restrict them to a maximum of `maxcount`
    node_vector v2;
    unsigned maxItems = std::max(maxcount, unsigned(v.size()));
    v2.reserve(maxItems);
    while (v2.size() < maxItems && !v.empty())
    {
        std::pop_heap(v.begin(), v.end(), nodes_ctime_less);
        Node* n = v.back();
        v.pop_back();
        if (includerubbishbin || n->firstancestor()->type != RUBBISHNODE)
        {
            v2.push_back(n);
        }
    }
    return v2;
}


namespace action_bucket_compare
{
    MUTEX_CLASS media_check(false);   // when we can use c++11, switch to a lambda that remembers the MegaClient* for compare().  In the meantime, force just one MegaClient at a time instead.
    MegaClient* mc;

    const static string webclient_is_image_def = ".jpg.jpeg.gif.bmp.png.";
    const static string webclient_is_image_raw = ".3fr.arw.cr2.crw.ciff.cs1.dcr.dng.erf.iiq.k25.kdc.mef.mos.mrw.nef.nrw.orf.pef.raf.raw.rw2.rwl.sr2.srf.srw.x3f.";
    const static string webclient_is_image_thumb = "psd.svg.tif.tiff.webp";  // leaving out .pdf
    const static string webclient_mime_photo_extensions = ".3ds.bmp.btif.cgm.cmx.djv.djvu.dwg.dxf.fbs.fh.fh4.fh5.fh7.fhc.fpx.fst.g3.gif.heic.heif.ico.ief.jpe.jpeg.jpg.ktx.mdi.mmr.npx.pbm.pct.pcx.pgm.pic.png.pnm.ppm.psd.ras.rgb.rlc.sgi.sid.svg.svgz.tga.tif.tiff.uvg.uvi.uvvg.uvvi.wbmp.wdp.webp.xbm.xif.xpm.xwd.";
    const static string webclient_mime_video_extensions = ".3g2.3gp.asf.asx.avi.dvb.f4v.fli.flv.fvt.h261.h263.h264.jpgm.jpgv.jpm.m1v.m2v.m4u.m4v.mj2.mjp2.mk3d.mks.mkv.mng.mov.movie.mp4.mp4v.mpe.mpeg.mpg.mpg4.mxu.ogv.pyv.qt.smv.uvh.uvm.uvp.uvs.uvu.uvv.uvvh.uvvm.uvvp.uvvs.uvvu.uvvv.viv.vob.webm.wm.wmv.wmx.wvx.";

    static bool isvideo(const Node* n, char ext[10])
    {
        if (n->hasfileattribute(fa_media) && n->nodekey.size() == FILENODEKEYLENGTH)
        {
#ifdef USE_MEDIAINFO
            if (mc->mediaFileInfo.mediaCodecsReceived)
            {
                MediaProperties mp = MediaProperties::decodeMediaPropertiesAttributes(n->fileattrstring, (uint32_t*)(n->nodekey.data() + FILENODEKEYLENGTH / 2));
                unsigned videocodec = mp.videocodecid;
                if (!videocodec && mp.shortformat)
                {
                    auto& v = mc->mediaFileInfo.mediaCodecs.shortformats;
                    if (mp.shortformat < v.size())
                    {
                        videocodec = v[mp.shortformat].videocodecid;
                    }
                }
                // approximation: the webclient has a lot of logic to determine if a particular codec is playable in that browser.  We'll just base our decision on the presence of a video codec.
                if (!videocodec)
                {
                    return false; // otherwise double-check by extension
                }
            }
#endif  
        }
        return webclient_mime_video_extensions.find(ext) != string::npos;
    }

    static bool ismedia(const Node* n)
    {
        // evaluate according to the webclient rules, so that we get exactly the same bucketing.
        string localname, name = n->displayname();
        mc->fsaccess->path2local(&name, &localname);
        char ext[10];
        if (mc->fsaccess->getextension(&localname, ext, sizeof(ext)))
        {
            strcat(ext, ".");

            if (webclient_is_image_def.find(ext) != string::npos ||
                webclient_is_image_raw.find(ext) != string::npos ||
                (webclient_mime_photo_extensions.find(ext) != string::npos && n->hasfileattribute(GfxProc::PREVIEW)) ||
                isvideo(n, ext))
            {
                return true;
            }
        }
        return false;
    }

    static bool compare(const Node* a, const Node* b)
    {
        if (a->owner != b->owner) return a->owner > b->owner;
        if (a->parent != b->parent) return a->parent > b->parent;

        // added/updated - distinguish by versioning
        if (a->children.size() != b->children.size()) return a->children.size() > b->children.size();

        // media/nonmedia
        bool a_media = ismedia(a), b_media = ismedia(b);
        if (a_media != b_media) return a_media && !b_media;

        return false;
    }

    static bool comparetime(const recentaction& a, const recentaction& b)
    {
        return a.time > b.time;
    }

}   // end namespace action_bucket_compare

recentactions_vector MegaClient::getRecentActions(unsigned maxcount, m_time_t since)
{
    recentactions_vector rav;
    node_vector v = getRecentNodes(maxcount, since, false);

    using namespace action_bucket_compare;
    MutexGuard g(media_check); // when we can use c++11, switch to a lambda.  In the meantime, force just one MegaClient at a time instead.
    mc = this;

    for (node_vector::iterator i = v.begin(); i != v.end(); )
    {
        // find the oldest node, maximum 6h
        node_vector::iterator bucketend = i + 1;
        while (bucketend != v.end() && (*bucketend)->ctime > (*i)->ctime - 6 * 3600)
        {
            ++bucketend;
        }

        // sort the defined bucket by owner, parent folder, added/updated and ismedia
        std::sort(i, bucketend, action_bucket_compare::compare);

        // split the 6h-bucket in different buckets according to their content
        for (node_vector::iterator j = i; j != bucketend; ++j)
        {
            if (i == j || action_bucket_compare::compare(*i, *j))
            {
                // add a new bucket
                recentaction ra;
                ra.time = (*j)->ctime;
                ra.user = (*j)->owner;
                ra.parent = (*j)->parent ? (*j)->parent->nodehandle : UNDEF;
                ra.updated = !(*j)->children.empty();   // children of files represent previous versions
                ra.media = ismedia(*j);
                rav.push_back(ra);
            }
            // add the node to the bucket
            rav.back().nodes.push_back(*j);
            i = j;
        }
        i = bucketend;
    }
    // sort nodes inside each bucket
    for (recentactions_vector::iterator i = rav.begin(); i != rav.end(); ++i)
    {
        // for the bucket vector, most recent (larger ctime) first
        std::sort(i->nodes.begin(), i->nodes.end(), nodes_ctime_greater);
        i->time = i->nodes.front()->ctime;
    }
    // sort buckets in the vector
    std::sort(rav.begin(), rav.end(), action_bucket_compare::comparetime);
    return rav;
}

// a chunk transfer request failed: record failed protocol & host
void MegaClient::setchunkfailed(string* url)
{
    if (!chunkfailed && url->size() > 19)
    {
        LOG_debug << "Adding badhost report for URL " << *url;
        chunkfailed = true;
        httpio->success = false;

        // record protocol and hostname
        if (badhosts.size())
        {
            badhosts.append(",");
        }

        const char* ptr = url->c_str()+4;

        if (*ptr == 's')
        {
            badhosts.append("S");
            ptr++;
        }
        
        badhosts.append(ptr+6,7);
        btbadhost.reset();
    }
}

bool MegaClient::toggledebug()
{
     SimpleLogger::setLogLevel((SimpleLogger::logCurrentLevel >= logDebug) ? logWarning : logDebug);
     return debugstate();
}

bool MegaClient::debugstate()
{
    return SimpleLogger::logCurrentLevel >= logDebug;
}

void MegaClient::reportevent(const char* event, const char* details)
{
    LOG_err << "SERVER REPORT: " << event << " DETAILS: " << details;
    reqs.add(new CommandReportEvent(this, event, details));
}

void MegaClient::reportevent(const char* event, const char* details, int tag)
{
    int creqtag = reqtag;
    reqtag = tag;
    reportevent(event, details);
    reqtag = creqtag;
}

bool MegaClient::setmaxdownloadspeed(m_off_t bpslimit)
{
    return httpio->setmaxdownloadspeed(bpslimit >= 0 ? bpslimit : 0);
}

bool MegaClient::setmaxuploadspeed(m_off_t bpslimit)
{
    return httpio->setmaxuploadspeed(bpslimit >= 0 ? bpslimit : 0);
}

m_off_t MegaClient::getmaxdownloadspeed()
{
    return httpio->getmaxdownloadspeed();
}

m_off_t MegaClient::getmaxuploadspeed()
{
    return httpio->getmaxuploadspeed();
}

handle MegaClient::getovhandle(Node *parent, string *name)
{
    handle ovhandle = UNDEF;
    if (parent && name)
    {
        Node *ovn = childnodebyname(parent, name->c_str(), true);
        if (ovn)
        {
            ovhandle = ovn->nodehandle;
        }
    }
    return ovhandle;
}

void MegaClient::userfeedbackstore(const char *message)
{
    string type = "feedback.";
    type.append(&(appkey[4]));
    type.append(".");

    string base64userAgent;
    base64userAgent.resize(useragent.size() * 4 / 3 + 4);
    Base64::btoa((byte *)useragent.data(), int(useragent.size()), (char *)base64userAgent.data());
    type.append(base64userAgent);

    reqs.add(new CommandUserFeedbackStore(this, type.c_str(), message, NULL));
}

void MegaClient::sendevent(int event, const char *desc)
{
    LOG_warn << clientname << "Event " << event << ": " << desc;
    reqs.add(new CommandSendEvent(this, event, desc));
}

void MegaClient::sendevent(int event, const char *message, int tag)
{
    int creqtag = reqtag;
    reqtag = tag;
    sendevent(event, message);
    reqtag = creqtag;
}

void MegaClient::cleanrubbishbin()
{
    reqs.add(new CommandCleanRubbishBin(this));
}

#ifdef ENABLE_CHAT
void MegaClient::createChat(bool group, bool publicchat, const userpriv_vector *userpriv, const string_map *userkeymap, const char *title)
{
    reqs.add(new CommandChatCreate(this, group, publicchat, userpriv, userkeymap, title));
}

void MegaClient::inviteToChat(handle chatid, handle uh, int priv, const char *unifiedkey, const char *title)
{
    reqs.add(new CommandChatInvite(this, chatid, uh, (privilege_t) priv, unifiedkey, title));
}

void MegaClient::removeFromChat(handle chatid, handle uh)
{
    reqs.add(new CommandChatRemove(this, chatid, uh));
}

void MegaClient::getUrlChat(handle chatid)
{
    reqs.add(new CommandChatURL(this, chatid));
}

userpriv_vector *MegaClient::readuserpriv(JSON *j)
{
    userpriv_vector *userpriv = NULL;

    if (j->enterarray())
    {
        while(j->enterobject())
        {
            handle uh = UNDEF;
            privilege_t priv = PRIV_UNKNOWN;

            bool readingUsers = true;
            while(readingUsers)
            {
                switch (j->getnameid())
                {
                    case 'u':
                        uh = j->gethandle(MegaClient::USERHANDLE);
                        break;

                    case 'p':
                        priv = (privilege_t) j->getint();
                        break;

                    case EOO:
                        if(uh == UNDEF || priv == PRIV_UNKNOWN)
                        {
                            delete userpriv;
                            return NULL;
                        }

                        if (!userpriv)
                        {
                            userpriv = new userpriv_vector;
                        }

                        userpriv->push_back(userpriv_pair(uh, priv));
                        readingUsers = false;
                        break;

                    default:
                        if (!j->storeobject())
                        {
                            delete userpriv;
                            return NULL;
                        }
                        break;
                    }
            }
            j->leaveobject();
        }
        j->leavearray();
    }

    return userpriv;
}

void MegaClient::grantAccessInChat(handle chatid, handle h, const char *uid)
{
    reqs.add(new CommandChatGrantAccess(this, chatid, h, uid));
}

void MegaClient::removeAccessInChat(handle chatid, handle h, const char *uid)
{
    reqs.add(new CommandChatRemoveAccess(this, chatid, h, uid));
}

void MegaClient::updateChatPermissions(handle chatid, handle uh, int priv)
{
    reqs.add(new CommandChatUpdatePermissions(this, chatid, uh, (privilege_t) priv));
}

void MegaClient::truncateChat(handle chatid, handle messageid)
{
    reqs.add(new CommandChatTruncate(this, chatid, messageid));
}

void MegaClient::setChatTitle(handle chatid, const char *title)
{
    reqs.add(new CommandChatSetTitle(this, chatid, title));
}

void MegaClient::getChatPresenceUrl()
{
    reqs.add(new CommandChatPresenceURL(this));
}

void MegaClient::registerPushNotification(int deviceType, const char *token)
{
    reqs.add(new CommandRegisterPushNotification(this, deviceType, token));
}

void MegaClient::archiveChat(handle chatid, bool archived)
{
    reqs.add(new CommandArchiveChat(this, chatid, archived));
}

void MegaClient::richlinkrequest(const char *url)
{
    reqs.add(new CommandRichLink(this, url));
}

void MegaClient::chatlink(handle chatid, bool del, bool createifmissing)
{
    reqs.add(new CommandChatLink(this, chatid, del, createifmissing));
}

void MegaClient::chatlinkurl(handle publichandle)
{
    reqs.add(new CommandChatLinkURL(this, publichandle));
}

void MegaClient::chatlinkclose(handle chatid, const char *title)
{
    reqs.add(new CommandChatLinkClose(this, chatid, title));
}

void MegaClient::chatlinkjoin(handle publichandle, const char *unifiedkey)
{
    reqs.add(new CommandChatLinkJoin(this, publichandle, unifiedkey));
}
#endif

void MegaClient::getaccountachievements(AchievementsDetails *details)
{
    reqs.add(new CommandGetMegaAchievements(this, details));
}

void MegaClient::getmegaachievements(AchievementsDetails *details)
{
    reqs.add(new CommandGetMegaAchievements(this, details, false));
}

void MegaClient::getwelcomepdf()
{
    reqs.add(new CommandGetWelcomePDF(this));
}

FetchNodesStats::FetchNodesStats()
{
    init();
}

void FetchNodesStats::init()
{
    mode = MODE_NONE;
    type = TYPE_NONE;
    cache = API_NONE;
    nodesCached = 0;
    nodesCurrent = 0;
    actionPackets = 0;

    eAgainCount = 0;
    e500Count = 0;
    eOthersCount = 0;

    startTime = Waiter::ds;
    timeToFirstByte = NEVER;
    timeToLastByte = NEVER;
    timeToCached = NEVER;
    timeToResult = NEVER;
    timeToSyncsResumed = NEVER;
    timeToCurrent = NEVER;
    timeToTransfersResumed = NEVER;
}

void FetchNodesStats::toJsonArray(string *json)
{
    if (!json)
    {
        return;
    }

    ostringstream oss;
    oss << "[" << mode << "," << type << ","
        << nodesCached << "," << nodesCurrent << "," << actionPackets << ","
        << eAgainCount << "," << e500Count << "," << eOthersCount << ","
        << timeToFirstByte << "," << timeToLastByte << ","
        << timeToCached << "," << timeToResult << ","
        << timeToSyncsResumed << "," << timeToCurrent << ","
        << timeToTransfersResumed << "," << cache << "]";
    json->append(oss.str());
}

} // namespace<|MERGE_RESOLUTION|>--- conflicted
+++ resolved
@@ -1043,13 +1043,10 @@
     scnotifyurl.clear();
     *scsn = 0;
 
-<<<<<<< HEAD
-    notifyStorageChangeOnStateCurrent = false;
-=======
+    notifyStorageChangeOnStateCurrent = false;  
     business = false;
     businessMaster = false;
     businessStatus = 0;
->>>>>>> 8fb94d23
 }
 
 MegaClient::MegaClient(MegaApp* a, Waiter* w, HttpIO* h, FileSystemAccess* f, DbAccess* d, GfxProc* g, const char* k, const char* u)
