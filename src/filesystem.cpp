--- conflicted
+++ resolved
@@ -293,7 +293,6 @@
     }
 }
 
-<<<<<<< HEAD
 FileSystemType FileSystemAccess::pathToFsType(const std::string* localPath) const
 {
     string tempPath;
@@ -307,8 +306,6 @@
 }
 
 
-=======
->>>>>>> b0d46f6c
 void FileSystemAccess::unescapefsincompatible(string *name, FileSystemType fileSystemType) const
 {
     if (!name->compare("%2e%2e"))
@@ -403,11 +400,7 @@
 }
 
 // convert from local encoding, then unescape escaped forbidden characters
-<<<<<<< HEAD
-void FileSystemAccess::local2name(string *filename, FileSystemType fileSystemType) const
-=======
 void FileSystemAccess::local2name(string *filename, FileSystemType fsType) const
->>>>>>> b0d46f6c
 {
     assert(filename);
 
@@ -415,16 +408,7 @@
 
     local2path(&t, filename);
 
-<<<<<<< HEAD
-    if (fileSystemType == FS_UNKNOWN)
-    {
-        fileSystemType = pathToFsType(filename);
-    }
-
-    unescapefsincompatible(filename, fileSystemType);
-=======
     unescapefsincompatible(filename, fsType);
->>>>>>> b0d46f6c
 }
 
 std::unique_ptr<LocalPath> FileSystemAccess::fsShortname(LocalPath& localname)
@@ -1017,9 +1001,9 @@
     return p;
 }
 
-LocalPath LocalPath::fromName(string path, const FileSystemAccess& fsaccess)
-{
-    fsaccess.name2local(&path);
+LocalPath LocalPath::fromName(string path, const FileSystemAccess& fsaccess, FileSystemType fsType)
+{
+    fsaccess.name2local(&path, fsType);
     return fromLocalname(path);
 }
 
