--- conflicted
+++ resolved
@@ -235,19 +235,8 @@
     }
 }
 
-void FileSystemAccess::unescapefsincompatible(string *name, const string *localPath) const
-{
-    if (!name->compare("%2e%2e"))
-    {
-        name->replace(0, 6, "..");
-        return;
-    }
-    if (!name->compare("%2e"))
-    {
-        name->replace(0, 3, ".");
-        return;
-    }
-
+FileSystemType FileSystemAccess::pathToFsType(const std::string* localPath) const
+{
     string tempPath;
     const string *validPath = &tempPath;
     if (!getValidPath(localPath, tempPath) && localPath)
@@ -255,8 +244,23 @@
         // if getValidPath returns false and localPath is not null, localPath is valid
         validPath = localPath;
     }
-
-    FileSystemType fileSystemType = getlocalfstype(validPath);
+    return getlocalfstype(validPath);
+}
+
+
+void FileSystemAccess::unescapefsincompatible(string *name, FileSystemType fileSystemType) const
+{
+    if (!name->compare("%2e%2e"))
+    {
+        name->replace(0, 6, "..");
+        return;
+    }
+    if (!name->compare("%2e"))
+    {
+        name->replace(0, 3, ".");
+        return;
+    }
+
     for (int i = int(name->size()) - 2; i-- > 0; )
     {
         // conditions for unescaping: %xx must be well-formed
@@ -338,7 +342,7 @@
 }
 
 // convert from local encoding, then unescape escaped forbidden characters
-void FileSystemAccess::local2name(string *filename, const string *localPath) const
+void FileSystemAccess::local2name(string *filename, FileSystemType fileSystemType) const
 {
     assert(filename);
 
@@ -346,15 +350,20 @@
 
     local2path(&t, filename);
 
-    unescapefsincompatible(filename, localPath);
-}
-
-std::unique_ptr<string> FileSystemAccess::fsShortname(string& localname)
-{
-    string s;
-    if (getsname(&localname, &s))
-    {
-        return ::mega::make_unique<string>(std::move(s));
+    if (fileSystemType == FS_UNKNOWN)
+    {
+        fileSystemType = pathToFsType(filename);
+    }
+
+    unescapefsincompatible(filename, fileSystemType);
+}
+
+std::unique_ptr<LocalPath> FileSystemAccess::fsShortname(LocalPath& localname)
+{
+    LocalPath s;
+    if (getsname(localname, s))
+    {
+        return ::mega::make_unique<LocalPath>(std::move(s));
     }
     return nullptr;
 }
@@ -371,16 +380,6 @@
     sync = NULL;
 }
 
-<<<<<<< HEAD
-// notify base LocalNode + relative path/filename
-void DirNotify::notify(notifyqueue q, LocalNode* l, LocalPath path, bool immediate)
-{
-#ifdef ENABLE_SYNC
-    if ((q == DirNotify::DIREVENTS || q == DirNotify::EXTRA)
-            && notifyq[q].size()
-            && notifyq[q].back().localnode == l
-            && notifyq[q].back().path == path)
-=======
 
 void DirNotify::setFailed(int errCode, const string& reason)
 {
@@ -392,50 +391,16 @@
 int DirNotify::getFailed(string& reason)
 {
     if (mFailed) 
->>>>>>> 05cfeacc
     {
         reason = mFailReason;
     }
     return mFailed;
 }
 
-<<<<<<< HEAD
-    if (!immediate && sync && !sync->initializing && q == DirNotify::DIREVENTS)
-    {
-        LocalPath tmppath;
-        if (l)
-        {
-            tmppath = l->getLocalPath();
-        }
-
-        if (!path.empty())
-        {
-            tmppath.separatorAppend(path, *sync->client->fsaccess, false);
-        }
-        attr_map::iterator ait;
-        auto fa = sync->client->fsaccess->newfileaccess(false);
-        bool success = fa->fopen(tmppath, false, false);
-        LocalNode *ll = sync->localnodebypath(l, path);
-        if ((!ll && !success && !fa->retry) // deleted file
-            || (ll && success && ll->node && ll->node->localnode == ll
-                && (ll->type != FILENODE || (*(FileFingerprint *)ll) == (*(FileFingerprint *)ll->node))
-                && (ait = ll->node->attrs.map.find('n')) != ll->node->attrs.map.end()
-                && ait->second == ll->name
-                && fa->fsidvalid && fa->fsid == ll->fsid && fa->type == ll->type
-                && (ll->type != FILENODE || (ll->mtime == fa->mtime && ll->size == fa->size))))
-        {
-            LOG_debug << "Self filesystem notification skipped";
-            return;
-        }
-    }
-=======
 
 // notify base LocalNode + relative path/filename
-void DirNotify::notify(notifyqueue q, LocalNode* l, const char* localpath, size_t len, bool immediate)
-{
-    string path;
-    path.assign(localpath, len);
-
+void DirNotify::notify(notifyqueue q, LocalNode* l, LocalPath&& path, bool immediate)
+{
     // We may be executing on a thread here so we can't access the LocalNode data structures.  Queue everything, and   
     // filter when the notifications are processed.  Also, queueing it here is faster than logging the decision anyway.
 
@@ -444,7 +409,6 @@
     n.localnode = l;
     n.path = std::move(path);
     notifyq[q].pushBack(std::move(n));
->>>>>>> 05cfeacc
 
 #ifdef ENABLE_SYNC
     if (q == DirNotify::DIREVENTS || q == DirNotify::EXTRA)
@@ -453,13 +417,6 @@
     }
 #endif
 
-<<<<<<< HEAD
-    notifyq[q].resize(notifyq[q].size() + 1);
-    notifyq[q].back().timestamp = immediate ? 0 : Waiter::ds;
-    notifyq[q].back().localnode = l;
-    notifyq[q].back().path = std::move(path);
-=======
->>>>>>> 05cfeacc
 }
 
 // default: no fingerprint
@@ -473,11 +430,7 @@
     return true;
 }
 
-<<<<<<< HEAD
-DirNotify* FileSystemAccess::newdirnotify(LocalPath& localpath, LocalPath& ignore)
-=======
-DirNotify* FileSystemAccess::newdirnotify(string* localpath, string* ignore, Waiter*)
->>>>>>> 05cfeacc
+DirNotify* FileSystemAccess::newdirnotify(LocalPath& localpath, LocalPath& ignore, Waiter*)
 {
     return new DirNotify(localpath, ignore);
 }
@@ -825,7 +778,41 @@
     }
 }
 
-<<<<<<< HEAD
+FileInputStream::FileInputStream(FileAccess *fileAccess)
+{
+    this->fileAccess = fileAccess;
+    this->offset = 0;
+}
+
+m_off_t FileInputStream::size()
+{
+    return fileAccess->size;
+}
+
+bool FileInputStream::read(byte *buffer, unsigned size)
+{
+    if (!buffer)
+    {
+        if ((offset + size) <= fileAccess->size)
+        {
+            offset += size;
+            return true;
+        }
+
+        LOG_warn << "Invalid seek on FileInputStream";
+        return false;
+    }
+
+    if (fileAccess->frawread(buffer, size, offset, true))
+    {
+        offset += size;
+        return true;
+    }
+
+    LOG_warn << "Invalid read on FileInputStream";
+    return false;
+}
+
 const std::string* LocalPath::editStringDirect() const
 {
     // this function for compatibiltiy while converting to use LocalPath class.  TODO: phase out this function
@@ -946,10 +933,10 @@
     return path;
 }
 
-string LocalPath::toName(const FileSystemAccess& fsaccess) const
+string LocalPath::toName(const FileSystemAccess& fsaccess, FileSystemType fsType) const
 {
     string name = localpath;
-    fsaccess.local2name(&name);
+    fsaccess.local2name(&name, fsType);
     return name;
 }
 
@@ -1000,41 +987,4 @@
 };
 
 
-=======
-FileInputStream::FileInputStream(FileAccess *fileAccess)
-{
-    this->fileAccess = fileAccess;
-    this->offset = 0;
-}
-
-m_off_t FileInputStream::size()
-{
-    return fileAccess->size;
-}
-
-bool FileInputStream::read(byte *buffer, unsigned size)
-{
-    if (!buffer)
-    {
-        if ((offset + size) <= fileAccess->size)
-        {
-            offset += size;
-            return true;
-        }
-
-        LOG_warn << "Invalid seek on FileInputStream";
-        return false;
-    }
-
-    if (fileAccess->frawread(buffer, size, offset, true))
-    {
-        offset += size;
-        return true;
-    }
-
-    LOG_warn << "Invalid read on FileInputStream";
-    return false;
-}
-
->>>>>>> 05cfeacc
 } // namespace