--- conflicted
+++ resolved
@@ -488,21 +488,14 @@
     }
 #endif
 
-<<<<<<< HEAD
     if (!statok)
-=======
-    bool statok = false;
-    mIsSymLink = !lstat(f->c_str(), &statbuf) && S_ISLNK(statbuf.st_mode);
-    if (mIsSymLink && !PosixFileAccess::mFoundASymlink)
-    {
-        LOG_warn << "Enabling symlink check for syncup.";
-        PosixFileAccess::mFoundASymlink = true;
-    }
-
-    if (mIsSymLink && !mFollowSymLinks)
->>>>>>> 259a2ebb
     {
          mIsSymLink = !lstat(f->c_str(), &statbuf) && S_ISLNK(statbuf.st_mode);
+        if (mIsSymLink && !PosixFileAccess::mFoundASymlink)
+        {
+            LOG_warn << "Enabling symlink check for syncup.";
+            PosixFileAccess::mFoundASymlink = true;
+        }
 
         if (mIsSymLink && !mFollowSymLinks)
         {
