/**
 * @file commands.cpp
 * @brief Implementation of various commands
 *
 * (c) 2013-2014 by Mega Limited, Auckland, New Zealand
 *
 * This file is part of the MEGA SDK - Client Access Engine.
 *
 * Applications using the MEGA API must present a valid application key
 * and comply with the the rules set forth in the Terms of Service.
 *
 * The MEGA SDK is distributed in the hope that it will be useful,
 * but WITHOUT ANY WARRANTY; without even the implied warranty of
 * MERCHANTABILITY or FITNESS FOR A PARTICULAR PURPOSE.
 *
 * @copyright Simplified (2-clause) BSD License.
 *
 * You should have received a copy of the license along with this
 * program.
 */

#include "mega/types.h"
#include "mega/command.h"
#include "mega/megaapp.h"
#include "mega/fileattributefetch.h"
#include "mega/base64.h"
#include "mega/transferslot.h"
#include "mega/transfer.h"
#include "mega/utils.h"
#include "mega/user.h"
#include "mega.h"

namespace mega {
HttpReqCommandPutFA::HttpReqCommandPutFA(MegaClient* client, handle cth, fatype ctype, string* cdata)
{
    cmd("ufa");
    arg("s", cdata->size());

    persistent = true;  // object will be recycled either for retry or for
                        // posting to the file attribute server

    th = cth;
    type = ctype;
    data = cdata;

    binary = true;

    tag = client->reqtag;
}

HttpReqCommandPutFA::~HttpReqCommandPutFA()
{
    delete data;
}

void HttpReqCommandPutFA::procresult()
{
    if (client->json.isnumeric())
    {
        status = REQ_FAILURE;
    }
    else
    {
        const char* p = NULL;

        for (;;)
        {
            switch (client->json.getnameid())
            {
                case 'p':
                    p = client->json.getvalue();
                    break;

                case EOO:
                    if (!p)
                    {
                        status = REQ_FAILURE;
                    }
                    else
                    {
                        LOG_debug << "Sending file attribute data";
                        Node::copystring(&posturl, p);
                        post(client, data->data(), data->size());
                    }
                    return;

                default:
                    if (!client->json.storeobject())
                    {
                        return client->app->putfa_result(th, type, API_EINTERNAL);
                    }
            }
        }
    }
}

CommandGetFA::CommandGetFA(int p, handle fahref, bool chunked)
{
    part = p;

    cmd("ufa");
    arg("fah", (byte*)&fahref, sizeof fahref);

    if (chunked)
    {
        arg("r", 1);
    }
}

void CommandGetFA::procresult()
{
    fafc_map::iterator it = client->fafcs.find(part);

    if (client->json.isnumeric())
    {
        if (it != client->fafcs.end())
        {            
            faf_map::iterator fafsit;
            for (fafsit = it->second->fafs[0].begin(); fafsit != it->second->fafs[0].end(); )
            {
                // move from fresh to pending
                it->second->fafs[1][fafsit->first] = fafsit->second;
                it->second->fafs[0].erase(fafsit++);
            }

            it->second->e = (error)client->json.getint();
            it->second->req.status = REQ_FAILURE;
        }

        return;
    }

    const char* p = NULL;

    for (;;)
    {
        switch (client->json.getnameid())
        {
            case 'p':
                p = client->json.getvalue();
                break;

            case EOO:
                if (it != client->fafcs.end())
                {
                    if (p)
                    {
                        Node::copystring(&it->second->posturl, p);
                        it->second->urltime = Waiter::ds;
                        it->second->dispatch(client);
                    }
                    else
                    {
                        it->second->req.status = REQ_FAILURE;
                    }
                }

                return;

            default:
                if (!client->json.storeobject())
                {
                    it->second->req.status = REQ_FAILURE;
                    return;
                }
        }
    }
}

CommandAttachFA::CommandAttachFA(handle nh, fatype t, handle ah, int ctag)
{
    cmd("pfa");
    arg("n", (byte*)&nh, MegaClient::NODEHANDLE);

    char buf[64];

    sprintf(buf, "%u*", t);
    Base64::btoa((byte*)&ah, sizeof(ah), strchr(buf + 2, 0));
    arg("fa", buf);

    h = nh;
    type = t;
    tag = ctag;
}

void CommandAttachFA::procresult()
{
    error e;

    if (client->json.isnumeric())
    {
         e = (error)client->json.getint();
    }
    else
    {
         string fa;

         if (client->json.storeobject(&fa))
         {
               return client->app->putfa_result(h, type, fa.c_str());
         }

         e = API_EINTERNAL;
    }

    client->app->putfa_result(h, type, e);
}

// request upload target URL
CommandPutFile::CommandPutFile(TransferSlot* ctslot, int ms)
{
    tslot = ctslot;

    cmd("u");
    arg("s", tslot->fa->size);
    arg("ms", ms);
}

void CommandPutFile::cancel()
{
    Command::cancel();
    tslot = NULL;
}

// set up file transfer with returned target URL
void CommandPutFile::procresult()
{
    if (tslot)
    {
        tslot->pendingcmd = NULL;
    }
    else
    {
        canceled = true;
    }

    if (client->json.isnumeric())
    {
        if (!canceled)
        {
            tslot->transfer->failed((error)client->json.getint());
        }
       
        return;
    }

    for (;;)
    {
        switch (client->json.getnameid())
        {
            case 'p':
                client->json.storeobject(canceled ? NULL : &tslot->tempurl);
                break;

            case EOO:
                if (canceled) return;

                if (tslot->tempurl.size())
                {
                    tslot->starttime = tslot->lastdata = client->waiter->ds;
                    return tslot->progress();
                }
                else
                {
                    return tslot->transfer->failed(API_EINTERNAL);
                }

            default:
                if (!client->json.storeobject())
                {
                    if (!canceled)
                    {
                        tslot->transfer->failed(API_EINTERNAL);
                    }

                    return;
                }
        }
    }
}

// request temporary source URL for DirectRead
CommandDirectRead::CommandDirectRead(DirectReadNode* cdrn)
{
    drn = cdrn;

    cmd("g");
    arg(drn->p ? "n" : "p", (byte*)&drn->h, MegaClient::NODEHANDLE);
    arg("g", 1);
}

void CommandDirectRead::cancel()
{
    Command::cancel();
    drn = NULL;
}

void CommandDirectRead::procresult()
{
    if (drn)
    {
        drn->pendingcmd = NULL;
    }

    if (client->json.isnumeric())
    {
        if (!canceled && drn)
        {
            return drn->cmdresult((error)client->json.getint());
        }
    }
    else
    {
        error e = API_EINTERNAL;

        for (;;)
        {
            switch (client->json.getnameid())
            {
                case 'g':
                    client->json.storeobject(drn ? &drn->tempurl : NULL);
                    e = API_OK;
                    break;

                case 's':
                    if (drn)
                    {
                        drn->size = client->json.getint();
                    }
                    break;

                case 'd':
                    e = API_EBLOCKED;
                    break;

                case 'e':
                    e = (error)client->json.getint();
                    break;

                case EOO:
                    if (!canceled && drn)
                    {
                        drn->cmdresult(e);
                    }
                    
                    return;

                default:
                    if (!client->json.storeobject())
                    {
                        if (!canceled && drn)
                        {
                            drn->cmdresult(API_EINTERNAL);
                        }
                        
                        return;
                    }
            }
        }
    } 
}

// request temporary source URL for full-file access (p == private node)
CommandGetFile::CommandGetFile(TransferSlot* ctslot, byte* key, handle h, bool p, const char *auth)
{
    cmd("g");
    arg(p || auth ? "n" : "p", (byte*)&h, MegaClient::NODEHANDLE);
    arg("g", 1);

    if(auth)
    {
        if(strlen(auth) == 8)
        {
            arg("en", auth);
        }
        else
        {
            arg("esid", auth);
        }
    }

    tslot = ctslot;
    ph = h;

    if (!tslot)
    {
        memcpy(filekey, key, FILENODEKEYLENGTH);
    }
}

void CommandGetFile::cancel()
{
    Command::cancel();
    tslot = NULL;
}

// process file credentials
void CommandGetFile::procresult()
{
    if (tslot)
    {
        tslot->pendingcmd = NULL;
    }

    if (client->json.isnumeric())
    {
        error e = (error)client->json.getint();

        if (canceled)
        {
            return;
        }

        if (tslot)
        {
            return tslot->transfer->failed(e);
        }

        return client->app->checkfile_result(ph, e);
    }

    const char* at = NULL;
    error e = API_EINTERNAL;
    m_off_t s = -1;
    dstime tl = 0;
    int d = 0;
    byte* buf;
    time_t ts = 0, tm = 0;

    // credentials relevant to a non-TransferSlot scenario (node query)
    string fileattrstring;
    string filenamestring;
    string filefingerprint;

    for (;;)
    {
        switch (client->json.getnameid())
        {
            case 'g':
                client->json.storeobject(tslot ? &tslot->tempurl : NULL);
                e = API_OK;
                break;

            case 's':
                s = client->json.getint();
                break;

            case 'd':
                d = 1;
                break;

            case MAKENAMEID2('t', 's'):
                ts = client->json.getint();
                break;

            case MAKENAMEID3('t', 'm', 'd'):
                tm = ts + client->json.getint();
                break;

            case MAKENAMEID2('a', 't'):
                at = client->json.getvalue();
                break;

            case MAKENAMEID2('f', 'a'):
                if (tslot)
                {
                    client->json.storeobject(&tslot->fileattrstring);
                }
                else
                {
                    client->json.storeobject(&fileattrstring);
                }
                break;

            case MAKENAMEID3('p', 'f', 'a'):
                if (tslot)
                {
                    tslot->fileattrsmutable = (int)client->json.getint();
                }
                break;

            case 'e':
                e = (error)client->json.getint();
                break;

            case MAKENAMEID2('t', 'l'):
                tl = client->json.getint();
                break;

            case EOO:
                if (d || !at)
                {
                    e = at ? API_EBLOCKED : API_EINTERNAL;

                    if (canceled)
                    {
                        return;
                    }

                    if (tslot)
                    {
                        return tslot->transfer->failed(e);
                    }

                    return client->app->checkfile_result(ph, e);
                }
                else
                {
                    // decrypt at and set filename
                    SymmCipher key;
                    const char* eos = strchr(at, '"');

                    key.setkey(filekey, FILENODE);

                    if ((buf = Node::decryptattr(tslot ? &tslot->transfer->key : &key,
                                                 at, eos ? eos - at : strlen(at))))
                    {
                        JSON json;

                        json.begin((char*)buf + 5);

                        for (;;)
                        {
                            switch (json.getnameid())
                            {
                                case 'c':
                                    if (!json.storeobject(&filefingerprint))
                                    {
                                        delete[] buf;

                                        if (tslot)
                                        {
                                            return tslot->transfer->failed(API_EINTERNAL);
                                        }

                                        return client->app->checkfile_result(ph, API_EINTERNAL);
                                    }
                                    break;

                                case 'n':
                                    if (!json.storeobject(&filenamestring))
                                    {
                                        delete[] buf;

                                        if (tslot)
                                        {
                                            return tslot->transfer->failed(API_EINTERNAL);
                                        }

                                        return client->app->checkfile_result(ph, API_EINTERNAL);
                                    }
                                    break;

                                case EOO:
                                    delete[] buf;

                                    if (tslot)
                                    {
                                        tslot->starttime = tslot->lastdata = client->waiter->ds;

                                        if (tslot->tempurl.size() && s >= 0)
                                        {
                                            return tslot->progress();
                                        }

                                        return tslot->transfer->failed(e, tl * 10);
                                    }
                                    else
                                    {
                                        return client->app->checkfile_result(ph, e, filekey, s, ts, tm,
                                                                             &filenamestring,
                                                                             &filefingerprint,
                                                                             &fileattrstring);
                                    }

                                default:
                                    if (!json.storeobject())
                                    {
                                        delete[] buf;

                                        if (tslot)
                                        {
                                            return tslot->transfer->failed(API_EINTERNAL);
                                        }
                                        else
                                        {
                                            return client->app->checkfile_result(ph, API_EINTERNAL);
                                        }
                                    }
                            }
                        }
                    }

                    if (canceled)
                    {
                        return;
                    }

                    if (tslot)
                    {
                        return tslot->transfer->failed(API_EKEY);
                    }
                    else
                    {
                        return client->app->checkfile_result(ph, API_EKEY);
                    }
                }

            default:
                if (!client->json.storeobject())
                {
                    if (tslot)
                    {
                        return tslot->transfer->failed(API_EINTERNAL);
                    }
                    else
                    {
                        return client->app->checkfile_result(ph, API_EINTERNAL);
                    }
                }
        }
    }
}

CommandSetAttr::CommandSetAttr(MegaClient* client, pnode_t n, SymmCipher* cipher, const char* prevattr)
{
    cmd("a");
    notself(client);

    string at;

    n->attrs.getjson(&at);
    client->makeattr(cipher, &at, at.c_str(), at.size());

    arg("n", (byte*)&n->nodehandle, MegaClient::NODEHANDLE);
    arg("at", (byte*)at.c_str(), at.size());

    h = n->nodehandle;
    tag = client->reqtag;
    syncop = prevattr;

    if(prevattr)
    {
        pa = prevattr;
    }
}

void CommandSetAttr::procresult()
{
    if (client->json.isnumeric())
    {
        error e = (error)client->json.getint();
#ifdef ENABLE_SYNC
        if(!e && syncop)
        {
            pnode_t node = client->nodebyhandle(h);
            if(node)
            {
                Sync* sync = NULL;
                for (sync_list::iterator it = client->syncs.begin(); it != client->syncs.end(); it++)
                {
                    if((*it)->tag == tag)
                    {
                        sync = (*it);
                        break;
                    }
                }

                if(sync)
                {
                    client->app->syncupdate_remote_rename(sync, node, pa.c_str());
                }
            }
        }
#endif
        client->app->setattr_result(h, e);
    }
    else
    {
        client->json.storeobject();
        client->app->setattr_result(h, API_EINTERNAL);
    }
}

// (the result is not processed directly - we rely on the server-client
// response)
CommandPutNodes::CommandPutNodes(MegaClient* client, handle th,
                                 const char* userhandle, NewNode* newnodes,
                                 int numnodes, int ctag, putsource_t csource)
{
    byte key[FILENODEKEYLENGTH];
    int i;

    nn = newnodes;
    nnsize = numnodes;
    type = userhandle ? USER_HANDLE : NODE_HANDLE;
    source = csource;

    cmd("p");
    notself(client);

    if (userhandle)
    {
        arg("t", userhandle);
    }
    else
    {
        arg("t", (byte*)&th, MegaClient::NODEHANDLE);
    }

    arg("sm",1);

    beginarray("n");

    for (i = 0; i < numnodes; i++)
    {
        beginobject();

        switch (nn[i].source)
        {
            case NEW_NODE:
                arg("h", (byte*)&nn[i].nodehandle, MegaClient::NODEHANDLE);
                break;

            case NEW_PUBLIC:
                arg("ph", (byte*)&nn[i].nodehandle, MegaClient::NODEHANDLE);
                break;

            case NEW_UPLOAD:
                arg("h", nn[i].uploadtoken, sizeof nn->uploadtoken);

                // include pending file attributes for this upload
                string s;

                client->pendingattrstring(nn[i].uploadhandle, &s);

                if (s.size())
                {
                    arg("fa", s.c_str(), 1);
                }
        }

        if (!ISUNDEF(nn[i].parenthandle))
        {
            arg("p", (byte*)&nn[i].parenthandle, MegaClient::NODEHANDLE);
        }

        arg("t", nn[i].type);
        arg("a", (byte*)nn[i].attrstring->data(), nn[i].attrstring->size());

        if (nn[i].nodekey.size() <= sizeof key)
        {
            client->key.ecb_encrypt((byte*)nn[i].nodekey.data(), key, nn[i].nodekey.size());
            arg("k", key, nn[i].nodekey.size());
        }
        else
        {
            arg("k", (const byte*)nn[i].nodekey.data(), nn[i].nodekey.size());
        }

        endobject();
    }

    endarray();

    // add cr element for new nodes, if applicable
    if (type == NODE_HANDLE)
    {
        pnode_t tn;

        if ((tn = client->nodebyhandle(th)))
        {
            ShareNodeKeys snk;

            for (i = 0; i < numnodes; i++)
            {
                switch (nn[i].source)
                {
                    case NEW_NODE:
                        snk.add((NodeCore*)(nn + i), tn, 0);
                        break;

                    case NEW_UPLOAD:
                        snk.add((NodeCore*)(nn + i), tn, 0, nn[i].uploadtoken, (int)sizeof nn->uploadtoken);
                        break;

                    case NEW_PUBLIC:
                        break;
                }
            }

            snk.get(this);
        }
    }

    tag = ctag;
}

// add new nodes and handle->node handle mapping
void CommandPutNodes::procresult()
{
    error e;

    if (client->json.isnumeric())
    {
        e = (error)client->json.getint();
        LOG_debug << "Putnodes error " << e;

#ifdef ENABLE_SYNC
        if (source == PUTNODES_SYNC)
        {
            if (e == API_EACCESS)
            {
                int creqtag = client->reqtag;
                client->reqtag = 0;
                client->sendevent(99402, "API_EACCESS putting node in sync transfer");
                client->reqtag = creqtag;
            }

            client->app->putnodes_result(e, type, NULL);

            for (int i=0; i < nnsize; i++)
            {
                if (nn[i].localnode)
                {
                    nn[i].localnode->newnode = NULL;
                }
            }

            return client->putnodes_sync_result(e, nn, 0);
        }
        else
#endif
        if (source == PUTNODES_APP)
        {
            return client->app->putnodes_result(e, type, nn);
        }
#ifdef ENABLE_SYNC
        else
        {
            return client->putnodes_syncdebris_result(e, nn);
        }
#endif
    }

    e = API_EINTERNAL;

    for (;;)
    {
        switch (client->json.getnameid())
        {
            case 'f':
                if (client->readnodes(&client->json, 1, source, nn, nnsize, tag))
                {
                    e = API_OK;
                }
                else
                {
                    LOG_err << "Parse error (readnodes)";
                }
                break;

            default:
                if (client->json.storeobject())
                {
                    continue;
                }

                e = API_EINTERNAL;
                LOG_err << "Parse error (PutNodes)";

                // fall through
            case EOO:
                client->applykeys();

#ifdef ENABLE_SYNC
                if (source == PUTNODES_SYNC)
                {
                    client->app->putnodes_result(e, type, NULL);
                    client->putnodes_sync_result(e, nn, nnsize);
                }
                else
#endif
                if (source == PUTNODES_APP)
                {
                    client->app->putnodes_result(e, type, nn);
                }
#ifdef ENABLE_SYNC
                else
                {
                    client->putnodes_syncdebris_result(e, nn);
                }
#endif
                return;
        }
    }
}

CommandMoveNode::CommandMoveNode(MegaClient* client, pnode_t n, pnode_t t, syncdel_t csyncdel, handle prevparent)
{
    h = n->nodehandle;
    syncdel = csyncdel;
    pp = prevparent;
    syncop = pp != UNDEF;

    cmd("m");
    notself(client);
    arg("n", (byte*)&h, MegaClient::NODEHANDLE);
    arg("t", (byte*)&t->nodehandle, MegaClient::NODEHANDLE);

    TreeProcShareKeys tpsk;
    client->proctree(n, &tpsk);
    tpsk.get(this);

    tag = client->reqtag;
}

void CommandMoveNode::procresult()
{
    if (client->json.isnumeric())
    {
        error e = (error)client->json.getint();
#ifdef ENABLE_SYNC
        if (syncdel != SYNCDEL_NONE)
        {
            pnode_t syncn = client->nodebyhandle(h);

            if (syncn)
            {
                if (e == API_OK)
                {
                    pnode_t n;

                    // update all todebris records in the subtree
                    for (node_set::iterator it = client->todebris.begin(); it != client->todebris.end(); it++)
                    {
                        n = *it;

                        do {
                            if (n == syncn)
                            {
                                if(syncop)
                                {
                                    Sync* sync = NULL;
                                    for (sync_list::iterator it = client->syncs.begin(); it != client->syncs.end(); it++)
                                    {
                                        if((*it)->tag == tag)
                                        {
                                            sync = (*it);
                                            break;
                                        }
                                    }

                                    if(sync)
                                    {
                                        if (n->type == FOLDERNODE)
                                        {
                                            sync->client->app->syncupdate_remote_folder_deletion(sync, n);
                                        }
                                        else
                                        {
                                            sync->client->app->syncupdate_remote_file_deletion(sync, n);
                                        }
                                    }
                                }

                                (*it)->syncdeleted = syncdel;
                                break;
                            }
                        } while ((n = client->nodebyhandle(n->parenthandle)));
                    }
                }
                else
                {
                    syncn->syncdeleted = SYNCDEL_NONE;
                }
            }
        }
        else if(syncop)
        {
            pnode_t n = client->nodebyhandle(h);
            if(n)
            {
                Sync *sync = NULL;
                for (sync_list::iterator it = client->syncs.begin(); it != client->syncs.end(); it++)
                {
                    if((*it)->tag == tag)
                    {
                        sync = (*it);
                        break;
                    }
                }

                if(sync)
                {
                    client->app->syncupdate_remote_move(sync, n, client->nodebyhandle(pp));
                }
            }
        }
#endif
        client->app->rename_result(h, e);
    }
    else
    {
        client->json.storeobject();
        client->app->rename_result(h, API_EINTERNAL);
    }
}

CommandDelNode::CommandDelNode(MegaClient* client, handle th)
{
    cmd("d");
    notself(client);

    arg("n", (byte*)&th, MegaClient::NODEHANDLE);

    h = th;
    tag = client->reqtag;
}

void CommandDelNode::procresult()
{
    if (client->json.isnumeric())
    {
        client->app->unlink_result(h, (error)client->json.getint());
    }
    else
    {
        error e = API_EINTERNAL;
        for (;;)
        {
            switch (client->json.getnameid())
            {
                case 'r':
                    if (client->json.enterarray())
                    {
                        if(client->json.isnumeric())
                        {
                            e = (error)client->json.getint();
                        }

                        client->json.leavearray();
                    }
                    break;

                case EOO:
                    client->app->unlink_result(h, e);
                    return;

                default:
                    if (!client->json.storeobject())
                    {
                        client->app->unlink_result(h, API_EINTERNAL);
                        return;
                    }
            }
        }
    }
}

CommandKillSessions::CommandKillSessions(MegaClient* client)
{
    cmd("usr");
    arg("ko", 1); // Request to kill all sessions except the current one
    
    h = UNDEF;
    tag = client->reqtag;
}

CommandKillSessions::CommandKillSessions(MegaClient* client, handle sessionid)
{
    cmd("usr");
    beginarray("s");
    element(sessionid, MegaClient::USERHANDLE);
    endarray();
    
    h = sessionid;
    tag = client->reqtag;
}
void CommandKillSessions::procresult()
{
    error e;

    if (client->json.isnumeric())
    {
        e = (error)client->json.getint();
    }
    else
    {
        e = API_EINTERNAL;
    }

    client->app->sessions_killed(h, e);
}

CommandLogout::CommandLogout(MegaClient *client)
{
    cmd("sml");

    tag = client->reqtag;
}

void CommandLogout::procresult()
{
    error e = (error)client->json.getint();
    MegaApp *app = client->app;
    if(!e)
    {
        if (client->sctable)
        {
            client->sctable->remove();
        }

#ifdef ENABLE_SYNC
        for (sync_list::iterator it = client->syncs.begin(); it != client->syncs.end(); it++)
        {
            if((*it)->statecachetable)
            {
                (*it)->statecachetable->remove();
            }
        }
#endif
        client->locallogout();
    }
    app->logout_result(e);
}

// login request with user e-mail address and user hash
CommandLogin::CommandLogin(MegaClient* client, const char* email, uint64_t emailhash, const byte *sessionkey, int csessionversion)
{
    cmd("us");

    // are we just performing a session validation?
    checksession = !email;
    sessionversion = csessionversion;

    if (!checksession)
    {
        arg("user", email);
        arg("uh", (byte*)&emailhash, sizeof emailhash);
    }
    else
    {
        if (client->sctable && client->dbaccess->currentDbVersion == DbAccess::LEGACY_DB_VERSION)
        {
            LOG_debug << "Requesting a local cache upgrade";
            arg("fa", 1);
        }
    }

    if (sessionkey)
    {
        arg("sek", sessionkey, SymmCipher::KEYLENGTH);
    }

    if (client->cachedscsn != UNDEF)
    {
        arg("sn", (byte*)&client->cachedscsn, sizeof client->cachedscsn);
    }

    tag = client->reqtag;
}

// process login result
void CommandLogin::procresult()
{
    if (client->json.isnumeric())
    {
        return client->app->login_result((error)client->json.getint());
    }

    byte hash[SymmCipher::KEYLENGTH];
    byte sidbuf[AsymmCipher::MAXKEYLENGTH];
    byte privkbuf[AsymmCipher::MAXKEYLENGTH * 2];
    byte sek[SymmCipher::KEYLENGTH];
    int len_k = 0, len_privk = 0, len_csid = 0, len_tsid = 0, len_sek = 0;
    handle me = UNDEF;
    bool fa = false;

    for (;;)
    {
        switch (client->json.getnameid())
        {
            case 'k':
                len_k = client->json.storebinary(hash, sizeof hash);
                break;

            case 'u':
                me = client->json.gethandle(MegaClient::USERHANDLE);
                break;

            case MAKENAMEID3('s', 'e', 'k'):
                len_sek = client->json.storebinary(sek, sizeof sek);
                break;

            case MAKENAMEID4('t', 's', 'i', 'd'):
                len_tsid = client->json.storebinary(sidbuf, sizeof sidbuf);
                break;

            case MAKENAMEID4('c', 's', 'i', 'd'):
                len_csid = client->json.storebinary(sidbuf, sizeof sidbuf);
                break;

            case MAKENAMEID5('p', 'r', 'i', 'v', 'k'):
                len_privk = client->json.storebinary(privkbuf, sizeof privkbuf);
                break;

            case MAKENAMEID2('f', 'a'):
                fa = client->json.getint();
                break;

            case MAKENAMEID2('s', 'n'):
                if (!client->json.getint())
                {
                    // local state cache continuity rejected: read state from
                    // server instead
                    client->cachedscsn = UNDEF;
                }
                break;

            case EOO:
                if (!checksession)
                {
                    if (ISUNDEF(me) || len_k != sizeof hash)
                    {
                        return client->app->login_result(API_EINTERNAL);
                    }

                    // decrypt and set master key
                    client->key.ecb_decrypt(hash);
                    client->key.setkey(hash);
                }
                else
                {
                    if (fa && client->sctable)
                    {
                        client->sctable->remove();
                        delete client->sctable;
                        client->sctable = NULL;
                        client->cachedscsn = UNDEF;
                        client->dbaccess->currentDbVersion = DbAccess::DB_VERSION;

                        int creqtag = client->reqtag;
                        client->reqtag = 0;
                        client->sendevent(99404, "Local DB upgrade granted");
                        client->reqtag = creqtag;
                    }
                }

                if (len_sek)
                {
                    if (len_sek != SymmCipher::KEYLENGTH)
                    {
                        return client->app->login_result(API_EINTERNAL);
                    }

                    if (checksession && sessionversion)
                    {
                        byte k[SymmCipher::KEYLENGTH];
                        memcpy(k, client->key.key, sizeof(k));

                        client->key.setkey(sek);
                        client->key.ecb_decrypt(k);
                        client->key.setkey(k);
                    }
                }

                if (len_tsid)
                {
                    client->setsid(sidbuf, MegaClient::SIDLEN);

                    // account does not have an RSA keypair set: verify
                    // password using symmetric challenge
                    if (!client->checktsid(sidbuf, len_tsid))
                    {
                        return client->app->login_result(API_EKEY);
                    }

                    // add missing RSA keypair
                    LOG_info << "Generating and adding missing RSA keypair";
                    client->setkeypair();
                }
                else
                {
                    // account has RSA keypair: decrypt server-provided session ID
                    if (len_privk < 256)
                    {
                        return client->app->login_result(API_EINTERNAL);
                    }

                    // decrypt and set private key
                    client->key.ecb_decrypt(privkbuf, len_privk);

                    if (!client->asymkey.setkey(AsymmCipher::PRIVKEY, privkbuf, len_privk))
                    {
                        return client->app->login_result(API_EKEY);
                    }

                    if (!checksession)
                    {
                        if (len_csid < 32)
                        {
                            return client->app->login_result(API_EINTERNAL);                   
                        }

                        // decrypt and set session ID for subsequent API communication
                        if (!client->asymkey.decrypt(sidbuf, len_csid, sidbuf, MegaClient::SIDLEN))
                        {
                            return client->app->login_result(API_EINTERNAL);
                        }

                        client->setsid(sidbuf, MegaClient::SIDLEN);
                    }
                }

                client->me = me;

                if (len_sek)
                {
                    client->sessionkey.assign((const char *)sek, sizeof(sek));
                }

                return client->app->login_result(API_OK);

            default:
                if (!client->json.storeobject())
                {
                    return client->app->login_result(API_EINTERNAL);
                }
        }
    }
}

CommandShareKeyUpdate::CommandShareKeyUpdate(MegaClient* client, handle sh, const char* uid, const byte* key, int len)
{
    cmd("k");
    beginarray("sr");

    element(sh, MegaClient::NODEHANDLE);
    element(uid);
    element(key, len);

    endarray();
}

CommandShareKeyUpdate::CommandShareKeyUpdate(MegaClient* client, handle_vector* v)
{
    pnode_t n;
    byte sharekey[SymmCipher::KEYLENGTH];

    cmd("k");
    beginarray("sr");

    for (int i = v->size(); i--;)
    {
        handle h = (*v)[i];

        if ((n = client->nodebyhandle(h)) && n->sharekey)
        {
            client->key.ecb_encrypt(n->sharekey->key, sharekey, SymmCipher::KEYLENGTH);

            element(h, MegaClient::NODEHANDLE);
            element(client->me, MegaClient::USERHANDLE);
            element(sharekey, SymmCipher::KEYLENGTH);
        }
    }

    endarray();
}

// add/remove share; include node share keys if new share
CommandSetShare::CommandSetShare(MegaClient* client, pnode_t n, User* u, accesslevel_t a, int newshare, const char* msg, const char* personal_representation)
{
    byte auth[SymmCipher::BLOCKSIZE];
    byte key[SymmCipher::KEYLENGTH];
    byte asymmkey[AsymmCipher::MAXKEYLENGTH];
    int t;

    tag = client->restag;

    sh = n->nodehandle;
    user = u;
    access = a;

    cmd("s2");
    arg("n", (byte*)&sh, MegaClient::NODEHANDLE);

    // Only for inviting non-contacts
    if (personal_representation)
    {
        this->personal_representation = personal_representation;
        arg("e", personal_representation);
    }

    if (msg)
    {
        this->msg = msg;
        arg("msg", msg);
    }

    if (a != ACCESS_UNKNOWN)
    {
        // securely store/transmit share key
        // by creating a symmetrically (for the sharer) and an asymmetrically
        // (for the sharee) encrypted version
        memcpy(key, n->sharekey->key, sizeof key);
        memcpy(asymmkey, key, sizeof key);

        client->key.ecb_encrypt(key);
        arg("ok", key, sizeof key);

        if (u && u->pubk.isvalid())
        {
            t = u->pubk.encrypt(asymmkey, SymmCipher::KEYLENGTH, asymmkey, sizeof asymmkey);
        }

        // outgoing handle authentication
        client->handleauth(sh, auth);
        arg("ha", auth, sizeof auth);
    }

    beginarray("s");
    beginobject();

    arg("u", u ? u->uid.c_str() : MegaClient::EXPORTEDLINK);

    if (a != ACCESS_UNKNOWN)
    {
        arg("r", a);

        if (u && u->pubk.isvalid())
        {
            arg("k", asymmkey, t);
        }
    }

    endobject();
    endarray();

    // only for a fresh share: add cr element with all node keys encrypted to
    // the share key
    if (newshare)
    {
        // the new share's nodekeys for this user: generate node list
        TreeProcShareKeys tpsk(n);
        client->proctree(n, &tpsk);
        tpsk.get(this);
    }
}

// process user element (email/handle pairs)
bool CommandSetShare::procuserresult(MegaClient* client)
{
    while (client->json.enterobject())
    {
        handle uh = UNDEF;
        const char* m = NULL;

        for (;;)
        {
            switch (client->json.getnameid())
            {
                case 'u':
                    uh = client->json.gethandle(MegaClient::USERHANDLE);
                    break;

                case 'm':
                    m = client->json.getvalue();
                    break;

                case EOO:
                    if (!ISUNDEF(uh) && m)
                    {
                        client->mapuser(uh, m);
                    }
                    return true;

                default:
                    if (!client->json.storeobject())
                    {
                        return false;
                    }
            }
        }
    }

    return false;
}

// process result of share addition/modification
void CommandSetShare::procresult()
{
    if (client->json.isnumeric())
    {
        return client->app->share_result((error)client->json.getint());
    }

    for (;;)
    {
        switch (client->json.getnameid())
        {
            byte key[SymmCipher::KEYLENGTH + 1];

            case MAKENAMEID2('o', 'k'):  // an owner key response will only
                                         // occur if the same share was created
                                         // concurrently with a different key
                if (client->json.storebinary(key, sizeof key + 1) == SymmCipher::KEYLENGTH)
                {
                    pnode_t n;

                    if ((n = client->nodebyhandle(sh)) && n->sharekey)
                    {
                        client->key.ecb_decrypt(key);
                        n->sharekey->setkey(key);

                        // repeat attempt with corrected share key
                        client->restag = tag;
                        client->reqs.add(new CommandSetShare(client, n, user, access, 0, msg.c_str(), personal_representation.c_str()));
                        return;
                    }
                }
                break;

            case 'u':   // user/handle confirmation
                if (client->json.enterarray())
                {
                    while (procuserresult(client))
                    {}
                    client->json.leavearray();
                }
                break;

            case 'r':
                if (client->json.enterarray())
                {
                    int i = 0;

                    while (client->json.isnumeric())
                    {
                        client->app->share_result(i++, (error)client->json.getint());
                    }

                    client->json.leavearray();
                }
                break;

            case MAKENAMEID3('s', 'n', 'k'):
                client->procsnk(&client->json);
                break;

            case MAKENAMEID3('s', 'u', 'k'):
                client->procsuk(&client->json);
                break;

            case MAKENAMEID2('c', 'r'):
                client->proccr(&client->json);
                break;

            case EOO:
                client->app->share_result(API_OK);
                return;

            default:
                if (!client->json.storeobject())
                {
                    return;
                }
        }
    }
}


CommandSetPendingContact::CommandSetPendingContact(MegaClient* client, const char* temail, opcactions_t action, const char* msg, const char* oemail)
{
    cmd("upc");

    if (oemail != NULL)
    {
        arg("e", oemail);
    }

    arg("u", temail);
    switch (action)     
    {   
        case OPCA_DELETE:
            arg("aa", "d");
            break;
        case OPCA_REMIND:
            arg("aa", "r");
            break;
        case OPCA_ADD:          
        default:
            arg("aa", "a");
            break;
    }

    if (msg != NULL)
    {
        arg("msg", msg);
    }

    tag = client->reqtag;
    this->action = action;
}

void CommandSetPendingContact::procresult()
{
    if (client->json.isnumeric())
    {
        return client->app->setpcr_result(UNDEF, (error)client->json.getint(), this->action);
    }

    handle p = UNDEF;
    for (;;)
    {
        switch (client->json.getnameid())
        {
            case 'p':
                p = client->json.gethandle(MegaClient::PCRHANDLE);  
                break;              
            case EOO:
                if (ISUNDEF(p))
                {
                    LOG_err << "Error in CommandSetPendingContact. Undefined handle";
                    client->app->setpcr_result(UNDEF, API_EINTERNAL, this->action);                    
                }
                else
                {
                    client->app->setpcr_result(p, API_OK, this->action);
                }
                return;
            default:
                if (!client->json.storeobject())
                {
                    LOG_err << "Error in CommandSetPendingContact. Parse error";
                    client->app->setpcr_result(UNDEF, API_EINTERNAL, this->action);
                    return;
                }
        }
    }
}

CommandUpdatePendingContact::CommandUpdatePendingContact(MegaClient* client, handle p, ipcactions_t action)
{
    cmd("upca");   

    arg("p", (byte*)&p, MegaClient::PCRHANDLE);
    switch (action)     
    {   
        case IPCA_ACCEPT:
            arg("aa", "a");
            break;
        case IPCA_DENY:
            arg("aa", "d");
            break;
        case IPCA_IGNORE:          
        default:
            arg("aa", "i");
            break;
    }

    tag = client->reqtag;
    this->action = action;
}

void CommandUpdatePendingContact::procresult()
{
    if (client->json.isnumeric())
    {
        return client->app->updatepcr_result((error)client->json.getint(), this->action);
    }
   
    LOG_err << "Unexpected response for CommandUpdatePendingContact";
    client->app->updatepcr_result(API_EINTERNAL, this->action);
    return;    
}


CommandEnumerateQuotaItems::CommandEnumerateQuotaItems(MegaClient* client)
{
    cmd("utqa");
    arg("f", 1);

    tag = client->reqtag;
}

void CommandEnumerateQuotaItems::procresult()
{
    if (client->json.isnumeric())
    {
        return client->app->enumeratequotaitems_result((error)client->json.getint());
    }

    handle product;
    int prolevel, gbstorage, gbtransfer, months;
    unsigned amount;
    const char* a;
    const char* c;
    const char* d;
    const char* ios;
    const char* android;
    string currency;
    string description;
    string ios_id;
    string android_id;

    while (client->json.enterarray())
    {
        if (ISUNDEF((product = client->json.gethandle(8)))
                || ((prolevel = client->json.getint()) < 0)
                || ((gbstorage = client->json.getint()) < 0)
                || ((gbtransfer = client->json.getint()) < 0)
                || ((months = client->json.getint()) < 0)
                || !(a = client->json.getvalue())
                || !(c = client->json.getvalue())
                || !(d = client->json.getvalue())
                || !(ios = client->json.getvalue())
                || !(android = client->json.getvalue()))
        {
            return client->app->enumeratequotaitems_result(API_EINTERNAL);
        }


        Node::copystring(&currency, c);
        Node::copystring(&description, d);
        Node::copystring(&ios_id, ios);
        Node::copystring(&android_id, android);


        amount = atoi(a) * 100;
        if ((c = strchr(a, '.')))
        {
            c++;
            if ((*c >= '0') && (*c <= '9'))
            {
                amount += (*c - '0') * 10;
            }
            c++;
            if ((*c >= '0') && (*c <= '9'))
            {
                amount += *c - '0';
            }
        }

        client->app->enumeratequotaitems_result(product, prolevel, gbstorage,
                                                gbtransfer, months, amount,
                                                currency.c_str(), description.c_str(),
                                                ios_id.c_str(), android_id.c_str());
        client->json.leavearray();
    }

    client->app->enumeratequotaitems_result(API_OK);
}

CommandPurchaseAddItem::CommandPurchaseAddItem(MegaClient* client, int itemclass,
                                               handle item, unsigned price,
                                               const char* currency, unsigned tax,
                                               const char* country, const char* affiliate)
{
    string sprice;
    sprice.resize(128);
    sprintf((char *)sprice.data(), "%.2f", price/100.0);
    replace( sprice.begin(), sprice.end(), ',', '.');
    cmd("uts");
    arg("it", itemclass);
    arg("si", (byte*)&item, 8);
    arg("p", sprice.c_str());
    arg("c", currency);
    if (affiliate)
    {
        arg("aff", affiliate);
    }
    else
    {
        arg("aff", (m_off_t)0);
    }

    tag = client->reqtag;

    //TODO: Complete this (tax? country?)
}

void CommandPurchaseAddItem::procresult()
{
    if (client->json.isnumeric())
    {
        return client->app->additem_result((error)client->json.getint());
    }

    handle item = client->json.gethandle(8);
    if (item != UNDEF)
    {
        client->purchase_basket.push_back(item);
        client->app->additem_result(API_OK);
    }
    else
    {
        client->json.storeobject();
        client->app->additem_result(API_EINTERNAL);
    }
}

CommandPurchaseCheckout::CommandPurchaseCheckout(MegaClient* client, int gateway)
{
    cmd("utc");

    beginarray("s");
    for (handle_vector::iterator it = client->purchase_basket.begin(); it != client->purchase_basket.end(); it++)
    {
        element((byte*)&*it, sizeof(handle));
    }

    endarray();

    arg("m", gateway);

    // empty basket
    client->purchase_begin();

    tag = client->reqtag;
}

void CommandPurchaseCheckout::procresult()
{
    if (client->json.isnumeric())
    {
        return client->app->checkout_result(NULL, (error)client->json.getint());
    }

    //Expected response: "EUR":{"res":X,"code":Y}}
    client->json.getnameid();
    if (!client->json.enterobject())
    {
        LOG_err << "Parse error (CommandPurchaseCheckout)";
        client->app->checkout_result(NULL, API_EINTERNAL);
        return;
    }

    error e = API_EINTERNAL;
    string errortype;
    for (;;)
    {
        switch (client->json.getnameid())
        {
            case MAKENAMEID3('r', 'e', 's'):
                if (client->json.isnumeric())
                {
                    e = (error)client->json.getint();
                }
                else
                {
                    client->json.storeobject(&errortype);
                    if (errortype == "S")
                    {
                        errortype.clear();
                        e = API_OK;
                    }
                }
                break;

            case MAKENAMEID4('c', 'o', 'd', 'e'):
                if (client->json.isnumeric())
                {
                    e = (error)client->json.getint();
                }
                else
                {
                    LOG_err << "Parse error in CommandPurchaseCheckout (code)";
                }
                break;
            case EOO:
                client->json.leaveobject();
                if (!errortype.size() || errortype == "FI" || e == API_OK)
                {
                    client->app->checkout_result(NULL, e);
                }
                else
                {
                    client->app->checkout_result(errortype.c_str(), e);
                }
                return;
            default:
                if (!client->json.storeobject())
                {
                    client->app->checkout_result(NULL, API_EINTERNAL);
                    return;
                }
        }
    }
}

CommandUserRequest::CommandUserRequest(MegaClient* client, const char* m, visibility_t show)
{
    cmd("ur");
    arg("u", m);
    arg("l", (int)show);

    tag = client->reqtag;
}

void CommandUserRequest::procresult()
{
    error e;

    if (client->json.isnumeric())
    {
        e = (error)client->json.getint();
    }
    else
    {
        client->json.storeobject();
        e = API_OK;
    }

    client->app->invite_result(e);
}

CommandPutUA::CommandPutUA(MegaClient* client, const char *an, const byte* av, unsigned avl)
{
    cmd("up");

    // if removing avatar, do not Base64 encode the attribute value
    if (!strcmp(an, "+a") && !strcmp((const char *)av, "none"))
    {
        arg(an,(const char *)av, avl);
    }
    else
    {
        arg(an, av, avl);
    }

    tag = client->reqtag;
}

void CommandPutUA::procresult()
{
    error e;

    if (client->json.isnumeric())
    {
        e = (error)client->json.getint();
    }
    else
    {
        client->json.storeobject();
        e = API_OK;
    }

    client->app->putua_result(e);
}

CommandGetUA::CommandGetUA(MegaClient* client, const char* uid, const char* an)
{
    user = client->finduser((char*)uid);
    attributename = an;

    cmd("uga");
    arg("u", uid);
    arg("ua", an);

    tag = client->reqtag;
}

void CommandGetUA::procresult()
{
    if (client->json.isnumeric())
    {
        error e = (error)client->json.getint();

#ifdef USE_SODIUM
        if ((e == API_ENOENT) && (user->userhandle == client->me)
                && ((priv && strncmp(attributename.c_str(), "prEd255", 7))
                        || (!priv && strncmp(attributename.c_str(), "puEd255", 7))))
        {
            // We apparently don't have Ed25519 keys, yet. Let's make 'em.
            if(!client->inited25519())
            {
                return(client->app->getua_result(API_EINTERNAL));
            }

            // Return the required key data.
            if (strncmp(attributename.c_str(), "prEd255", 7))
            {
                return(client->app->getua_result(client->signkey.keySeed,
                                                 crypto_sign_SEEDBYTES));
            }
            else
            {
                unsigned char* pubKey = (unsigned char*)malloc(crypto_sign_PUBLICKEYBYTES);
                if (!client->signkey.publicKey(pubKey))
                {
                    free(pubKey);
                    return(client->app->getua_result(API_EINTERNAL));
                }

                return(client->app->getua_result(pubKey,
                                                 crypto_sign_PUBLICKEYBYTES));
            }
        }
#endif

        return(client->app->getua_result(e));
    }
    else
    {
        const char* ptr;
        const char* end;

        if (!(ptr = client->json.getvalue()) || !(end = strchr(ptr, '"')))
        {
            return(client->app->getua_result(API_EINTERNAL));
        }

        // if there's no avatar, the value is "none" (not Base64 encoded)
        if (attributename == "+a" && !strncmp(ptr, "none", 4))
        {
            return(client->app->getua_result(API_ENOENT));
        }

        int l;
        byte* data;
        l = (end - ptr) / 4 * 3 + 3;
        data = new byte[l];
        l = Base64::atob(ptr, data, l);

        if (attributename == "firstname")
        {
            if (!user->firstname)
            {
                user->firstname = new string;
            }
            user->firstname->assign((char*) data, l);
        }
        else if (attributename == "lastname")
        {
            if (!user->lastname)
            {
                user->lastname = new string;
            }
            user->lastname->assign((char*) data, l);
        }

        if (attributename == "*!lstint" || attributename == "*!authring")
        {
            string d;
            d.assign((char*)data, l);

            // Is the data a multiple of the cipher blocksize, then we're using
            // a zero IV.
            if (l % client->key.BLOCKSIZE == 0)
            {
                if (!PaddedCBC::decrypt(&d, &client->key))
                {
                    delete[] data;
                    client->app->getua_result(API_EINTERNAL);
                    return;
                }
            }
            else
            {
                // We need to shave off our 8 byte IV first.
                string iv;
                iv.assign(d, 0, 8);
                string payload;
                payload.assign(d, 8, l - 8);
                d = payload;
                if (!PaddedCBC::decrypt(&d, &client->key, &iv))
                {
                    delete[] data;
                    client->app->getua_result(API_EINTERNAL);
                    return;
                }
            }
            client->app->getua_result((byte*)d.data(), d.size());
        }
        else
        {
            client->app->getua_result(data, l);
        }

        delete[] data;
    }
}

// set node keys (e.g. to convert asymmetric keys to symmetric ones)
CommandNodeKeyUpdate::CommandNodeKeyUpdate(MegaClient* client, handle_vector* v)
{
    byte nodekey[FILENODEKEYLENGTH];

    cmd("k");
    beginarray("nk");

    for (int i = v->size(); i--;)
    {
        handle h = (*v)[i];

        pnode_t n;

        if ((n = client->nodebyhandle(h)))
        {
            client->key.ecb_encrypt((byte*)n->nodekey.data(), nodekey, n->nodekey.size());

            element(h, MegaClient::NODEHANDLE);
            element(nodekey, n->nodekey.size());
        }
    }

    endarray();
}

CommandSingleKeyCR::CommandSingleKeyCR(handle sh, handle nh, const byte* key, unsigned keylen)
{
    cmd("k");
    beginarray("cr");

    beginarray();
    element(sh, MegaClient::NODEHANDLE);
    endarray();

    beginarray();
    element(nh, MegaClient::NODEHANDLE);
    endarray();

    beginarray();
    element(0);
    element(0);
    element(key, keylen);
    endarray();

    endarray();
}

CommandKeyCR::CommandKeyCR(MegaClient* client, node_vector* rshares, node_vector* rnodes, const char* keys)
{
    cmd("k");
    beginarray("cr");

    beginarray();
    for (int i = 0; i < (int)rshares->size(); i++)
    {
        element((*rshares)[i]->nodehandle, MegaClient::NODEHANDLE);
    }

    endarray();

    beginarray();
    for (int i = 0; i < (int)rnodes->size(); i++)
    {
        element((*rnodes)[i]->nodehandle, MegaClient::NODEHANDLE);
    }

    endarray();

    beginarray();
    appendraw(keys);
    endarray();

    endarray();
}

// a == ACCESS_UNKNOWN: request public key for user handle and respond with
// share key for sn
// otherwise: request public key for user handle and continue share creation
// for node sn to user u with access a
CommandPubKeyRequest::CommandPubKeyRequest(MegaClient* client, User* user)
{
    cmd("uk");
    arg("u", user->uid.c_str());

    u = user;
    tag = client->reqtag;
}

void CommandPubKeyRequest::procresult()
{
    byte pubkbuf[AsymmCipher::MAXKEYLENGTH];
    int len_pubk = 0;
    handle uh = UNDEF;

    if (client->json.isnumeric())
    {
        error e = (error)client->json.getint();
        if(e != API_ENOENT) //API_ENOENT = unregistered users or accounts without a public key yet
        {
            LOG_err << "Unexpected error in CommandPubKeyRequest: " << e;
        }
    }

    for (;;)
    {
        switch (client->json.getnameid())
        {
            case 'u':
                uh = client->json.gethandle(MegaClient::USERHANDLE);
                break;

            case MAKENAMEID4('p', 'u', 'b', 'k'):
                len_pubk = client->json.storebinary(pubkbuf, sizeof pubkbuf);
                break;

            case EOO:
                if (!ISUNDEF(uh))
                {
                    client->mapuser(uh, u->email.c_str());
                }

                if (len_pubk && !u->pubk.setkey(AsymmCipher::PUBKEY, pubkbuf, len_pubk))
                {
                    len_pubk = 0;
                }

                if (0)
                {
                    default:
                        if (client->json.storeobject())
                        {
                            continue;
                        }
                        len_pubk = 0;
                }

                // satisfy all pending PubKeyAction requests for this user
                while (u->pkrs.size())
                {
                    client->restag = tag;
                    u->pkrs[0]->proc(client, u);
                    delete u->pkrs[0];
                    u->pkrs.pop_front();
                }

                if (len_pubk)
                {
                    client->notifyuser(u);
                }
                return;
        }
    }
}

CommandGetUserData::CommandGetUserData(MegaClient *client)
{
    cmd("ug");

    tag = client->reqtag;
}

void CommandGetUserData::procresult()
{
    string name;
    string pubk;
    string privk;
    handle jid = UNDEF;
    byte privkbuf[AsymmCipher::MAXKEYLENGTH * 2];
    int len_privk = 0;

    if (client->json.isnumeric())
    {
        return client->app->userdata_result(NULL, NULL, NULL, jid, (error)client->json.getint());
    }

    for (;;)
    {
        switch (client->json.getnameid())
        {
        case MAKENAMEID4('n', 'a', 'm', 'e'):
            client->json.storeobject(&name);
            break;

        case 'u':
            jid = client->json.gethandle(MegaClient::USERHANDLE);
            break;

        case MAKENAMEID4('p', 'u', 'b', 'k'):
            client->json.storeobject(&pubk);
            break;

        case MAKENAMEID5('p', 'r', 'i', 'v', 'k'):
            len_privk = client->json.storebinary(privkbuf, sizeof privkbuf);
            client->key.ecb_decrypt(privkbuf, len_privk);
            privk.resize(AsymmCipher::MAXKEYLENGTH * 2);
            privk.resize(Base64::btoa(privkbuf, len_privk, (char *)privk.data()));
            break;

        case EOO:
            client->app->userdata_result(&name, &pubk, &privk, jid, API_OK);
            return;

        default:
            if (!client->json.storeobject())
            {
                return client->app->userdata_result(NULL, NULL, NULL, jid, API_EINTERNAL);
            }
        }
    }
}

CommandGetUserQuota::CommandGetUserQuota(MegaClient* client, AccountDetails* ad, bool storage, bool transfer, bool pro)
{
    details = ad;

    cmd("uq");
    if (storage)
    {
        arg("strg", "1", 0);
    }
    if (transfer)
    {
        arg("xfer", "1", 0);
    }
    if (pro)
    {
        arg("pro", "1", 0);
    }

    tag = client->reqtag;
}

void CommandGetUserQuota::procresult()
{
    short td;
    bool got_storage = false;
    bool got_transfer = false;
    bool got_pro = false;

    if (client->json.isnumeric())
    {
        return client->app->account_details(details, (error)client->json.getint());
    }

    details->pro_level = 0;
    details->subscription_type = 'O';
    details->subscription_renew = 0;

    details->pro_until = 0;

    details->storage_used = 0;
    details->storage_max = 0;
    details->transfer_own_used = 0;
    details->transfer_srv_used = 0;
    details->transfer_max = 0;
    details->transfer_own_reserved = 0;
    details->transfer_srv_reserved = 0;
    details->srv_ratio = 0;

    details->transfer_hist_starttime = 0;
    details->transfer_hist_interval = 3600;
    details->transfer_hist.clear();

    details->transfer_reserved = 0;

    details->transfer_limit = 0;

    for (;;)
    {
        switch (client->json.getnameid())
        {
            case MAKENAMEID2('b', 't'):                  // age of transfer
                                                         // window start
                td = (short)client->json.getint();
                if (td != -1)
                {
                    details->transfer_hist_starttime = time(NULL) - (unsigned short)td;
                }
                break;

            case MAKENAMEID3('b', 't', 'i'):
                details->transfer_hist_interval = client->json.getint();
                break;

            case MAKENAMEID3('t', 'a', 'h'):
                if (client->json.enterarray())
                {
                    m_off_t t;

                    while ((t = client->json.getint()) >= 0)
                    {
                        details->transfer_hist.push_back(t);
                    }

                    client->json.leavearray();
                }
                break;

            case MAKENAMEID3('t', 'a', 'r'):
                details->transfer_reserved = client->json.getint();
                break;

            case MAKENAMEID3('t', 'a', 'l'):
                details->transfer_limit = client->json.getint();
                got_transfer = true;
                break;

            case MAKENAMEID3('t', 'u', 'a'):
                details->transfer_own_used += client->json.getint();
                break;

            case MAKENAMEID3('t', 'u', 'o'):
                details->transfer_srv_used += client->json.getint();
                break;

            case MAKENAMEID3('r', 'u', 'a'):
                details->transfer_own_reserved += client->json.getint();
                break;

            case MAKENAMEID3('r', 'u', 'o'):
                details->transfer_srv_reserved += client->json.getint();
                break;

            case MAKENAMEID5('c', 's', 't', 'r', 'g'):
                // storage used
                details->storage_used = client->json.getint();
                break;

            case MAKENAMEID6('c', 's', 't', 'r', 'g', 'n'):
                if (client->json.enterobject())
                {
                    handle h;
                    NodeStorage* ns;

                    while (!ISUNDEF(h = client->json.gethandle()) && client->json.enterarray())
                    {
                        ns = &details->storage[h];

                        ns->bytes = client->json.getint();
                        ns->files = client->json.getint();
                        ns->folders = client->json.getint();

                        client->json.leavearray();
                    }

                    client->json.leaveobject();
                }
                break;

            case MAKENAMEID5('m', 's', 't', 'r', 'g'):
                // total storage quota
                details->storage_max = client->json.getint();
                got_storage = true;
                break;

            case MAKENAMEID6('c', 'a', 'x', 'f', 'e', 'r'):
                // own transfer quota used
                details->transfer_own_used += client->json.getint();
                break;

            case MAKENAMEID6('c', 's', 'x', 'f', 'e', 'r'):
                // third-party transfer quota used
                details->transfer_srv_used += client->json.getint();
                break;

            case MAKENAMEID5('m', 'x', 'f', 'e', 'r'):
                // total transfer quota
                details->transfer_max = client->json.getint();
                got_transfer = true;
                break;

            case MAKENAMEID8('s', 'r', 'v', 'r', 'a', 't', 'i', 'o'):
                // percentage of transfer quota allocated to serving
                details->srv_ratio = client->json.getfloat();
                break;

            case MAKENAMEID5('u', 't', 'y', 'p', 'e'):
                // Pro plan (0 == none)
                details->pro_level = (int)client->json.getint();
                got_pro = 1;
                break;

            case MAKENAMEID5('s', 't', 'y', 'p', 'e'):
                // subscription type
                const char* ptr;
                if ((ptr = client->json.getvalue()))
                {
                    details->subscription_type = *ptr;
                }
                break;

            case MAKENAMEID6('s', 'c', 'y', 'c', 'l', 'e'):
                const char* scycle;
                if ((scycle = client->json.getvalue()))
                {
                    memcpy(details->subscription_cycle, scycle, 3);
                    details->subscription_cycle[3] = 0;
                }
                break;

            case MAKENAMEID6('s', 'r', 'e', 'n', 'e', 'w'):
                if (client->json.enterarray())
                {
                    details->subscription_renew = client->json.getint();
                    while(!client->json.leavearray())
                    {
                        client->json.storeobject();
                    }
                }
            break;

            case MAKENAMEID3('s', 'g', 'w'):
                if (client->json.enterarray())
                {
                    client->json.storeobject(&details->subscription_method);
                    while(!client->json.leavearray())
                    {
                        client->json.storeobject();
                    }
                }
            break;

            case MAKENAMEID6('s', 'u', 'n', 't', 'i', 'l'):
                // expiry of last active Pro plan (may be different from current one)
                details->pro_until = client->json.getint();
                break;

            case MAKENAMEID7('b', 'a', 'l', 'a', 'n', 'c', 'e'):
                // account balances
                if (client->json.enterarray())
                {
                    const char* cur;
                    const char* amount;

                    while (client->json.enterarray())
                    {
                        if ((amount = client->json.getvalue()) && (cur = client->json.getvalue()))
                        {
                            int t = details->balances.size();
                            details->balances.resize(t + 1);
                            details->balances[t].amount = atof(amount);
                            memcpy(details->balances[t].currency, cur, 3);
                            details->balances[t].currency[3] = 0;
                        }

                        client->json.leavearray();
                    }

                    client->json.leavearray();
                }
                break;

            case EOO:
                client->app->account_details(details, got_storage, got_transfer, got_pro, false, false, false);
                return;

            default:
                if (!client->json.storeobject())
                {
                    return client->app->account_details(details, API_EINTERNAL);
                }
        }
    }
}

CommandGetUserTransactions::CommandGetUserTransactions(MegaClient* client, AccountDetails* ad)
{
    cmd("utt");

    details = ad;
    tag = client->reqtag;
}

void CommandGetUserTransactions::procresult()
{
    details->transactions.clear();

    while (client->json.enterarray())
    {
        const char* handle = client->json.getvalue();
        time_t ts = client->json.getint();
        const char* delta = client->json.getvalue();
        const char* cur = client->json.getvalue();

        if (handle && (ts > 0) && delta && cur)
        {
            int t = details->transactions.size();
            details->transactions.resize(t + 1);
            memcpy(details->transactions[t].handle, handle, 11);
            details->transactions[t].handle[11] = 0;
            details->transactions[t].timestamp = ts;
            details->transactions[t].delta = atof(delta);
            memcpy(details->transactions[t].currency, cur, 3);
            details->transactions[t].currency[3] = 0;
        }

        client->json.leavearray();
    }

    client->app->account_details(details, false, false, false, false, true, false);
}

CommandGetUserPurchases::CommandGetUserPurchases(MegaClient* client, AccountDetails* ad)
{
    cmd("utp");

    details = ad;
    tag = client->reqtag;
}

void CommandGetUserPurchases::procresult()
{
    client->restag = tag;

    details->purchases.clear();

    while (client->json.enterarray())
    {
        const char* handle = client->json.getvalue();
        const time_t ts = client->json.getint();
        const char* amount = client->json.getvalue();
        const char* cur = client->json.getvalue();
        int method = (int)client->json.getint();

        if (handle && (ts > 0) && amount && cur && (method >= 0))
        {
            int t = details->purchases.size();
            details->purchases.resize(t + 1);
            memcpy(details->purchases[t].handle, handle, 11);
            details->purchases[t].handle[11] = 0;
            details->purchases[t].timestamp = ts;
            details->purchases[t].amount = atof(amount);
            memcpy(details->purchases[t].currency, cur, 3);
            details->purchases[t].currency[3] = 0;
            details->purchases[t].method = method;
        }

        client->json.leavearray();
    }

    client->app->account_details(details, false, false, false, true, false, false);
}

CommandGetUserSessions::CommandGetUserSessions(MegaClient* client, AccountDetails* ad)
{
    cmd("usl");
    arg("x", 1); // Request the additional id and alive information

    details = ad;
    tag = client->reqtag;
}

void CommandGetUserSessions::procresult()
{
    details->sessions.clear();

    while (client->json.enterarray())
    {
        int t = details->sessions.size();
        details->sessions.resize(t + 1);

        details->sessions[t].timestamp = client->json.getint();
        details->sessions[t].mru = client->json.getint();
        client->json.storeobject(&details->sessions[t].useragent);
        client->json.storeobject(&details->sessions[t].ip);

        const char* country = client->json.getvalue();
        memcpy(details->sessions[t].country, country ? country : "\0\0", 2);
        details->sessions[t].country[2] = 0;

        details->sessions[t].current = (int)client->json.getint();

        details->sessions[t].id = client->json.gethandle(8);
        details->sessions[t].alive = (int)client->json.getint();

        client->json.leavearray();
    }

    client->app->account_details(details, false, false, false, false, false, true);
}

CommandSetPH::CommandSetPH(MegaClient* client, pnode_t n, int del, m_time_t ets)
{
    cmd("l");
    arg("n", (byte*)&n->nodehandle, MegaClient::NODEHANDLE);

    if (del)
    {
        arg("d", 1);
    }

    if (ets)
    {
        arg("ets", ets);
    }

    this->h = n->nodehandle;
    this->tag = client->reqtag;
}

void CommandSetPH::procresult()
{
    if (client->json.isnumeric())
    {
        return client->app->exportnode_result((error)client->json.getint());
    }

    handle ph = client->json.gethandle();

    if (ISUNDEF(ph))
    {
        return client->app->exportnode_result(API_EINTERNAL);
    }

    client->app->exportnode_result(h, ph);
}

CommandGetPH::CommandGetPH(MegaClient* client, handle cph, const byte* ckey, int cop)
{
    cmd("g");
    arg("p", (byte*)&cph, MegaClient::NODEHANDLE);

    ph = cph;
    havekey = ckey ? true : false;
    if (havekey)
    {
        memcpy(key, ckey, sizeof key);
    }
    tag = client->reqtag;
    op = cop;
}

void CommandGetPH::procresult()
{
    if (client->json.isnumeric())
    {
        return client->app->openfilelink_result((error)client->json.getint());
    }

    m_off_t s = -1;
    string a, fa;

    for (;;)
    {
        switch (client->json.getnameid())
        {
            case 's':
                s = client->json.getint();
                break;

            case MAKENAMEID2('a', 't'):
                client->json.storeobject(&a);
                break;

            case MAKENAMEID2('f', 'a'):
                client->json.storeobject(&fa);
                break;

            case EOO:
                // we want at least the attributes
                if (s >= 0)
                {
                    a.resize(Base64::atob(a.c_str(), (byte*)a.data(), a.size()));
                    if (havekey)
                    {
                        client->app->openfilelink_result(ph, key, s, &a, &fa, op);
                    }
                    else
                    {
                        client->app->openfilelink_result(ph, NULL, s, &a, &fa, op);
                    }
                }
                else
                {
                    client->app->openfilelink_result(API_EINTERNAL);
                }
                return;

            default:
                if (!client->json.storeobject())
                {
                    client->app->openfilelink_result(API_EINTERNAL);
                }
        }
    }
}

CommandSetMasterKey::CommandSetMasterKey(MegaClient* client, const byte* oldkey, const byte* newkey, uint64_t hash)
{
    cmd("up");
    arg("currk", oldkey, SymmCipher::KEYLENGTH);
    arg("k", newkey, SymmCipher::KEYLENGTH);
    arg("uh", (byte*)&hash, sizeof hash);

    tag = client->reqtag;
}

void CommandSetMasterKey::procresult()
{
    if (client->json.isnumeric())
    {
        client->app->changepw_result((error)client->json.getint());
    }
    else
    {
        client->app->changepw_result(API_OK);
    }
}

CommandCreateEphemeralSession::CommandCreateEphemeralSession(MegaClient* client,
                                                             const byte* key,
                                                             const byte* cpw,
                                                             const byte* ssc)
{
    memcpy(pw, cpw, sizeof pw);

    cmd("up");
    arg("k", key, SymmCipher::KEYLENGTH);
    arg("ts", ssc, 2 * SymmCipher::KEYLENGTH);

    tag = client->reqtag;
}

void CommandCreateEphemeralSession::procresult()
{
    if (client->json.isnumeric())
    {
        client->app->ephemeral_result((error)client->json.getint());
    }
    else
    {
        client->resumeephemeral(client->json.gethandle(MegaClient::USERHANDLE), pw, tag);
    }
}

CommandResumeEphemeralSession::CommandResumeEphemeralSession(MegaClient* client, handle cuh, const byte* cpw, int ctag)
{
    memcpy(pw, cpw, sizeof pw);

    uh = cuh;

    cmd("us");
    arg("user", (byte*)&uh, MegaClient::USERHANDLE);

    tag = ctag;
}

void CommandResumeEphemeralSession::procresult()
{
    byte keybuf[SymmCipher::KEYLENGTH];
    byte sidbuf[MegaClient::SIDLEN];
    int havek = 0, havecsid = 0;

    if (client->json.isnumeric())
    {
        return client->app->ephemeral_result((error)client->json.getint());
    }

    for (;;)
    {
        switch (client->json.getnameid())
        {
            case 'k':
                havek = client->json.storebinary(keybuf, sizeof keybuf) == sizeof keybuf;
                break;

            case MAKENAMEID4('t', 's', 'i', 'd'):
                havecsid = client->json.storebinary(sidbuf, sizeof sidbuf) == sizeof sidbuf;
                break;

            case EOO:
                if (!havek || !havecsid)
                {
                    return client->app->ephemeral_result(API_EINTERNAL);
                }

                client->setsid(sidbuf, sizeof sidbuf);

                client->key.setkey(pw);
                client->key.ecb_decrypt(keybuf);

                client->key.setkey(keybuf);

                if (!client->checktsid(sidbuf, sizeof sidbuf))
                {
                    return client->app->ephemeral_result(API_EKEY);
                }

                client->me = uh;

                return client->app->ephemeral_result(uh, pw);

            default:
                if (!client->json.storeobject())
                {
                    return client->app->ephemeral_result(API_EINTERNAL);
                }
        }
    }
}

CommandSendSignupLink::CommandSendSignupLink(MegaClient* client, const char* email, const char* name, byte* c)
{
    cmd("uc");
    arg("c", c, 2 * SymmCipher::KEYLENGTH);
    arg("n", (byte*)name, strlen(name));
    arg("m", (byte*)email, strlen(email));

    tag = client->reqtag;
}

void CommandSendSignupLink::procresult()
{
    if (client->json.isnumeric())
    {
        return client->app->sendsignuplink_result((error)client->json.getint());
    }

    client->json.storeobject();

    client->app->sendsignuplink_result(API_EINTERNAL);
}

CommandQuerySignupLink::CommandQuerySignupLink(MegaClient* client, const byte* code, unsigned len)
{
    confirmcode.assign((char*)code, len);

    cmd("ud");
    arg("c", code, len);

    tag = client->reqtag;
}

void CommandQuerySignupLink::procresult()
{
    string name;
    string email;
    handle uh;
    const char* kc;
    const char* pwcheck;
    string namebuf, emailbuf;
    byte pwcheckbuf[SymmCipher::KEYLENGTH];
    byte kcbuf[SymmCipher::KEYLENGTH];

    if (client->json.isnumeric())
    {
        return client->app->querysignuplink_result((error)client->json.getint());
    }

    if (client->json.storebinary(&name) && client->json.storebinary(&email)
        && (uh = client->json.gethandle(MegaClient::USERHANDLE))
        && (kc = client->json.getvalue()) && (pwcheck = client->json.getvalue()))
    {
        if (!ISUNDEF(uh)
            && (Base64::atob(pwcheck, pwcheckbuf, sizeof pwcheckbuf) == sizeof pwcheckbuf)
            && (Base64::atob(kc, kcbuf, sizeof kcbuf) == sizeof kcbuf))
        {
            client->json.leavearray();

            return client->app->querysignuplink_result(uh, name.c_str(),
                                                       email.c_str(),
                                                       pwcheckbuf, kcbuf,
                                                       (const byte*)confirmcode.data(),
                                                       confirmcode.size());
        }
    }

    client->app->querysignuplink_result(API_EINTERNAL);
}

CommandConfirmSignupLink::CommandConfirmSignupLink(MegaClient* client,
                                                   const byte* code,
                                                   unsigned len,
                                                   uint64_t emailhash)
{
    cmd("up");
    arg("c", code, len);
    arg("uh", (byte*)&emailhash, sizeof emailhash);

    tag = client->reqtag;
}

void CommandConfirmSignupLink::procresult()
{
    if (client->json.isnumeric())
    {
        return client->app->confirmsignuplink_result((error)client->json.getint());
    }

    client->json.storeobject();

    client->app->confirmsignuplink_result(API_OK);
}

CommandSetKeyPair::CommandSetKeyPair(MegaClient* client, const byte* privk,
                                     unsigned privklen, const byte* pubk,
                                     unsigned pubklen)
{
    cmd("up");
    arg("privk", privk, privklen);
    arg("pubk", pubk, pubklen);

    tag = client->reqtag;
}

void CommandSetKeyPair::procresult()
{
    if (client->json.isnumeric())
    {
        return client->app->setkeypair_result((error)client->json.getint());
    }

    client->json.storeobject();

    client->app->setkeypair_result(API_OK);
}

// fetch full node tree
CommandFetchNodes::CommandFetchNodes(MegaClient* client)
{
    cmd("f");
    arg("c", 1);
    arg("r", 1);
    arg("ca", 1);

    tag = client->reqtag;
}

void readoutshares(const char *j, std::map<handle,string> * outsharekeys, std::map<handle,string> * outshareauths)
{
   string json(j);
    handle h;
    string k, ha;

    int startpos = json.find("\"ok\":[");
    if (startpos == string::npos)
        return;
    startpos += 6;  // discard "ok":[
    int endpos = json.find("]", startpos) + 1;
    int start = startpos;
    byte buf[9] = { 0 };
    string tmp;
    while(1)
    {
        start = json.find("\"h\":\"", startpos) + 5;
        if(start > endpos)
            break;

        tmp = json.substr(start, 8);
        Base64::atob(tmp.c_str(), buf, sizeof buf);
        h = MemAccess::get<handle>((const char*)buf);

        start = json.find("\"ha\":\"", startpos) + 6;
        ha = json.substr(start, 22);

        start = json.find("\"k\":\"", startpos) + 5;
        k = json.substr(start, 22);

        (*outsharekeys)[h] = k;
        (*outshareauths)[h] = ha;

        startpos = start;
    }
}

// purge and rebuild node/user tree
void CommandFetchNodes::procresult()
{
    client->purgenodesusersabortsc();

    client->sctable->truncate();    // discard the current state cache
    client->nodenotify.clear();     // discard any obsolete notified node
    client->cachednodes->clear();   // discard any cached node

    if (client->json.isnumeric())
    {
        client->fetchingnodes = false;
        return client->app->fetchnodes_result((error)client->json.getint());
    }

    client->sctable->begin();       // start new DB transaction

    for (;;)
    {
        switch (client->json.getnameid())
        {
            case 'f':
                // nodes - write decryptable nodes to DB, postpone encrypted ones until sharekey reception
                if (!client->readnodes(&client->json, 0))
                {
                    client->fetchingnodes = false;
                    return client->app->fetchnodes_result(API_EINTERNAL);
                }
                break;

            case MAKENAMEID2('o', 'k'):
                // outgoing sharekeys - populate the `newshares` list (handle, sharekey, key auth)
                // and apply to nodes their corresponding sharekeys via `mergenewshares(0)`
                client->readok(&client->json);
                break;

            case 's':
                // outgoing shares - populate the `newshares` list (handle, target user, share access, timestamp),
                // apply to nodes their corresponding new attributes via `mergenewshares(0)` and create/update the
                // `outshares` map of each node

                // Fall through
            case MAKENAMEID2('p', 's'):
                // outgoing or pending shares
                client->readoutshares(&client->json);
                break;

            case 'u':
                // users/contacts - populate the `notifyusers` array with received users
                if (!client->readusers(&client->json))
                {
                    client->fetchingnodes = false;
                    return client->app->fetchnodes_result(API_EINTERNAL);
                }
                break;

            case MAKENAMEID2('c', 'r'):
                // crypto key request - create a response to send the missing sharekey to the user
                client->proccr(&client->json);
                break;

            case MAKENAMEID2('s', 'r'):
                // sharekey distribution request - create a request to retrieve the missing sharekeys
                client->procsr(&client->json);
                break;

            case MAKENAMEID2('s', 'n'):
<<<<<<< HEAD
                // Set the server-client sequence number (scsn)
=======
                // sequence number
>>>>>>> b0c2704a
                if (!client->setscsn(&client->json))
                {
                    client->fetchingnodes = false;
                    return client->app->fetchnodes_result(API_EINTERNAL);
                }
                break;

            case MAKENAMEID3('i', 'p', 'c'):
                // Incoming pending contact
                client->readipc(&client->json);
                break;

            case MAKENAMEID3('o', 'p', 'c'):
                // Outgoing pending contact
                client->readopc(&client->json);
                break;

            case MAKENAMEID2('p', 'h'):
                // Public links handles
                client->procph(&client->json);
                break;

            case EOO:
                if (!*client->scsn)
                {
                    client->fetchingnodes = false;
                    return client->app->fetchnodes_result(API_EINTERNAL);
                }

                client->mergenewshares(1);
                client->applykeys();
                client->initsc();   // write scsn + users + pcrs (nodes, during readnodes())
                client->fetchnodestag = tag;
                return;

            default:
                if (!client->json.storeobject())
                {
                    client->fetchingnodes = false;
                    return client->app->fetchnodes_result(API_EINTERNAL);
                }
        }
    }
}

// report event to server logging facility
CommandReportEvent::CommandReportEvent(MegaClient *client, const char *event, const char *details)
{
    cmd("cds");
    arg("c", event);

    if (details)
    {
        arg("v", details);
    }

    tag = client->reqtag;
}

void CommandReportEvent::procresult()
{
    if (client->json.isnumeric())
    {
        client->app->reportevent_result((error)client->json.getint());
    }
    else
    {
        client->json.storeobject();
        client->app->reportevent_result(API_EINTERNAL);
    }
}

// load balancing request
CommandLoadBalancing::CommandLoadBalancing(MegaClient *client, const char *service)
{
    this->client = client;
    this->service = service;

    tag = client->reqtag;
}

void CommandLoadBalancing::procresult()
{
    if (client->json.isnumeric())
    {
        client->app->loadbalancing_result(NULL, (error)client->json.getint());
    }
    else
    {
        error e = API_EINTERNAL;
        if(!client->json.enterobject())
        {
            client->app->loadbalancing_result(NULL, API_EINTERNAL);
            return;
        }

        string servers;
        for (;;)
        {
            switch (client->json.getnameid())
            {
                case MAKENAMEID2('o', 'k'):
                    if(client->json.isnumeric() && client->json.getint())
                    {
                        e = API_OK;
                    }
                    break;

                case 'e':
                    if(client->json.isnumeric())
                    {
                        e = (error)client->json.getint();
                    }
                    break;

                case EOO:
                    client->app->loadbalancing_result(e ? NULL : &servers, e);
                    return;

                default:
                    if (!client->json.enterarray())
                    {
                        client->app->loadbalancing_result(NULL, API_EINTERNAL);
                        return;
                    }

                    while(client->json.enterobject())
                    {
                        if(servers.size())
                        {
                            servers.append(";");
                        }

                        while (client->json.getnameid() != EOO)
                        {
                            string data;
                            if (!client->json.storeobject(&data))
                            {
                                client->app->loadbalancing_result(NULL, API_EINTERNAL);
                                return;
                            }
                            if(servers.size())
                            {
                                servers.append(":");
                            }
                            servers.append(data);
                        }
                    }
                    client->json.leavearray();
                    break;
            }
        }
    }
}

CommandSubmitPurchaseReceipt::CommandSubmitPurchaseReceipt(MegaClient *client, int type, const char *receipt)
{
    cmd("vpay");
    arg("t", type);

    if(receipt)
    {
        arg("receipt", receipt);
    }

    if(type == 2 && client->loggedin() == FULLACCOUNT)
    {
        arg("user", client->finduser(client->me)->uid.c_str());
    }

    tag = client->reqtag;
}

void CommandSubmitPurchaseReceipt::procresult()
{
    if (client->json.isnumeric())
    {
        client->app->submitpurchasereceipt_result((error)client->json.getint());
    }
    else
    {
        client->json.storeobject();
        client->app->submitpurchasereceipt_result(API_EINTERNAL);
    }
}

// Credit Card Store
CommandCreditCardStore::CommandCreditCardStore(MegaClient* client, const char *cc, const char *last4, const char *expm, const char *expy, const char *hash)
{
    cmd("ccs");
    arg("cc", cc);
    arg("last4", last4);
    arg("expm", expm);
    arg("expy", expy);
    arg("hash", hash);

    tag = client->reqtag;
}

void CommandCreditCardStore::procresult()
{
    if (client->json.isnumeric())
    {
        client->app->creditcardstore_result((error)client->json.getint());
    }
    else
    {
        client->json.storeobject();
        client->app->creditcardstore_result(API_EINTERNAL);
    }
}

CommandCreditCardQuerySubscriptions::CommandCreditCardQuerySubscriptions(MegaClient* client)
{
    cmd("ccqns");

    tag = client->reqtag;
}

void CommandCreditCardQuerySubscriptions::procresult()
{
    int number = 0;
    if (client->json.isnumeric())
    {
        number = client->json.getint();
        if(number >= 0)
        {
            client->app->creditcardquerysubscriptions_result(number, API_OK);
        }
        else
        {
            client->app->creditcardquerysubscriptions_result(0, (error)number);
        }
    }
    else
    {
        client->json.storeobject();
        client->app->creditcardquerysubscriptions_result(0, API_EINTERNAL);
    }
}

CommandCreditCardCancelSubscriptions::CommandCreditCardCancelSubscriptions(MegaClient* client, const char* reason)
{
    cmd("cccs");

    if (reason)
    {
        arg("r", reason);
    }

    tag = client->reqtag;
}

void CommandCreditCardCancelSubscriptions::procresult()
{
    if (client->json.isnumeric())
    {
        client->app->creditcardcancelsubscriptions_result((error)client->json.getint());
    }
    else
    {
        client->json.storeobject();
        client->app->creditcardcancelsubscriptions_result(API_EINTERNAL);
    }
}

CommandCopySession::CommandCopySession(MegaClient *client)
{
    cmd("us");
    arg("c", 1);
    tag = client->reqtag;
}

void CommandCopySession::procresult()
{
    string session;
    byte sidbuf[AsymmCipher::MAXKEYLENGTH];
    int len_csid = 0;

    if (client->json.isnumeric())
    {
        client->app->copysession_result(NULL, (error)client->json.getint());
        return;
    }

    for (;;)
    {
        switch (client->json.getnameid())
        {
            case MAKENAMEID4('c', 's', 'i', 'd'):
                len_csid = client->json.storebinary(sidbuf, sizeof sidbuf);
                break;

            case EOO:
                if (len_csid < 32)
                {
                    return client->app->copysession_result(NULL, API_EINTERNAL);
                }

                if (!client->asymkey.decrypt(sidbuf, len_csid, sidbuf, MegaClient::SIDLEN))
                {
                    return client->app->copysession_result(NULL, API_EINTERNAL);
                }

                session.resize(MegaClient::SIDLEN * 4 / 3 + 4);
                session.resize(Base64::btoa(sidbuf, MegaClient::SIDLEN, (char *)session.data()));
                return client->app->copysession_result(&session, API_OK);

            default:
                if (!client->json.storeobject())
                {
                    return client->app->copysession_result(NULL, API_EINTERNAL);
                }
        }
    }
}

CommandGetPaymentMethods::CommandGetPaymentMethods(MegaClient *client)
{
    cmd("ufpq");
    tag = client->reqtag;
}

void CommandGetPaymentMethods::procresult()
{
    int methods = 0;

    if(!client->json.isnumeric())
    {
        LOG_err << "Parse error in ufpq";
        client->app->getpaymentmethods_result(methods, API_EINTERNAL);
        return;
    }

    do
    {
        int value = client->json.getint();
        if(value < 0)
        {
            client->app->getpaymentmethods_result(methods, (error)value);

            //Consume remaining values if they exist
            while(client->json.isnumeric())
            {
                client->json.getint();
            }
            return;
        }

        methods |= 1 << value;
    } while(client->json.isnumeric());

    client->app->getpaymentmethods_result(methods, API_OK);
}

CommandUserFeedbackStore::CommandUserFeedbackStore(MegaClient *client, const char *type, const char *blob, const char *uid)
{
    cmd("clog");

    arg("t", type);

    if (blob)
    {
        arg("d", blob);
    }

    if (uid)
    {
        arg("id", uid);
    }

    tag = client->reqtag;
}

void CommandUserFeedbackStore::procresult()
{
    if (client->json.isnumeric())
    {
        client->app->userfeedbackstore_result((error)client->json.getint());
    }
    else
    {
        client->json.storeobject();
        client->app->userfeedbackstore_result(API_EINTERNAL);
    }
}

CommandSendEvent::CommandSendEvent(MegaClient *client, int type, const char *desc)
{
    cmd("log");
    arg("e", type);
    arg("m", desc);

    tag = client->reqtag;
}

void CommandSendEvent::procresult()
{
    if (client->json.isnumeric())
    {
        client->app->sendevent_result((error)client->json.getint());
    }
    else
    {
        client->json.storeobject();
        client->app->sendevent_result(API_EINTERNAL);
    }
}

CommandCleanRubbishBin::CommandCleanRubbishBin(MegaClient *client)
{
    cmd("dr");

    tag = client->reqtag;
}

void CommandCleanRubbishBin::procresult()
{
    if (client->json.isnumeric())
    {
        client->app->cleanrubbishbin_result((error)client->json.getint());
    }
    else
    {
        client->json.storeobject();
        client->app->cleanrubbishbin_result(API_EINTERNAL);
    }
}

#ifdef ENABLE_CHAT
CommandChatCreate::CommandChatCreate(MegaClient *client, bool group, const userpriv_vector *upl)
{
    this->client = client;
    this->chatPeers = new userpriv_vector(*upl);

    cmd("mcc");
    arg("g", (group) ? 1 : 0);

    beginarray("u");

    userpriv_vector::iterator itupl;
    for (itupl = chatPeers->begin(); itupl != chatPeers->end(); itupl++)
    {
        beginobject();

        handle uh = itupl->first;
        char uid[12];
        Base64::btoa((byte*)&uh, sizeof uh, uid);
        uid[11] = 0;

        privilege_t priv = itupl->second;

        arg("u", uid);
        arg("p", priv);

        endobject();
    }

    endarray();

    tag = client->reqtag;
}

void CommandChatCreate::procresult()
{
    if (client->json.isnumeric())
    {
        client->app->chatcreate_result(NULL, (error)client->json.getint());
    }
    else
    {
        string url;
        handle chatid = UNDEF;
        int shard = -1;
        bool group = false;

        for (;;)
        {
            switch (client->json.getnameid())
            {
                case MAKENAMEID3('u','r','l'):
                    client->json.storeobject(&url);
                    break;

                case MAKENAMEID2('i','d'):
                    chatid = client->json.gethandle(MegaClient::CHATHANDLE);
                    break;

                case MAKENAMEID2('c','s'):
                    shard = client->json.getint();
                    break;

                case 'g':
                    group = client->json.getint();
                    break;

                case EOO:
                    if (chatid != UNDEF && !url.empty() && shard != -1)
                    {
                        TextChat *chat = new TextChat();
                        chat->id = chatid;
                        chat->priv = PRIV_OPERATOR;
                        chat->url = url;
                        chat->shard = shard;
                        chat->userpriv = this->chatPeers;
                        chat->group = group;

                        client->app->chatcreate_result(chat, API_OK);

                        delete chat;
                    }
                    else
                    {
                        client->app->chatcreate_result(NULL, API_EINTERNAL);
                        delete chatPeers;   // unused, but might be set at creation
                    }
                    return;

                default:
                    if (!client->json.storeobject())
                    {
                        client->app->chatcreate_result(NULL, API_EINTERNAL);
                        delete chatPeers;   // unused, but might be set at creation
                        return;
                    }
            }
        }
    }
}

CommandChatFetch::CommandChatFetch(MegaClient *client)
{
    this->client = client;

    cmd("mcf");

    tag = client->reqtag;
}

void CommandChatFetch::procresult()
{
    if (client->json.isnumeric())
    {
        client->app->chatfetch_result(NULL, (error)client->json.getint());
    }
    else
    {
        if(client->json.getnameid() != 'c')
        {
            client->app->chatfetch_result(NULL, API_EINTERNAL);
            return;
        }

        if(!client->json.enterarray())
        {
            client->app->chatfetch_result(NULL, API_EINTERNAL);
            return;
        }

        // list of chats
        textchat_vector *chatlist = new textchat_vector;
        error e = API_OK;

        while(client->json.enterobject() && !e)   // while there are more chats to read...
        {
            handle chatid = UNDEF;
            privilege_t priv = PRIV_UNKNOWN;
            string url;
            int shard = -1;
            userpriv_vector *userpriv = NULL;
            bool group = false;

            bool readingChat = true;
            while(readingChat) // read the chat information
            {
                switch (client->json.getnameid())
                {
                    case MAKENAMEID2('i','d'):
                        chatid = client->json.gethandle(MegaClient::CHATHANDLE);
                        break;

                    case 'p':
                        priv = (privilege_t) client->json.getint();
                        break;

                    case MAKENAMEID3('u','r','l'):
                        client->json.storeobject(&url);
                        break;

                    case MAKENAMEID2('c','s'):
                        shard = client->json.getint();
                        break;

                    case 'u':   // list of users participating in the chat (+privileges)
                        userpriv = client->readuserpriv(&client->json);
                        break;

                    case 'g':
                        group = client->json.getint();
                        break;

                    case EOO:
                        if (chatid != UNDEF && priv != PRIV_UNKNOWN && !url.empty()
                                && shard != -1 && userpriv)
                        {
                            TextChat *chat = new TextChat();
                            chat->id = chatid;
                            chat->priv = priv;
                            chat->url = url;
                            chat->shard = shard;
                            chat->group = group;

                            // remove yourself from the list of users (only peers matter)
                            userpriv_vector::iterator upvit;
                            for (upvit = userpriv->begin(); upvit != userpriv->end(); upvit++)
                            {
                                if (upvit->first == client->me)
                                {
                                    userpriv->erase(upvit);
                                    if (userpriv->empty())
                                    {
                                        delete userpriv;
                                        userpriv = NULL;
                                    }
                                    break;
                                }
                            }
                            chat->userpriv = userpriv;

                            chatlist->push_back(chat);
                        }
                        else
                        {
                            e = API_EINTERNAL;
                        }
                        readingChat = false;
                        break;

                    default:
                        if (!client->json.storeobject())
                        {
                            e = API_EINTERNAL;
                            readingChat = false;
                            delete userpriv;
                            userpriv = NULL;
                        }
                        break;
                }
            }
            client->json.leaveobject();
        }
        client->json.leavearray();

        if(client->json.getnameid() != MAKENAMEID2('s','n'))
        {
            e = API_EINTERNAL;
        }
        else    // sequence number received
        {
            handle t;

            if (client->json.storebinary((byte*)&t, sizeof t) != sizeof t)
            {
                e = API_EINTERNAL;
            }

            // the 'scsn' should be discarded if alrready have one from fetchnodes
            if (!*client->scsn)
            {
                Base64::btoa((byte*)&t, sizeof t, client->scsn);
            }
        }

        if (!e)
        {
            client->app->chatfetch_result(chatlist, API_OK);
        }
        else
        {
            client->app->chatfetch_result(NULL, e);
        }

        // clean allocated memory for individual chats and the list
        textchat_vector::iterator it;
        for(it = chatlist->begin(); it != chatlist->end(); it++)
        {
            delete *it;
        }
        delete chatlist;
    }
}

CommandChatInvite::CommandChatInvite(MegaClient *client, handle chatid, const char *uid, privilege_t priv)
{
    this->client = client;

    cmd("mci");

    arg("id", (byte*)&chatid, MegaClient::CHATHANDLE);
    arg("u", uid);
    arg("p", priv);

    tag = client->reqtag;
}

void CommandChatInvite::procresult()
{
    if (client->json.isnumeric())
    {
        client->app->chatinvite_result((error)client->json.getint());
    }
    else
    {
        client->json.storeobject();
        client->app->chatinvite_result(API_EINTERNAL);
    }
}

CommandChatRemove::CommandChatRemove(MegaClient *client, handle chatid, const char *uid)
{
    this->client = client;

    cmd("mcr");

    arg("id", (byte*)&chatid, MegaClient::CHATHANDLE);

    if (uid)
    {
        arg("u", uid);
    }

    tag = client->reqtag;
}

void CommandChatRemove::procresult()
{
    if (client->json.isnumeric())
    {
        client->app->chatremove_result((error)client->json.getint());
    }
    else
    {
        client->json.storeobject();
        client->app->chatremove_result(API_EINTERNAL);
    }
}

CommandChatURL::CommandChatURL(MegaClient *client, handle chatid)
{
    this->client = client;

    cmd("mcurl");

    arg("id", (byte*)&chatid, MegaClient::CHATHANDLE);

    tag = client->reqtag;
}

void CommandChatURL::procresult()
{
    if (client->json.isnumeric())
    {
        client->app->chaturl_result(NULL, (error)client->json.getint());
    }
    else
    {
        string url;
        if (!client->json.storeobject(&url))
        {
            client->app->chaturl_result(NULL, API_EINTERNAL);
        }
        else
        {
            client->app->chaturl_result(&url, API_OK);
        }
    }
}

CommandChatGrantAccess::CommandChatGrantAccess(MegaClient *client, handle chatid, handle h, const char *uid)
{
    this->client = client;

    cmd("mcga");

    arg("id", (byte*)&chatid, MegaClient::CHATHANDLE);
    arg("n", (byte*)&h, MegaClient::NODEHANDLE);
    arg("u", uid);

    tag = client->reqtag;
}

void CommandChatGrantAccess::procresult()
{
    if (client->json.isnumeric())
    {
        client->app->chatgrantaccess_result((error)client->json.getint());
    }
    else
    {
        client->json.storeobject();
        client->app->chatgrantaccess_result(API_EINTERNAL);
    }
}

CommandChatRemoveAccess::CommandChatRemoveAccess(MegaClient *client, handle chatid, handle h, const char *uid)
{
    this->client = client;

    cmd("mcra");

    arg("id", (byte*)&chatid, MegaClient::CHATHANDLE);
    arg("n", (byte*)&h, MegaClient::NODEHANDLE);
    arg("u", uid);

    tag = client->reqtag;
}

void CommandChatRemoveAccess::procresult()
{
    if (client->json.isnumeric())
    {
        client->app->chatremoveaccess_result((error)client->json.getint());
    }
    else
    {
        client->json.storeobject();
        client->app->chatremoveaccess_result(API_EINTERNAL);
    }
}
#endif


} // namespace<|MERGE_RESOLUTION|>--- conflicted
+++ resolved
@@ -3115,11 +3115,7 @@
                 break;
 
             case MAKENAMEID2('s', 'n'):
-<<<<<<< HEAD
                 // Set the server-client sequence number (scsn)
-=======
-                // sequence number
->>>>>>> b0c2704a
                 if (!client->setscsn(&client->json))
                 {
                     client->fetchingnodes = false;
