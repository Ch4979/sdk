--- conflicted
+++ resolved
@@ -424,13 +424,12 @@
             attrname = "*!cf";
             break;
 
-<<<<<<< HEAD
+        case ATTR_PUSH_SETTINGS:
+            attrname = "^!ps";
+            break;
+
         case ATTR_UNSHAREABLE_ATTR:
             attrname = "*usk";  // unshareable key (for encrypting attributes that should not be shared)
-=======
-        case ATTR_PUSH_SETTINGS:
-            attrname = "^!ps";
->>>>>>> 2b89584b
             break;
 
         case ATTR_UNKNOWN:  // empty string
@@ -665,15 +664,13 @@
     {
         return ATTR_MY_CHAT_FILES_FOLDER;
     }
-<<<<<<< HEAD
+    else if(!strcmp(name, "^!ps"))
+    {
+        return ATTR_PUSH_SETTINGS;
+    }
     else if (!strcmp(name, "*usk"))
     {
         return ATTR_UNSHAREABLE_ATTR;
-=======
-    else if(!strcmp(name, "^!ps"))
-    {
-        return ATTR_PUSH_SETTINGS;
->>>>>>> 2b89584b
     }
     else
     {
